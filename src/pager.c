/*
** 2001 September 15
**
** The author disclaims copyright to this source code.  In place of
** a legal notice, here is a blessing:
**
**    May you do good and not evil.
**    May you find forgiveness for yourself and forgive others.
**    May you share freely, never taking more than you give.
**
*************************************************************************
** This is the implementation of the page cache subsystem or "pager".
** 
** The pager is used to access a database disk file.  It implements
** atomic commit and rollback through the use of a journal file that
** is separate from the database file.  The pager also implements file
** locking to prevent two processes from writing the same database
** file simultaneously, or one process from reading the database while
** another is writing.
*/
#ifndef SQLITE_OMIT_DISKIO
#include "sqliteInt.h"
#include "wal.h"


/******************* NOTES ON THE DESIGN OF THE PAGER ************************
**
** This comment block describes invariants that hold when using a rollback
** journal.  These invariants do not apply for journal_mode=WAL,
** journal_mode=MEMORY, or journal_mode=OFF.
**
** Within this comment block, a page is deemed to have been synced
** automatically as soon as it is written when PRAGMA synchronous=OFF.
** Otherwise, the page is not synced until the xSync method of the VFS
** is called successfully on the file containing the page.
**
** Definition:  A page of the database file is said to be "overwriteable" if
** one or more of the following are true about the page:
** 
**     (a)  The original content of the page as it was at the beginning of
**          the transaction has been written into the rollback journal and
**          synced.
** 
**     (b)  The page was a freelist leaf page at the start of the transaction.
** 
**     (c)  The page number is greater than the largest page that existed in
**          the database file at the start of the transaction.
** 
** (1) A page of the database file is never overwritten unless one of the
**     following are true:
** 
**     (a) The page and all other pages on the same sector are overwriteable.
** 
**     (b) The atomic page write optimization is enabled, and the entire
**         transaction other than the update of the transaction sequence
**         number consists of a single page change.
** 
** (2) The content of a page written into the rollback journal exactly matches
**     both the content in the database when the rollback journal was written
**     and the content in the database at the beginning of the current
**     transaction.
** 
** (3) Writes to the database file are an integer multiple of the page size
**     in length and are aligned on a page boundary.
** 
** (4) Reads from the database file are either aligned on a page boundary and
**     an integer multiple of the page size in length or are taken from the
**     first 100 bytes of the database file.
** 
** (5) All writes to the database file are synced prior to the rollback journal
**     being deleted, truncated, or zeroed.
** 
** (6) If a master journal file is used, then all writes to the database file
**     are synced prior to the master journal being deleted.
** 
** Definition: Two databases (or the same database at two points it time)
** are said to be "logically equivalent" if they give the same answer to
** all queries.  Note in particular the content of freelist leaf
** pages can be changed arbitrarily without affecting the logical equivalence
** of the database.
** 
** (7) At any time, if any subset, including the empty set and the total set,
**     of the unsynced changes to a rollback journal are removed and the 
**     journal is rolled back, the resulting database file will be logically
**     equivalent to the database file at the beginning of the transaction.
** 
** (8) When a transaction is rolled back, the xTruncate method of the VFS
**     is called to restore the database file to the same size it was at
**     the beginning of the transaction.  (In some VFSes, the xTruncate
**     method is a no-op, but that does not change the fact the SQLite will
**     invoke it.)
** 
** (9) Whenever the database file is modified, at least one bit in the range
**     of bytes from 24 through 39 inclusive will be changed prior to releasing
**     the EXCLUSIVE lock, thus signaling other connections on the same
**     database to flush their caches.
**
** (10) The pattern of bits in bytes 24 through 39 shall not repeat in less
**      than one billion transactions.
**
** (11) A database file is well-formed at the beginning and at the conclusion
**      of every transaction.
**
** (12) An EXCLUSIVE lock is held on the database file when writing to
**      the database file.
**
** (13) A SHARED lock is held on the database file while reading any
**      content out of the database file.
**
******************************************************************************/

/*
** Macros for troubleshooting.  Normally turned off
*/
#if 0
int sqlite3PagerTrace=1;  /* True to enable tracing */
#define sqlite3DebugPrintf printf
#define PAGERTRACE(X)     if( sqlite3PagerTrace ){ sqlite3DebugPrintf X; }
#else
#define PAGERTRACE(X)
#endif

/*
** The following two macros are used within the PAGERTRACE() macros above
** to print out file-descriptors. 
**
** PAGERID() takes a pointer to a Pager struct as its argument. The
** associated file-descriptor is returned. FILEHANDLEID() takes an sqlite3_file
** struct as its argument.
*/
#define PAGERID(p) ((int)(p->fd))
#define FILEHANDLEID(fd) ((int)fd)

/*
** The Pager.eState variable stores the current 'state' of a pager. A
** pager may be in any one of the seven states shown in the following
** state diagram.
**
**                            OPEN <------+------+
**                              |         |      |
**                              V         |      |
**               +---------> READER-------+      |
**               |              |                |
**               |              V                |
**               |<-------WRITER_LOCKED------> ERROR
**               |              |                ^  
**               |              V                |
**               |<------WRITER_CACHEMOD-------->|
**               |              |                |
**               |              V                |
**               |<-------WRITER_DBMOD---------->|
**               |              |                |
**               |              V                |
**               +<------WRITER_FINISHED-------->+
**
**
** List of state transitions and the C [function] that performs each:
** 
**   OPEN              -> READER              [sqlite3PagerSharedLock]
**   READER            -> OPEN                [pager_unlock]
**
**   READER            -> WRITER_LOCKED       [sqlite3PagerBegin]
**   WRITER_LOCKED     -> WRITER_CACHEMOD     [pager_open_journal]
**   WRITER_CACHEMOD   -> WRITER_DBMOD        [syncJournal]
**   WRITER_DBMOD      -> WRITER_FINISHED     [sqlite3PagerCommitPhaseOne]
**   WRITER_***        -> READER              [pager_end_transaction]
**
**   WRITER_***        -> ERROR               [pager_error]
**   ERROR             -> OPEN                [pager_unlock]
** 
**
**  OPEN:
**
**    The pager starts up in this state. Nothing is guaranteed in this
**    state - the file may or may not be locked and the database size is
**    unknown. The database may not be read or written.
**
**    * No read or write transaction is active.
**    * Any lock, or no lock at all, may be held on the database file.
**    * The dbSize, dbOrigSize and dbFileSize variables may not be trusted.
**
**  READER:
**
**    In this state all the requirements for reading the database in 
**    rollback (non-WAL) mode are met. Unless the pager is (or recently
**    was) in exclusive-locking mode, a user-level read transaction is 
**    open. The database size is known in this state.
**
**    A connection running with locking_mode=normal enters this state when
**    it opens a read-transaction on the database and returns to state
**    OPEN after the read-transaction is completed. However a connection
**    running in locking_mode=exclusive (including temp databases) remains in
**    this state even after the read-transaction is closed. The only way
**    a locking_mode=exclusive connection can transition from READER to OPEN
**    is via the ERROR state (see below).
** 
**    * A read transaction may be active (but a write-transaction cannot).
**    * A SHARED or greater lock is held on the database file.
**    * The dbSize variable may be trusted (even if a user-level read 
**      transaction is not active). The dbOrigSize and dbFileSize variables
**      may not be trusted at this point.
**    * If the database is a WAL database, then the WAL connection is open.
**    * Even if a read-transaction is not open, it is guaranteed that 
**      there is no hot-journal in the file-system.
**
**  WRITER_LOCKED:
**
**    The pager moves to this state from READER when a write-transaction
**    is first opened on the database. In WRITER_LOCKED state, all locks 
**    required to start a write-transaction are held, but no actual 
**    modifications to the cache or database have taken place.
**
**    In rollback mode, a RESERVED or (if the transaction was opened with 
**    BEGIN EXCLUSIVE) EXCLUSIVE lock is obtained on the database file when
**    moving to this state, but the journal file is not written to or opened 
**    to in this state. If the transaction is committed or rolled back while 
**    in WRITER_LOCKED state, all that is required is to unlock the database 
**    file.
**
**    IN WAL mode, WalBeginWriteTransaction() is called to lock the log file.
**    If the connection is running with locking_mode=exclusive, an attempt
**    is made to obtain an EXCLUSIVE lock on the database file.
**
**    * A write transaction is active.
**    * If the connection is open in rollback-mode, a RESERVED or greater 
**      lock is held on the database file.
**    * If the connection is open in WAL-mode, a WAL write transaction
**      is open (i.e. sqlite3WalBeginWriteTransaction() has been successfully
**      called).
**    * The dbSize, dbOrigSize and dbFileSize variables are all valid.
**    * The contents of the pager cache have not been modified.
**    * The journal file may or may not be open.
**    * Nothing (not even the first header) has been written to the journal.
**
**  WRITER_CACHEMOD:
**
**    A pager moves from WRITER_LOCKED state to this state when a page is
**    first modified by the upper layer. In rollback mode the journal file
**    is opened (if it is not already open) and a header written to the
**    start of it. The database file on disk has not been modified.
**
**    * A write transaction is active.
**    * A RESERVED or greater lock is held on the database file.
**    * The journal file is open and the first header has been written 
**      to it, but the header has not been synced to disk.
**    * The contents of the page cache have been modified.
**
**  WRITER_DBMOD:
**
**    The pager transitions from WRITER_CACHEMOD into WRITER_DBMOD state
**    when it modifies the contents of the database file. WAL connections
**    never enter this state (since they do not modify the database file,
**    just the log file).
**
**    * A write transaction is active.
**    * An EXCLUSIVE or greater lock is held on the database file.
**    * The journal file is open and the first header has been written 
**      and synced to disk.
**    * The contents of the page cache have been modified (and possibly
**      written to disk).
**
**  WRITER_FINISHED:
**
**    It is not possible for a WAL connection to enter this state.
**
**    A rollback-mode pager changes to WRITER_FINISHED state from WRITER_DBMOD
**    state after the entire transaction has been successfully written into the
**    database file. In this state the transaction may be committed simply
**    by finalizing the journal file. Once in WRITER_FINISHED state, it is 
**    not possible to modify the database further. At this point, the upper 
**    layer must either commit or rollback the transaction.
**
**    * A write transaction is active.
**    * An EXCLUSIVE or greater lock is held on the database file.
**    * All writing and syncing of journal and database data has finished.
**      If no error occurred, all that remains is to finalize the journal to
**      commit the transaction. If an error did occur, the caller will need
**      to rollback the transaction. 
**
**  ERROR:
**
**    The ERROR state is entered when an IO or disk-full error (including
**    SQLITE_IOERR_NOMEM) occurs at a point in the code that makes it 
**    difficult to be sure that the in-memory pager state (cache contents, 
**    db size etc.) are consistent with the contents of the file-system.
**
**    Temporary pager files may enter the ERROR state, but in-memory pagers
**    cannot.
**
**    For example, if an IO error occurs while performing a rollback, 
**    the contents of the page-cache may be left in an inconsistent state.
**    At this point it would be dangerous to change back to READER state
**    (as usually happens after a rollback). Any subsequent readers might
**    report database corruption (due to the inconsistent cache), and if
**    they upgrade to writers, they may inadvertently corrupt the database
**    file. To avoid this hazard, the pager switches into the ERROR state
**    instead of READER following such an error.
**
**    Once it has entered the ERROR state, any attempt to use the pager
**    to read or write data returns an error. Eventually, once all 
**    outstanding transactions have been abandoned, the pager is able to
**    transition back to OPEN state, discarding the contents of the 
**    page-cache and any other in-memory state at the same time. Everything
**    is reloaded from disk (and, if necessary, hot-journal rollback peformed)
**    when a read-transaction is next opened on the pager (transitioning
**    the pager into READER state). At that point the system has recovered 
**    from the error.
**
**    Specifically, the pager jumps into the ERROR state if:
**
**      1. An error occurs while attempting a rollback. This happens in
**         function sqlite3PagerRollback().
**
**      2. An error occurs while attempting to finalize a journal file
**         following a commit in function sqlite3PagerCommitPhaseTwo().
**
**      3. An error occurs while attempting to write to the journal or
**         database file in function pagerStress() in order to free up
**         memory.
**
**    In other cases, the error is returned to the b-tree layer. The b-tree
**    layer then attempts a rollback operation. If the error condition 
**    persists, the pager enters the ERROR state via condition (1) above.
**
**    Condition (3) is necessary because it can be triggered by a read-only
**    statement executed within a transaction. In this case, if the error
**    code were simply returned to the user, the b-tree layer would not
**    automatically attempt a rollback, as it assumes that an error in a
**    read-only statement cannot leave the pager in an internally inconsistent 
**    state.
**
**    * The Pager.errCode variable is set to something other than SQLITE_OK.
**    * There are one or more outstanding references to pages (after the
**      last reference is dropped the pager should move back to OPEN state).
**    * The pager is not an in-memory pager.
**    
**
** Notes:
**
**   * A pager is never in WRITER_DBMOD or WRITER_FINISHED state if the
**     connection is open in WAL mode. A WAL connection is always in one
**     of the first four states.
**
**   * Normally, a connection open in exclusive mode is never in PAGER_OPEN
**     state. There are two exceptions: immediately after exclusive-mode has
**     been turned on (and before any read or write transactions are 
**     executed), and when the pager is leaving the "error state".
**
**   * See also: assert_pager_state().
*/
#define PAGER_OPEN                  0
#define PAGER_READER                1
#define PAGER_WRITER_LOCKED         2
#define PAGER_WRITER_CACHEMOD       3
#define PAGER_WRITER_DBMOD          4
#define PAGER_WRITER_FINISHED       5
#define PAGER_ERROR                 6

/*
** The Pager.eLock variable is almost always set to one of the 
** following locking-states, according to the lock currently held on
** the database file: NO_LOCK, SHARED_LOCK, RESERVED_LOCK or EXCLUSIVE_LOCK.
** This variable is kept up to date as locks are taken and released by
** the pagerLockDb() and pagerUnlockDb() wrappers.
**
** If the VFS xLock() or xUnlock() returns an error other than SQLITE_BUSY
** (i.e. one of the SQLITE_IOERR subtypes), it is not clear whether or not
** the operation was successful. In these circumstances pagerLockDb() and
** pagerUnlockDb() take a conservative approach - eLock is always updated
** when unlocking the file, and only updated when locking the file if the
** VFS call is successful. This way, the Pager.eLock variable may be set
** to a less exclusive (lower) value than the lock that is actually held
** at the system level, but it is never set to a more exclusive value.
**
** This is usually safe. If an xUnlock fails or appears to fail, there may 
** be a few redundant xLock() calls or a lock may be held for longer than
** required, but nothing really goes wrong.
**
** The exception is when the database file is unlocked as the pager moves
** from ERROR to OPEN state. At this point there may be a hot-journal file 
** in the file-system that needs to be rolled back (as part of an OPEN->SHARED
** transition, by the same pager or any other). If the call to xUnlock()
** fails at this point and the pager is left holding an EXCLUSIVE lock, this
** can confuse the call to xCheckReservedLock() call made later as part
** of hot-journal detection.
**
** xCheckReservedLock() is defined as returning true "if there is a RESERVED 
** lock held by this process or any others". So xCheckReservedLock may 
** return true because the caller itself is holding an EXCLUSIVE lock (but
** doesn't know it because of a previous error in xUnlock). If this happens
** a hot-journal may be mistaken for a journal being created by an active
** transaction in another process, causing SQLite to read from the database
** without rolling it back.
**
** To work around this, if a call to xUnlock() fails when unlocking the
** database in the ERROR state, Pager.eLock is set to UNKNOWN_LOCK. It
** is only changed back to a real locking state after a successful call
** to xLock(EXCLUSIVE). Also, the code to do the OPEN->SHARED state transition
** omits the check for a hot-journal if Pager.eLock is set to UNKNOWN_LOCK 
** lock. Instead, it assumes a hot-journal exists and obtains an EXCLUSIVE
** lock on the database file before attempting to roll it back. See function
** PagerSharedLock() for more detail.
**
** Pager.eLock may only be set to UNKNOWN_LOCK when the pager is in 
** PAGER_OPEN state.
*/
#define UNKNOWN_LOCK                (EXCLUSIVE_LOCK+1)

/*
** A macro used for invoking the codec if there is one
*/
#ifdef SQLITE_HAS_CODEC
# define CODEC1(P,D,N,X,E) \
    if( P->xCodec && P->xCodec(P->pCodec,D,N,X)==0 ){ E; }
# define CODEC2(P,D,N,X,E,O) \
    if( P->xCodec==0 ){ O=(char*)D; }else \
    if( (O=(char*)(P->xCodec(P->pCodec,D,N,X)))==0 ){ E; }
#else
# define CODEC1(P,D,N,X,E)   /* NO-OP */
# define CODEC2(P,D,N,X,E,O) O=(char*)D
#endif

/*
** The maximum allowed sector size. 64KiB. If the xSectorsize() method 
** returns a value larger than this, then MAX_SECTOR_SIZE is used instead.
** This could conceivably cause corruption following a power failure on
** such a system. This is currently an undocumented limit.
*/
#define MAX_SECTOR_SIZE 0x10000

/*
** An instance of the following structure is allocated for each active
** savepoint and statement transaction in the system. All such structures
** are stored in the Pager.aSavepoint[] array, which is allocated and
** resized using sqlite3Realloc().
**
** When a savepoint is created, the PagerSavepoint.iHdrOffset field is
** set to 0. If a journal-header is written into the main journal while
** the savepoint is active, then iHdrOffset is set to the byte offset 
** immediately following the last journal record written into the main
** journal before the journal-header. This is required during savepoint
** rollback (see pagerPlaybackSavepoint()).
*/
typedef struct PagerSavepoint PagerSavepoint;
struct PagerSavepoint {
  i64 iOffset;                 /* Starting offset in main journal */
  i64 iHdrOffset;              /* See above */
  Bitvec *pInSavepoint;        /* Set of pages in this savepoint */
  Pgno nOrig;                  /* Original number of pages in file */
  Pgno iSubRec;                /* Index of first record in sub-journal */
#ifndef SQLITE_OMIT_WAL
  u32 aWalData[WAL_SAVEPOINT_NDATA];        /* WAL savepoint context */
#endif
};

/*
** Bits of the Pager.doNotSpill flag.  See further description below.
*/
#define SPILLFLAG_OFF         0x01      /* Never spill cache.  Set via pragma */
#define SPILLFLAG_ROLLBACK    0x02      /* Current rolling back, so do not spill */
#define SPILLFLAG_NOSYNC      0x04      /* Spill is ok, but do not sync */

/*
** An open page cache is an instance of struct Pager. A description of
** some of the more important member variables follows:
**
** eState
**
**   The current 'state' of the pager object. See the comment and state
**   diagram above for a description of the pager state.
**
** eLock
**
**   For a real on-disk database, the current lock held on the database file -
**   NO_LOCK, SHARED_LOCK, RESERVED_LOCK or EXCLUSIVE_LOCK.
**
**   For a temporary or in-memory database (neither of which require any
**   locks), this variable is always set to EXCLUSIVE_LOCK. Since such
**   databases always have Pager.exclusiveMode==1, this tricks the pager
**   logic into thinking that it already has all the locks it will ever
**   need (and no reason to release them).
**
**   In some (obscure) circumstances, this variable may also be set to
**   UNKNOWN_LOCK. See the comment above the #define of UNKNOWN_LOCK for
**   details.
**
** changeCountDone
**
**   This boolean variable is used to make sure that the change-counter 
**   (the 4-byte header field at byte offset 24 of the database file) is 
**   not updated more often than necessary. 
**
**   It is set to true when the change-counter field is updated, which 
**   can only happen if an exclusive lock is held on the database file.
**   It is cleared (set to false) whenever an exclusive lock is 
**   relinquished on the database file. Each time a transaction is committed,
**   The changeCountDone flag is inspected. If it is true, the work of
**   updating the change-counter is omitted for the current transaction.
**
**   This mechanism means that when running in exclusive mode, a connection 
**   need only update the change-counter once, for the first transaction
**   committed.
**
** setMaster
**
**   When PagerCommitPhaseOne() is called to commit a transaction, it may
**   (or may not) specify a master-journal name to be written into the 
**   journal file before it is synced to disk.
**
**   Whether or not a journal file contains a master-journal pointer affects 
**   the way in which the journal file is finalized after the transaction is 
**   committed or rolled back when running in "journal_mode=PERSIST" mode.
**   If a journal file does not contain a master-journal pointer, it is
**   finalized by overwriting the first journal header with zeroes. If
**   it does contain a master-journal pointer the journal file is finalized 
**   by truncating it to zero bytes, just as if the connection were 
**   running in "journal_mode=truncate" mode.
**
**   Journal files that contain master journal pointers cannot be finalized
**   simply by overwriting the first journal-header with zeroes, as the
**   master journal pointer could interfere with hot-journal rollback of any
**   subsequently interrupted transaction that reuses the journal file.
**
**   The flag is cleared as soon as the journal file is finalized (either
**   by PagerCommitPhaseTwo or PagerRollback). If an IO error prevents the
**   journal file from being successfully finalized, the setMaster flag
**   is cleared anyway (and the pager will move to ERROR state).
**
** doNotSpill
**
**   This variables control the behavior of cache-spills  (calls made by
**   the pcache module to the pagerStress() routine to write cached data
**   to the file-system in order to free up memory).
**
**   When bits SPILLFLAG_OFF or SPILLFLAG_ROLLBACK of doNotSpill are set,
**   writing to the database from pagerStress() is disabled altogether.
**   The SPILLFLAG_ROLLBACK case is done in a very obscure case that
**   comes up during savepoint rollback that requires the pcache module
**   to allocate a new page to prevent the journal file from being written
**   while it is being traversed by code in pager_playback().  The SPILLFLAG_OFF
**   case is a user preference.
** 
**   If the SPILLFLAG_NOSYNC bit is set, writing to the database from pagerStress()
**   is permitted, but syncing the journal file is not. This flag is set
**   by sqlite3PagerWrite() when the file-system sector-size is larger than
**   the database page-size in order to prevent a journal sync from happening 
**   in between the journalling of two pages on the same sector. 
**
** subjInMemory
**
**   This is a boolean variable. If true, then any required sub-journal
**   is opened as an in-memory journal file. If false, then in-memory
**   sub-journals are only used for in-memory pager files.
**
**   This variable is updated by the upper layer each time a new 
**   write-transaction is opened.
**
** dbSize, dbOrigSize, dbFileSize
**
**   Variable dbSize is set to the number of pages in the database file.
**   It is valid in PAGER_READER and higher states (all states except for
**   OPEN and ERROR). 
**
**   dbSize is set based on the size of the database file, which may be 
**   larger than the size of the database (the value stored at offset
**   28 of the database header by the btree). If the size of the file
**   is not an integer multiple of the page-size, the value stored in
**   dbSize is rounded down (i.e. a 5KB file with 2K page-size has dbSize==2).
**   Except, any file that is greater than 0 bytes in size is considered
**   to have at least one page. (i.e. a 1KB file with 2K page-size leads
**   to dbSize==1).
**
**   During a write-transaction, if pages with page-numbers greater than
**   dbSize are modified in the cache, dbSize is updated accordingly.
**   Similarly, if the database is truncated using PagerTruncateImage(), 
**   dbSize is updated.
**
**   Variables dbOrigSize and dbFileSize are valid in states 
**   PAGER_WRITER_LOCKED and higher. dbOrigSize is a copy of the dbSize
**   variable at the start of the transaction. It is used during rollback,
**   and to determine whether or not pages need to be journalled before
**   being modified.
**
**   Throughout a write-transaction, dbFileSize contains the size of
**   the file on disk in pages. It is set to a copy of dbSize when the
**   write-transaction is first opened, and updated when VFS calls are made
**   to write or truncate the database file on disk. 
**
**   The only reason the dbFileSize variable is required is to suppress 
**   unnecessary calls to xTruncate() after committing a transaction. If, 
**   when a transaction is committed, the dbFileSize variable indicates 
**   that the database file is larger than the database image (Pager.dbSize), 
**   pager_truncate() is called. The pager_truncate() call uses xFilesize()
**   to measure the database file on disk, and then truncates it if required.
**   dbFileSize is not used when rolling back a transaction. In this case
**   pager_truncate() is called unconditionally (which means there may be
**   a call to xFilesize() that is not strictly required). In either case,
**   pager_truncate() may cause the file to become smaller or larger.
**
** dbHintSize
**
**   The dbHintSize variable is used to limit the number of calls made to
**   the VFS xFileControl(FCNTL_SIZE_HINT) method. 
**
**   dbHintSize is set to a copy of the dbSize variable when a
**   write-transaction is opened (at the same time as dbFileSize and
**   dbOrigSize). If the xFileControl(FCNTL_SIZE_HINT) method is called,
**   dbHintSize is increased to the number of pages that correspond to the
**   size-hint passed to the method call. See pager_write_pagelist() for 
**   details.
**
** errCode
**
**   The Pager.errCode variable is only ever used in PAGER_ERROR state. It
**   is set to zero in all other states. In PAGER_ERROR state, Pager.errCode 
**   is always set to SQLITE_FULL, SQLITE_IOERR or one of the SQLITE_IOERR_XXX 
**   sub-codes.
**
** otaMode
**   This variable is normally 0. It is set to 1 by the PagerSetOtaMode()
**   function - as a result of a "PRAGMA pager_ota_mode=1" command. Once 
**   the *-oal file has been opened and it has been determined that the 
**   database file has not been modified since it was created, this variable 
**   is set to 2.
**
**   It is also possible to use PagerSetOtaMode() to 2 if the database is
**   already in WAL mode. In this case the only effect is to prevent the
**   connection from checkpointing the db as part of an sqlite3PagerClose()
**   call.
*/
struct Pager {
  sqlite3_vfs *pVfs;          /* OS functions to use for IO */
  u8 exclusiveMode;           /* Boolean. True if locking_mode==EXCLUSIVE */
  u8 journalMode;             /* One of the PAGER_JOURNALMODE_* values */
  u8 useJournal;              /* Use a rollback journal on this file */
  u8 noSync;                  /* Do not sync the journal if true */
  u8 fullSync;                /* Do extra syncs of the journal for robustness */
  u8 ckptSyncFlags;           /* SYNC_NORMAL or SYNC_FULL for checkpoint */
  u8 walSyncFlags;            /* SYNC_NORMAL or SYNC_FULL for wal writes */
  u8 syncFlags;               /* SYNC_NORMAL or SYNC_FULL otherwise */
  u8 tempFile;                /* zFilename is a temporary or immutable file */
  u8 noLock;                  /* Do not lock (except in WAL mode) */
  u8 readOnly;                /* True for a read-only database */
  u8 memDb;                   /* True to inhibit all file I/O */
  u8 otaMode;                 /* Non-zero if in ota_mode */

  /**************************************************************************
  ** The following block contains those class members that change during
  ** routine operation.  Class members not in this block are either fixed
  ** when the pager is first created or else only change when there is a
  ** significant mode change (such as changing the page_size, locking_mode,
  ** or the journal_mode).  From another view, these class members describe
  ** the "state" of the pager, while other class members describe the
  ** "configuration" of the pager.
  */
  u8 eState;                  /* Pager state (OPEN, READER, WRITER_LOCKED..) */
  u8 eLock;                   /* Current lock held on database file */
  u8 changeCountDone;         /* Set after incrementing the change-counter */
  u8 setMaster;               /* True if a m-j name has been written to jrnl */
  u8 doNotSpill;              /* Do not spill the cache when non-zero */
  u8 subjInMemory;            /* True to use in-memory sub-journals */
  Pgno dbSize;                /* Number of pages in the database */
  Pgno dbOrigSize;            /* dbSize before the current transaction */
  Pgno dbFileSize;            /* Number of pages in the database file */
  Pgno dbHintSize;            /* Value passed to FCNTL_SIZE_HINT call */
  int errCode;                /* One of several kinds of errors */
  int nRec;                   /* Pages journalled since last j-header written */
  u32 cksumInit;              /* Quasi-random value added to every checksum */
  u32 nSubRec;                /* Number of records written to sub-journal */
  Bitvec *pInJournal;         /* One bit for each page in the database file */
  sqlite3_file *fd;           /* File descriptor for database */
  sqlite3_file *jfd;          /* File descriptor for main journal */
  sqlite3_file *sjfd;         /* File descriptor for sub-journal */
  i64 journalOff;             /* Current write offset in the journal file */
  i64 journalHdr;             /* Byte offset to previous journal header */
  sqlite3_backup *pBackup;    /* Pointer to list of ongoing backup processes */
  PagerSavepoint *aSavepoint; /* Array of active savepoints */
  int nSavepoint;             /* Number of elements in aSavepoint[] */
  char dbFileVers[16];        /* Changes whenever database file changes */

  u8 bUseFetch;               /* True to use xFetch() */
  int nMmapOut;               /* Number of mmap pages currently outstanding */
  sqlite3_int64 szMmap;       /* Desired maximum mmap size */
  PgHdr *pMmapFreelist;       /* List of free mmap page headers (pDirty) */
  /*
  ** End of the routinely-changing class members
  ***************************************************************************/

  u16 nExtra;                 /* Add this many bytes to each in-memory page */
  i16 nReserve;               /* Number of unused bytes at end of each page */
  u32 vfsFlags;               /* Flags for sqlite3_vfs.xOpen() */
  u32 sectorSize;             /* Assumed sector size during rollback */
  int pageSize;               /* Number of bytes in a page */
  Pgno mxPgno;                /* Maximum allowed size of the database */
  i64 journalSizeLimit;       /* Size limit for persistent journal files */
  char *zFilename;            /* Name of the database file */
  char *zJournal;             /* Name of the journal file */
  int (*xBusyHandler)(void*); /* Function to call when busy */
  void *pBusyHandlerArg;      /* Context argument for xBusyHandler */
  int aStat[3];               /* Total cache hits, misses and writes */
#ifdef SQLITE_TEST
  int nRead;                  /* Database pages read */
#endif
  void (*xReiniter)(DbPage*); /* Call this routine when reloading pages */
#ifdef SQLITE_HAS_CODEC
  void *(*xCodec)(void*,void*,Pgno,int); /* Routine for en/decoding data */
  void (*xCodecSizeChng)(void*,int,int); /* Notify of page size changes */
  void (*xCodecFree)(void*);             /* Destructor for the codec */
  void *pCodec;               /* First argument to xCodec... methods */
#endif
  char *pTmpSpace;            /* Pager.pageSize bytes of space for tmp use */
  PCache *pPCache;            /* Pointer to page cache object */
#ifndef SQLITE_OMIT_WAL
  Wal *pWal;                  /* Write-ahead log used by "journal_mode=wal" */
  char *zWal;                 /* File name for write-ahead log */
#endif
};

/*
** Indexes for use with Pager.aStat[]. The Pager.aStat[] array contains
** the values accessed by passing SQLITE_DBSTATUS_CACHE_HIT, CACHE_MISS 
** or CACHE_WRITE to sqlite3_db_status().
*/
#define PAGER_STAT_HIT   0
#define PAGER_STAT_MISS  1
#define PAGER_STAT_WRITE 2

/*
** The following global variables hold counters used for
** testing purposes only.  These variables do not exist in
** a non-testing build.  These variables are not thread-safe.
*/
#ifdef SQLITE_TEST
int sqlite3_pager_readdb_count = 0;    /* Number of full pages read from DB */
int sqlite3_pager_writedb_count = 0;   /* Number of full pages written to DB */
int sqlite3_pager_writej_count = 0;    /* Number of pages written to journal */
# define PAGER_INCR(v)  v++
#else
# define PAGER_INCR(v)
#endif



/*
** Journal files begin with the following magic string.  The data
** was obtained from /dev/random.  It is used only as a sanity check.
**
** Since version 2.8.0, the journal format contains additional sanity
** checking information.  If the power fails while the journal is being
** written, semi-random garbage data might appear in the journal
** file after power is restored.  If an attempt is then made
** to roll the journal back, the database could be corrupted.  The additional
** sanity checking data is an attempt to discover the garbage in the
** journal and ignore it.
**
** The sanity checking information for the new journal format consists
** of a 32-bit checksum on each page of data.  The checksum covers both
** the page number and the pPager->pageSize bytes of data for the page.
** This cksum is initialized to a 32-bit random value that appears in the
** journal file right after the header.  The random initializer is important,
** because garbage data that appears at the end of a journal is likely
** data that was once in other files that have now been deleted.  If the
** garbage data came from an obsolete journal file, the checksums might
** be correct.  But by initializing the checksum to random value which
** is different for every journal, we minimize that risk.
*/
static const unsigned char aJournalMagic[] = {
  0xd9, 0xd5, 0x05, 0xf9, 0x20, 0xa1, 0x63, 0xd7,
};

/*
** The size of the of each page record in the journal is given by
** the following macro.
*/
#define JOURNAL_PG_SZ(pPager)  ((pPager->pageSize) + 8)

/*
** The journal header size for this pager. This is usually the same 
** size as a single disk sector. See also setSectorSize().
*/
#define JOURNAL_HDR_SZ(pPager) (pPager->sectorSize)

/*
** The macro MEMDB is true if we are dealing with an in-memory database.
** We do this as a macro so that if the SQLITE_OMIT_MEMORYDB macro is set,
** the value of MEMDB will be a constant and the compiler will optimize
** out code that would never execute.
*/
#ifdef SQLITE_OMIT_MEMORYDB
# define MEMDB 0
#else
# define MEMDB pPager->memDb
#endif

/*
** The macro USEFETCH is true if we are allowed to use the xFetch and xUnfetch
** interfaces to access the database using memory-mapped I/O.
*/
#if SQLITE_MAX_MMAP_SIZE>0
# define USEFETCH(x) ((x)->bUseFetch)
#else
# define USEFETCH(x) 0
#endif

/*
** The maximum legal page number is (2^31 - 1).
*/
#define PAGER_MAX_PGNO 2147483647

/*
** The argument to this macro is a file descriptor (type sqlite3_file*).
** Return 0 if it is not open, or non-zero (but not 1) if it is.
**
** This is so that expressions can be written as:
**
**   if( isOpen(pPager->jfd) ){ ...
**
** instead of
**
**   if( pPager->jfd->pMethods ){ ...
*/
#define isOpen(pFd) ((pFd)->pMethods)

/*
** Return true if this pager uses a write-ahead log instead of the usual
** rollback journal. Otherwise false.
*/
#ifndef SQLITE_OMIT_WAL
static int pagerUseWal(Pager *pPager){
  return (pPager->pWal!=0);
}
#else
# define pagerUseWal(x) 0
# define pagerRollbackWal(x) 0
# define pagerWalFrames(v,w,x,y) 0
# define pagerOpenWalIfPresent(z) SQLITE_OK
# define pagerBeginReadTransaction(z) SQLITE_OK
#endif

static int pagerOpenWalInternal(Pager*, int*);

#ifndef NDEBUG 
/*
** Usage:
**
**   assert( assert_pager_state(pPager) );
**
** This function runs many asserts to try to find inconsistencies in
** the internal state of the Pager object.
*/
static int assert_pager_state(Pager *p){
  Pager *pPager = p;

  /* State must be valid. */
  assert( p->eState==PAGER_OPEN
       || p->eState==PAGER_READER
       || p->eState==PAGER_WRITER_LOCKED
       || p->eState==PAGER_WRITER_CACHEMOD
       || p->eState==PAGER_WRITER_DBMOD
       || p->eState==PAGER_WRITER_FINISHED
       || p->eState==PAGER_ERROR
  );

  /* Regardless of the current state, a temp-file connection always behaves
  ** as if it has an exclusive lock on the database file. It never updates
  ** the change-counter field, so the changeCountDone flag is always set.
  */
  assert( p->tempFile==0 || p->eLock==EXCLUSIVE_LOCK );
  assert( p->tempFile==0 || pPager->changeCountDone );

  /* If the useJournal flag is clear, the journal-mode must be "OFF". 
  ** And if the journal-mode is "OFF", the journal file must not be open.
  */
  assert( p->journalMode==PAGER_JOURNALMODE_OFF || p->useJournal );
  assert( p->journalMode!=PAGER_JOURNALMODE_OFF || !isOpen(p->jfd) );

  /* Check that MEMDB implies noSync. And an in-memory journal. Since 
  ** this means an in-memory pager performs no IO at all, it cannot encounter 
  ** either SQLITE_IOERR or SQLITE_FULL during rollback or while finalizing 
  ** a journal file. (although the in-memory journal implementation may 
  ** return SQLITE_IOERR_NOMEM while the journal file is being written). It 
  ** is therefore not possible for an in-memory pager to enter the ERROR 
  ** state.
  */
  if( MEMDB ){
    assert( p->noSync );
    assert( p->journalMode==PAGER_JOURNALMODE_OFF 
         || p->journalMode==PAGER_JOURNALMODE_MEMORY 
    );
    assert( p->eState!=PAGER_ERROR && p->eState!=PAGER_OPEN );
    assert( pagerUseWal(p)==0 );
  }

  /* If changeCountDone is set, a RESERVED lock or greater must be held
  ** on the file.
  */
  assert( pPager->changeCountDone==0 || pPager->eLock>=RESERVED_LOCK );
  assert( p->eLock!=PENDING_LOCK );

  switch( p->eState ){
    case PAGER_OPEN:
      assert( !MEMDB );
      assert( pPager->errCode==SQLITE_OK );
      assert( sqlite3PcacheRefCount(pPager->pPCache)==0 || pPager->tempFile );
      break;

    case PAGER_READER:
      assert( pPager->errCode==SQLITE_OK );
      assert( p->eLock!=UNKNOWN_LOCK );
      assert( p->eLock>=SHARED_LOCK );
      break;

    case PAGER_WRITER_LOCKED:
      assert( p->eLock!=UNKNOWN_LOCK );
      assert( pPager->errCode==SQLITE_OK );
      if( !pagerUseWal(pPager) ){
        assert( p->eLock>=RESERVED_LOCK );
      }
      assert( pPager->dbSize==pPager->dbOrigSize );
      assert( pPager->dbOrigSize==pPager->dbFileSize );
      assert( pPager->dbOrigSize==pPager->dbHintSize );
      assert( pPager->setMaster==0 );
      break;

    case PAGER_WRITER_CACHEMOD:
      assert( p->eLock!=UNKNOWN_LOCK );
      assert( pPager->errCode==SQLITE_OK );
      if( !pagerUseWal(pPager) ){
        /* It is possible that if journal_mode=wal here that neither the
        ** journal file nor the WAL file are open. This happens during
        ** a rollback transaction that switches from journal_mode=off
        ** to journal_mode=wal.
        */
        assert( p->eLock>=RESERVED_LOCK );
        assert( isOpen(p->jfd) 
             || p->journalMode==PAGER_JOURNALMODE_OFF 
             || p->journalMode==PAGER_JOURNALMODE_WAL 
        );
      }
      assert( pPager->dbOrigSize==pPager->dbFileSize );
      assert( pPager->dbOrigSize==pPager->dbHintSize );
      break;

    case PAGER_WRITER_DBMOD:
      assert( p->eLock==EXCLUSIVE_LOCK );
      assert( pPager->errCode==SQLITE_OK );
      assert( !pagerUseWal(pPager) );
      assert( p->eLock>=EXCLUSIVE_LOCK );
      assert( isOpen(p->jfd) 
           || p->journalMode==PAGER_JOURNALMODE_OFF 
           || p->journalMode==PAGER_JOURNALMODE_WAL 
      );
      assert( pPager->dbOrigSize<=pPager->dbHintSize );
      break;

    case PAGER_WRITER_FINISHED:
      assert( p->eLock==EXCLUSIVE_LOCK );
      assert( pPager->errCode==SQLITE_OK );
      assert( !pagerUseWal(pPager) );
      assert( isOpen(p->jfd) 
           || p->journalMode==PAGER_JOURNALMODE_OFF 
           || p->journalMode==PAGER_JOURNALMODE_WAL 
      );
      break;

    case PAGER_ERROR:
      /* There must be at least one outstanding reference to the pager if
      ** in ERROR state. Otherwise the pager should have already dropped
      ** back to OPEN state.
      */
      assert( pPager->errCode!=SQLITE_OK );
      assert( sqlite3PcacheRefCount(pPager->pPCache)>0 );
      break;
  }

  return 1;
}
#endif /* ifndef NDEBUG */

#ifdef SQLITE_DEBUG 
/*
** Return a pointer to a human readable string in a static buffer
** containing the state of the Pager object passed as an argument. This
** is intended to be used within debuggers. For example, as an alternative
** to "print *pPager" in gdb:
**
** (gdb) printf "%s", print_pager_state(pPager)
*/
static char *print_pager_state(Pager *p){
  static char zRet[1024];

  sqlite3_snprintf(1024, zRet,
      "Filename:      %s\n"
      "State:         %s errCode=%d\n"
      "Lock:          %s\n"
      "Locking mode:  locking_mode=%s\n"
      "Journal mode:  journal_mode=%s\n"
      "Backing store: tempFile=%d memDb=%d useJournal=%d\n"
      "Journal:       journalOff=%lld journalHdr=%lld\n"
      "Size:          dbsize=%d dbOrigSize=%d dbFileSize=%d\n"
      , p->zFilename
      , p->eState==PAGER_OPEN            ? "OPEN" :
        p->eState==PAGER_READER          ? "READER" :
        p->eState==PAGER_WRITER_LOCKED   ? "WRITER_LOCKED" :
        p->eState==PAGER_WRITER_CACHEMOD ? "WRITER_CACHEMOD" :
        p->eState==PAGER_WRITER_DBMOD    ? "WRITER_DBMOD" :
        p->eState==PAGER_WRITER_FINISHED ? "WRITER_FINISHED" :
        p->eState==PAGER_ERROR           ? "ERROR" : "?error?"
      , (int)p->errCode
      , p->eLock==NO_LOCK         ? "NO_LOCK" :
        p->eLock==RESERVED_LOCK   ? "RESERVED" :
        p->eLock==EXCLUSIVE_LOCK  ? "EXCLUSIVE" :
        p->eLock==SHARED_LOCK     ? "SHARED" :
        p->eLock==UNKNOWN_LOCK    ? "UNKNOWN" : "?error?"
      , p->exclusiveMode ? "exclusive" : "normal"
      , p->journalMode==PAGER_JOURNALMODE_MEMORY   ? "memory" :
        p->journalMode==PAGER_JOURNALMODE_OFF      ? "off" :
        p->journalMode==PAGER_JOURNALMODE_DELETE   ? "delete" :
        p->journalMode==PAGER_JOURNALMODE_PERSIST  ? "persist" :
        p->journalMode==PAGER_JOURNALMODE_TRUNCATE ? "truncate" :
        p->journalMode==PAGER_JOURNALMODE_WAL      ? "wal" : "?error?"
      , (int)p->tempFile, (int)p->memDb, (int)p->useJournal
      , p->journalOff, p->journalHdr
      , (int)p->dbSize, (int)p->dbOrigSize, (int)p->dbFileSize
  );

  return zRet;
}
#endif

/*
** Return true if it is necessary to write page *pPg into the sub-journal.
** A page needs to be written into the sub-journal if there exists one
** or more open savepoints for which:
**
**   * The page-number is less than or equal to PagerSavepoint.nOrig, and
**   * The bit corresponding to the page-number is not set in
**     PagerSavepoint.pInSavepoint.
*/
static int subjRequiresPage(PgHdr *pPg){
  Pager *pPager = pPg->pPager;
  PagerSavepoint *p;
  Pgno pgno = pPg->pgno;
  int i;
  for(i=0; i<pPager->nSavepoint; i++){
    p = &pPager->aSavepoint[i];
    if( p->nOrig>=pgno && 0==sqlite3BitvecTest(p->pInSavepoint, pgno) ){
      return 1;
    }
  }
  return 0;
}

/*
** Return true if the page is already in the journal file.
*/
static int pageInJournal(Pager *pPager, PgHdr *pPg){
  return sqlite3BitvecTest(pPager->pInJournal, pPg->pgno);
}

/*
** Read a 32-bit integer from the given file descriptor.  Store the integer
** that is read in *pRes.  Return SQLITE_OK if everything worked, or an
** error code is something goes wrong.
**
** All values are stored on disk as big-endian.
*/
static int read32bits(sqlite3_file *fd, i64 offset, u32 *pRes){
  unsigned char ac[4];
  int rc = sqlite3OsRead(fd, ac, sizeof(ac), offset);
  if( rc==SQLITE_OK ){
    *pRes = sqlite3Get4byte(ac);
  }
  return rc;
}

/*
** Write a 32-bit integer into a string buffer in big-endian byte order.
*/
#define put32bits(A,B)  sqlite3Put4byte((u8*)A,B)


/*
** Write a 32-bit integer into the given file descriptor.  Return SQLITE_OK
** on success or an error code is something goes wrong.
*/
static int write32bits(sqlite3_file *fd, i64 offset, u32 val){
  char ac[4];
  put32bits(ac, val);
  return sqlite3OsWrite(fd, ac, 4, offset);
}

/*
** Unlock the database file to level eLock, which must be either NO_LOCK
** or SHARED_LOCK. Regardless of whether or not the call to xUnlock()
** succeeds, set the Pager.eLock variable to match the (attempted) new lock.
**
** Except, if Pager.eLock is set to UNKNOWN_LOCK when this function is
** called, do not modify it. See the comment above the #define of 
** UNKNOWN_LOCK for an explanation of this.
*/
static int pagerUnlockDb(Pager *pPager, int eLock){
  int rc = SQLITE_OK;

  assert( !pPager->exclusiveMode || pPager->eLock==eLock );
  assert( eLock==NO_LOCK || eLock==SHARED_LOCK );
  assert( eLock!=NO_LOCK || pagerUseWal(pPager)==0 );
  if( isOpen(pPager->fd) ){
    assert( pPager->eLock>=eLock );
    rc = pPager->noLock ? SQLITE_OK : sqlite3OsUnlock(pPager->fd, eLock);
    if( pPager->eLock!=UNKNOWN_LOCK ){
      pPager->eLock = (u8)eLock;
    }
    IOTRACE(("UNLOCK %p %d\n", pPager, eLock))
  }
  return rc;
}

/*
** Lock the database file to level eLock, which must be either SHARED_LOCK,
** RESERVED_LOCK or EXCLUSIVE_LOCK. If the caller is successful, set the
** Pager.eLock variable to the new locking state. 
**
** Except, if Pager.eLock is set to UNKNOWN_LOCK when this function is 
** called, do not modify it unless the new locking state is EXCLUSIVE_LOCK. 
** See the comment above the #define of UNKNOWN_LOCK for an explanation 
** of this.
*/
static int pagerLockDb(Pager *pPager, int eLock){
  int rc = SQLITE_OK;

  assert( eLock==SHARED_LOCK || eLock==RESERVED_LOCK || eLock==EXCLUSIVE_LOCK );
  if( pPager->eLock<eLock || pPager->eLock==UNKNOWN_LOCK ){
    rc = pPager->noLock ? SQLITE_OK : sqlite3OsLock(pPager->fd, eLock);
    if( rc==SQLITE_OK && (pPager->eLock!=UNKNOWN_LOCK||eLock==EXCLUSIVE_LOCK) ){
      pPager->eLock = (u8)eLock;
      IOTRACE(("LOCK %p %d\n", pPager, eLock))
    }
  }
  return rc;
}

/*
** This function determines whether or not the atomic-write optimization
** can be used with this pager. The optimization can be used if:
**
**  (a) the value returned by OsDeviceCharacteristics() indicates that
**      a database page may be written atomically, and
**  (b) the value returned by OsSectorSize() is less than or equal
**      to the page size.
**
** The optimization is also always enabled for temporary files. It is
** an error to call this function if pPager is opened on an in-memory
** database.
**
** If the optimization cannot be used, 0 is returned. If it can be used,
** then the value returned is the size of the journal file when it
** contains rollback data for exactly one page.
*/
#ifdef SQLITE_ENABLE_ATOMIC_WRITE
static int jrnlBufferSize(Pager *pPager){
  assert( !MEMDB );
  if( !pPager->tempFile ){
    int dc;                           /* Device characteristics */
    int nSector;                      /* Sector size */
    int szPage;                       /* Page size */

    assert( isOpen(pPager->fd) );
    dc = sqlite3OsDeviceCharacteristics(pPager->fd);
    nSector = pPager->sectorSize;
    szPage = pPager->pageSize;

    assert(SQLITE_IOCAP_ATOMIC512==(512>>8));
    assert(SQLITE_IOCAP_ATOMIC64K==(65536>>8));
    if( 0==(dc&(SQLITE_IOCAP_ATOMIC|(szPage>>8)) || nSector>szPage) ){
      return 0;
    }
  }

  return JOURNAL_HDR_SZ(pPager) + JOURNAL_PG_SZ(pPager);
}
#endif

/*
** If SQLITE_CHECK_PAGES is defined then we do some sanity checking
** on the cache using a hash function.  This is used for testing
** and debugging only.
*/
#ifdef SQLITE_CHECK_PAGES
/*
** Return a 32-bit hash of the page data for pPage.
*/
static u32 pager_datahash(int nByte, unsigned char *pData){
  u32 hash = 0;
  int i;
  for(i=0; i<nByte; i++){
    hash = (hash*1039) + pData[i];
  }
  return hash;
}
static u32 pager_pagehash(PgHdr *pPage){
  return pager_datahash(pPage->pPager->pageSize, (unsigned char *)pPage->pData);
}
static void pager_set_pagehash(PgHdr *pPage){
  pPage->pageHash = pager_pagehash(pPage);
}

/*
** The CHECK_PAGE macro takes a PgHdr* as an argument. If SQLITE_CHECK_PAGES
** is defined, and NDEBUG is not defined, an assert() statement checks
** that the page is either dirty or still matches the calculated page-hash.
*/
#define CHECK_PAGE(x) checkPage(x)
static void checkPage(PgHdr *pPg){
  Pager *pPager = pPg->pPager;
  assert( pPager->eState!=PAGER_ERROR );
  assert( (pPg->flags&PGHDR_DIRTY) || pPg->pageHash==pager_pagehash(pPg) );
}

#else
#define pager_datahash(X,Y)  0
#define pager_pagehash(X)  0
#define pager_set_pagehash(X)
#define CHECK_PAGE(x)
#endif  /* SQLITE_CHECK_PAGES */

/*
** When this is called the journal file for pager pPager must be open.
** This function attempts to read a master journal file name from the 
** end of the file and, if successful, copies it into memory supplied 
** by the caller. See comments above writeMasterJournal() for the format
** used to store a master journal file name at the end of a journal file.
**
** zMaster must point to a buffer of at least nMaster bytes allocated by
** the caller. This should be sqlite3_vfs.mxPathname+1 (to ensure there is
** enough space to write the master journal name). If the master journal
** name in the journal is longer than nMaster bytes (including a
** nul-terminator), then this is handled as if no master journal name
** were present in the journal.
**
** If a master journal file name is present at the end of the journal
** file, then it is copied into the buffer pointed to by zMaster. A
** nul-terminator byte is appended to the buffer following the master
** journal file name.
**
** If it is determined that no master journal file name is present 
** zMaster[0] is set to 0 and SQLITE_OK returned.
**
** If an error occurs while reading from the journal file, an SQLite
** error code is returned.
*/
static int readMasterJournal(sqlite3_file *pJrnl, char *zMaster, u32 nMaster){
  int rc;                    /* Return code */
  u32 len;                   /* Length in bytes of master journal name */
  i64 szJ;                   /* Total size in bytes of journal file pJrnl */
  u32 cksum;                 /* MJ checksum value read from journal */
  u32 u;                     /* Unsigned loop counter */
  unsigned char aMagic[8];   /* A buffer to hold the magic header */
  zMaster[0] = '\0';

  if( SQLITE_OK!=(rc = sqlite3OsFileSize(pJrnl, &szJ))
   || szJ<16
   || SQLITE_OK!=(rc = read32bits(pJrnl, szJ-16, &len))
   || len>=nMaster 
   || len==0 
   || SQLITE_OK!=(rc = read32bits(pJrnl, szJ-12, &cksum))
   || SQLITE_OK!=(rc = sqlite3OsRead(pJrnl, aMagic, 8, szJ-8))
   || memcmp(aMagic, aJournalMagic, 8)
   || SQLITE_OK!=(rc = sqlite3OsRead(pJrnl, zMaster, len, szJ-16-len))
  ){
    return rc;
  }

  /* See if the checksum matches the master journal name */
  for(u=0; u<len; u++){
    cksum -= zMaster[u];
  }
  if( cksum ){
    /* If the checksum doesn't add up, then one or more of the disk sectors
    ** containing the master journal filename is corrupted. This means
    ** definitely roll back, so just return SQLITE_OK and report a (nul)
    ** master-journal filename.
    */
    len = 0;
  }
  zMaster[len] = '\0';
   
  return SQLITE_OK;
}

/*
** Return the offset of the sector boundary at or immediately 
** following the value in pPager->journalOff, assuming a sector 
** size of pPager->sectorSize bytes.
**
** i.e for a sector size of 512:
**
**   Pager.journalOff          Return value
**   ---------------------------------------
**   0                         0
**   512                       512
**   100                       512
**   2000                      2048
** 
*/
static i64 journalHdrOffset(Pager *pPager){
  i64 offset = 0;
  i64 c = pPager->journalOff;
  if( c ){
    offset = ((c-1)/JOURNAL_HDR_SZ(pPager) + 1) * JOURNAL_HDR_SZ(pPager);
  }
  assert( offset%JOURNAL_HDR_SZ(pPager)==0 );
  assert( offset>=c );
  assert( (offset-c)<JOURNAL_HDR_SZ(pPager) );
  return offset;
}

/*
** The journal file must be open when this function is called.
**
** This function is a no-op if the journal file has not been written to
** within the current transaction (i.e. if Pager.journalOff==0).
**
** If doTruncate is non-zero or the Pager.journalSizeLimit variable is
** set to 0, then truncate the journal file to zero bytes in size. Otherwise,
** zero the 28-byte header at the start of the journal file. In either case, 
** if the pager is not in no-sync mode, sync the journal file immediately 
** after writing or truncating it.
**
** If Pager.journalSizeLimit is set to a positive, non-zero value, and
** following the truncation or zeroing described above the size of the 
** journal file in bytes is larger than this value, then truncate the
** journal file to Pager.journalSizeLimit bytes. The journal file does
** not need to be synced following this operation.
**
** If an IO error occurs, abandon processing and return the IO error code.
** Otherwise, return SQLITE_OK.
*/
static int zeroJournalHdr(Pager *pPager, int doTruncate){
  int rc = SQLITE_OK;                               /* Return code */
  assert( isOpen(pPager->jfd) );
  if( pPager->journalOff ){
    const i64 iLimit = pPager->journalSizeLimit;    /* Local cache of jsl */

    IOTRACE(("JZEROHDR %p\n", pPager))
    if( doTruncate || iLimit==0 ){
      rc = sqlite3OsTruncate(pPager->jfd, 0);
    }else{
      static const char zeroHdr[28] = {0};
      rc = sqlite3OsWrite(pPager->jfd, zeroHdr, sizeof(zeroHdr), 0);
    }
    if( rc==SQLITE_OK && !pPager->noSync ){
      rc = sqlite3OsSync(pPager->jfd, SQLITE_SYNC_DATAONLY|pPager->syncFlags);
    }

    /* At this point the transaction is committed but the write lock 
    ** is still held on the file. If there is a size limit configured for 
    ** the persistent journal and the journal file currently consumes more
    ** space than that limit allows for, truncate it now. There is no need
    ** to sync the file following this operation.
    */
    if( rc==SQLITE_OK && iLimit>0 ){
      i64 sz;
      rc = sqlite3OsFileSize(pPager->jfd, &sz);
      if( rc==SQLITE_OK && sz>iLimit ){
        rc = sqlite3OsTruncate(pPager->jfd, iLimit);
      }
    }
  }
  return rc;
}

/*
** The journal file must be open when this routine is called. A journal
** header (JOURNAL_HDR_SZ bytes) is written into the journal file at the
** current location.
**
** The format for the journal header is as follows:
** - 8 bytes: Magic identifying journal format.
** - 4 bytes: Number of records in journal, or -1 no-sync mode is on.
** - 4 bytes: Random number used for page hash.
** - 4 bytes: Initial database page count.
** - 4 bytes: Sector size used by the process that wrote this journal.
** - 4 bytes: Database page size.
** 
** Followed by (JOURNAL_HDR_SZ - 28) bytes of unused space.
*/
static int writeJournalHdr(Pager *pPager){
  int rc = SQLITE_OK;                 /* Return code */
  char *zHeader = pPager->pTmpSpace;  /* Temporary space used to build header */
  u32 nHeader = (u32)pPager->pageSize;/* Size of buffer pointed to by zHeader */
  u32 nWrite;                         /* Bytes of header sector written */
  int ii;                             /* Loop counter */

  assert( isOpen(pPager->jfd) );      /* Journal file must be open. */

  if( nHeader>JOURNAL_HDR_SZ(pPager) ){
    nHeader = JOURNAL_HDR_SZ(pPager);
  }

  /* If there are active savepoints and any of them were created 
  ** since the most recent journal header was written, update the 
  ** PagerSavepoint.iHdrOffset fields now.
  */
  for(ii=0; ii<pPager->nSavepoint; ii++){
    if( pPager->aSavepoint[ii].iHdrOffset==0 ){
      pPager->aSavepoint[ii].iHdrOffset = pPager->journalOff;
    }
  }

  pPager->journalHdr = pPager->journalOff = journalHdrOffset(pPager);

  /* 
  ** Write the nRec Field - the number of page records that follow this
  ** journal header. Normally, zero is written to this value at this time.
  ** After the records are added to the journal (and the journal synced, 
  ** if in full-sync mode), the zero is overwritten with the true number
  ** of records (see syncJournal()).
  **
  ** A faster alternative is to write 0xFFFFFFFF to the nRec field. When
  ** reading the journal this value tells SQLite to assume that the
  ** rest of the journal file contains valid page records. This assumption
  ** is dangerous, as if a failure occurred whilst writing to the journal
  ** file it may contain some garbage data. There are two scenarios
  ** where this risk can be ignored:
  **
  **   * When the pager is in no-sync mode. Corruption can follow a
  **     power failure in this case anyway.
  **
  **   * When the SQLITE_IOCAP_SAFE_APPEND flag is set. This guarantees
  **     that garbage data is never appended to the journal file.
  */
  assert( isOpen(pPager->fd) || pPager->noSync );
  if( pPager->noSync || (pPager->journalMode==PAGER_JOURNALMODE_MEMORY)
   || (sqlite3OsDeviceCharacteristics(pPager->fd)&SQLITE_IOCAP_SAFE_APPEND) 
  ){
    memcpy(zHeader, aJournalMagic, sizeof(aJournalMagic));
    put32bits(&zHeader[sizeof(aJournalMagic)], 0xffffffff);
  }else{
    memset(zHeader, 0, sizeof(aJournalMagic)+4);
  }

  /* The random check-hash initializer */ 
  sqlite3_randomness(sizeof(pPager->cksumInit), &pPager->cksumInit);
  put32bits(&zHeader[sizeof(aJournalMagic)+4], pPager->cksumInit);
  /* The initial database size */
  put32bits(&zHeader[sizeof(aJournalMagic)+8], pPager->dbOrigSize);
  /* The assumed sector size for this process */
  put32bits(&zHeader[sizeof(aJournalMagic)+12], pPager->sectorSize);

  /* The page size */
  put32bits(&zHeader[sizeof(aJournalMagic)+16], pPager->pageSize);

  /* Initializing the tail of the buffer is not necessary.  Everything
  ** works find if the following memset() is omitted.  But initializing
  ** the memory prevents valgrind from complaining, so we are willing to
  ** take the performance hit.
  */
  memset(&zHeader[sizeof(aJournalMagic)+20], 0,
         nHeader-(sizeof(aJournalMagic)+20));

  /* In theory, it is only necessary to write the 28 bytes that the 
  ** journal header consumes to the journal file here. Then increment the 
  ** Pager.journalOff variable by JOURNAL_HDR_SZ so that the next 
  ** record is written to the following sector (leaving a gap in the file
  ** that will be implicitly filled in by the OS).
  **
  ** However it has been discovered that on some systems this pattern can 
  ** be significantly slower than contiguously writing data to the file,
  ** even if that means explicitly writing data to the block of 
  ** (JOURNAL_HDR_SZ - 28) bytes that will not be used. So that is what
  ** is done. 
  **
  ** The loop is required here in case the sector-size is larger than the 
  ** database page size. Since the zHeader buffer is only Pager.pageSize
  ** bytes in size, more than one call to sqlite3OsWrite() may be required
  ** to populate the entire journal header sector.
  */ 
  for(nWrite=0; rc==SQLITE_OK&&nWrite<JOURNAL_HDR_SZ(pPager); nWrite+=nHeader){
    IOTRACE(("JHDR %p %lld %d\n", pPager, pPager->journalHdr, nHeader))
    rc = sqlite3OsWrite(pPager->jfd, zHeader, nHeader, pPager->journalOff);
    assert( pPager->journalHdr <= pPager->journalOff );
    pPager->journalOff += nHeader;
  }

  return rc;
}

/*
** The journal file must be open when this is called. A journal header file
** (JOURNAL_HDR_SZ bytes) is read from the current location in the journal
** file. The current location in the journal file is given by
** pPager->journalOff. See comments above function writeJournalHdr() for
** a description of the journal header format.
**
** If the header is read successfully, *pNRec is set to the number of
** page records following this header and *pDbSize is set to the size of the
** database before the transaction began, in pages. Also, pPager->cksumInit
** is set to the value read from the journal header. SQLITE_OK is returned
** in this case.
**
** If the journal header file appears to be corrupted, SQLITE_DONE is
** returned and *pNRec and *PDbSize are undefined.  If JOURNAL_HDR_SZ bytes
** cannot be read from the journal file an error code is returned.
*/
static int readJournalHdr(
  Pager *pPager,               /* Pager object */
  int isHot,
  i64 journalSize,             /* Size of the open journal file in bytes */
  u32 *pNRec,                  /* OUT: Value read from the nRec field */
  u32 *pDbSize                 /* OUT: Value of original database size field */
){
  int rc;                      /* Return code */
  unsigned char aMagic[8];     /* A buffer to hold the magic header */
  i64 iHdrOff;                 /* Offset of journal header being read */

  assert( isOpen(pPager->jfd) );      /* Journal file must be open. */

  /* Advance Pager.journalOff to the start of the next sector. If the
  ** journal file is too small for there to be a header stored at this
  ** point, return SQLITE_DONE.
  */
  pPager->journalOff = journalHdrOffset(pPager);
  if( pPager->journalOff+JOURNAL_HDR_SZ(pPager) > journalSize ){
    return SQLITE_DONE;
  }
  iHdrOff = pPager->journalOff;

  /* Read in the first 8 bytes of the journal header. If they do not match
  ** the  magic string found at the start of each journal header, return
  ** SQLITE_DONE. If an IO error occurs, return an error code. Otherwise,
  ** proceed.
  */
  if( isHot || iHdrOff!=pPager->journalHdr ){
    rc = sqlite3OsRead(pPager->jfd, aMagic, sizeof(aMagic), iHdrOff);
    if( rc ){
      return rc;
    }
    if( memcmp(aMagic, aJournalMagic, sizeof(aMagic))!=0 ){
      return SQLITE_DONE;
    }
  }

  /* Read the first three 32-bit fields of the journal header: The nRec
  ** field, the checksum-initializer and the database size at the start
  ** of the transaction. Return an error code if anything goes wrong.
  */
  if( SQLITE_OK!=(rc = read32bits(pPager->jfd, iHdrOff+8, pNRec))
   || SQLITE_OK!=(rc = read32bits(pPager->jfd, iHdrOff+12, &pPager->cksumInit))
   || SQLITE_OK!=(rc = read32bits(pPager->jfd, iHdrOff+16, pDbSize))
  ){
    return rc;
  }

  if( pPager->journalOff==0 ){
    u32 iPageSize;               /* Page-size field of journal header */
    u32 iSectorSize;             /* Sector-size field of journal header */

    /* Read the page-size and sector-size journal header fields. */
    if( SQLITE_OK!=(rc = read32bits(pPager->jfd, iHdrOff+20, &iSectorSize))
     || SQLITE_OK!=(rc = read32bits(pPager->jfd, iHdrOff+24, &iPageSize))
    ){
      return rc;
    }

    /* Versions of SQLite prior to 3.5.8 set the page-size field of the
    ** journal header to zero. In this case, assume that the Pager.pageSize
    ** variable is already set to the correct page size.
    */
    if( iPageSize==0 ){
      iPageSize = pPager->pageSize;
    }

    /* Check that the values read from the page-size and sector-size fields
    ** are within range. To be 'in range', both values need to be a power
    ** of two greater than or equal to 512 or 32, and not greater than their 
    ** respective compile time maximum limits.
    */
    if( iPageSize<512                  || iSectorSize<32
     || iPageSize>SQLITE_MAX_PAGE_SIZE || iSectorSize>MAX_SECTOR_SIZE
     || ((iPageSize-1)&iPageSize)!=0   || ((iSectorSize-1)&iSectorSize)!=0 
    ){
      /* If the either the page-size or sector-size in the journal-header is 
      ** invalid, then the process that wrote the journal-header must have 
      ** crashed before the header was synced. In this case stop reading 
      ** the journal file here.
      */
      return SQLITE_DONE;
    }

    /* Update the page-size to match the value read from the journal. 
    ** Use a testcase() macro to make sure that malloc failure within 
    ** PagerSetPagesize() is tested.
    */
    rc = sqlite3PagerSetPagesize(pPager, &iPageSize, -1);
    testcase( rc!=SQLITE_OK );

    /* Update the assumed sector-size to match the value used by 
    ** the process that created this journal. If this journal was
    ** created by a process other than this one, then this routine
    ** is being called from within pager_playback(). The local value
    ** of Pager.sectorSize is restored at the end of that routine.
    */
    pPager->sectorSize = iSectorSize;
  }

  pPager->journalOff += JOURNAL_HDR_SZ(pPager);
  return rc;
}


/*
** Write the supplied master journal name into the journal file for pager
** pPager at the current location. The master journal name must be the last
** thing written to a journal file. If the pager is in full-sync mode, the
** journal file descriptor is advanced to the next sector boundary before
** anything is written. The format is:
**
**   + 4 bytes: PAGER_MJ_PGNO.
**   + N bytes: Master journal filename in utf-8.
**   + 4 bytes: N (length of master journal name in bytes, no nul-terminator).
**   + 4 bytes: Master journal name checksum.
**   + 8 bytes: aJournalMagic[].
**
** The master journal page checksum is the sum of the bytes in the master
** journal name, where each byte is interpreted as a signed 8-bit integer.
**
** If zMaster is a NULL pointer (occurs for a single database transaction), 
** this call is a no-op.
*/
static int writeMasterJournal(Pager *pPager, const char *zMaster){
  int rc;                          /* Return code */
  int nMaster;                     /* Length of string zMaster */
  i64 iHdrOff;                     /* Offset of header in journal file */
  i64 jrnlSize;                    /* Size of journal file on disk */
  u32 cksum = 0;                   /* Checksum of string zMaster */

  assert( pPager->setMaster==0 );
  assert( !pagerUseWal(pPager) );

  if( !zMaster 
   || pPager->journalMode==PAGER_JOURNALMODE_MEMORY 
   || !isOpen(pPager->jfd)
  ){
    return SQLITE_OK;
  }
  pPager->setMaster = 1;
  assert( pPager->journalHdr <= pPager->journalOff );

  /* Calculate the length in bytes and the checksum of zMaster */
  for(nMaster=0; zMaster[nMaster]; nMaster++){
    cksum += zMaster[nMaster];
  }

  /* If in full-sync mode, advance to the next disk sector before writing
  ** the master journal name. This is in case the previous page written to
  ** the journal has already been synced.
  */
  if( pPager->fullSync ){
    pPager->journalOff = journalHdrOffset(pPager);
  }
  iHdrOff = pPager->journalOff;

  /* Write the master journal data to the end of the journal file. If
  ** an error occurs, return the error code to the caller.
  */
  if( (0 != (rc = write32bits(pPager->jfd, iHdrOff, PAGER_MJ_PGNO(pPager))))
   || (0 != (rc = sqlite3OsWrite(pPager->jfd, zMaster, nMaster, iHdrOff+4)))
   || (0 != (rc = write32bits(pPager->jfd, iHdrOff+4+nMaster, nMaster)))
   || (0 != (rc = write32bits(pPager->jfd, iHdrOff+4+nMaster+4, cksum)))
   || (0 != (rc = sqlite3OsWrite(pPager->jfd, aJournalMagic, 8, iHdrOff+4+nMaster+8)))
  ){
    return rc;
  }
  pPager->journalOff += (nMaster+20);

  /* If the pager is in peristent-journal mode, then the physical 
  ** journal-file may extend past the end of the master-journal name
  ** and 8 bytes of magic data just written to the file. This is 
  ** dangerous because the code to rollback a hot-journal file
  ** will not be able to find the master-journal name to determine 
  ** whether or not the journal is hot. 
  **
  ** Easiest thing to do in this scenario is to truncate the journal 
  ** file to the required size.
  */ 
  if( SQLITE_OK==(rc = sqlite3OsFileSize(pPager->jfd, &jrnlSize))
   && jrnlSize>pPager->journalOff
  ){
    rc = sqlite3OsTruncate(pPager->jfd, pPager->journalOff);
  }
  return rc;
}

/*
** Discard the entire contents of the in-memory page-cache.
*/
static void pager_reset(Pager *pPager){
  sqlite3BackupRestart(pPager->pBackup);
  sqlite3PcacheClear(pPager->pPCache);
}

/*
** Free all structures in the Pager.aSavepoint[] array and set both
** Pager.aSavepoint and Pager.nSavepoint to zero. Close the sub-journal
** if it is open and the pager is not in exclusive mode.
*/
static void releaseAllSavepoints(Pager *pPager){
  int ii;               /* Iterator for looping through Pager.aSavepoint */
  for(ii=0; ii<pPager->nSavepoint; ii++){
    sqlite3BitvecDestroy(pPager->aSavepoint[ii].pInSavepoint);
  }
  if( !pPager->exclusiveMode || sqlite3IsMemJournal(pPager->sjfd) ){
    sqlite3OsClose(pPager->sjfd);
  }
  sqlite3_free(pPager->aSavepoint);
  pPager->aSavepoint = 0;
  pPager->nSavepoint = 0;
  pPager->nSubRec = 0;
}

/*
** Set the bit number pgno in the PagerSavepoint.pInSavepoint 
** bitvecs of all open savepoints. Return SQLITE_OK if successful
** or SQLITE_NOMEM if a malloc failure occurs.
*/
static int addToSavepointBitvecs(Pager *pPager, Pgno pgno){
  int ii;                   /* Loop counter */
  int rc = SQLITE_OK;       /* Result code */

  for(ii=0; ii<pPager->nSavepoint; ii++){
    PagerSavepoint *p = &pPager->aSavepoint[ii];
    if( pgno<=p->nOrig ){
      rc |= sqlite3BitvecSet(p->pInSavepoint, pgno);
      testcase( rc==SQLITE_NOMEM );
      assert( rc==SQLITE_OK || rc==SQLITE_NOMEM );
    }
  }
  return rc;
}

/*
** This function is a no-op if the pager is in exclusive mode and not
** in the ERROR state. Otherwise, it switches the pager to PAGER_OPEN
** state.
**
** If the pager is not in exclusive-access mode, the database file is
** completely unlocked. If the file is unlocked and the file-system does
** not exhibit the UNDELETABLE_WHEN_OPEN property, the journal file is
** closed (if it is open).
**
** If the pager is in ERROR state when this function is called, the 
** contents of the pager cache are discarded before switching back to 
** the OPEN state. Regardless of whether the pager is in exclusive-mode
** or not, any journal file left in the file-system will be treated
** as a hot-journal and rolled back the next time a read-transaction
** is opened (by this or by any other connection).
*/
static void pager_unlock(Pager *pPager){

  assert( pPager->eState==PAGER_READER 
       || pPager->eState==PAGER_OPEN 
       || pPager->eState==PAGER_ERROR 
  );

  sqlite3BitvecDestroy(pPager->pInJournal);
  pPager->pInJournal = 0;
  releaseAllSavepoints(pPager);

  if( pagerUseWal(pPager) ){
    assert( !isOpen(pPager->jfd) );
    sqlite3WalEndReadTransaction(pPager->pWal);
    pPager->eState = PAGER_OPEN;
  }else if( !pPager->exclusiveMode ){
    int rc;                       /* Error code returned by pagerUnlockDb() */
    int iDc = isOpen(pPager->fd)?sqlite3OsDeviceCharacteristics(pPager->fd):0;

    /* If the operating system support deletion of open files, then
    ** close the journal file when dropping the database lock.  Otherwise
    ** another connection with journal_mode=delete might delete the file
    ** out from under us.
    */
    assert( (PAGER_JOURNALMODE_MEMORY   & 5)!=1 );
    assert( (PAGER_JOURNALMODE_OFF      & 5)!=1 );
    assert( (PAGER_JOURNALMODE_WAL      & 5)!=1 );
    assert( (PAGER_JOURNALMODE_DELETE   & 5)!=1 );
    assert( (PAGER_JOURNALMODE_TRUNCATE & 5)==1 );
    assert( (PAGER_JOURNALMODE_PERSIST  & 5)==1 );
    if( 0==(iDc & SQLITE_IOCAP_UNDELETABLE_WHEN_OPEN)
     || 1!=(pPager->journalMode & 5)
    ){
      sqlite3OsClose(pPager->jfd);
    }

    /* If the pager is in the ERROR state and the call to unlock the database
    ** file fails, set the current lock to UNKNOWN_LOCK. See the comment
    ** above the #define for UNKNOWN_LOCK for an explanation of why this
    ** is necessary.
    */
    rc = pagerUnlockDb(pPager, NO_LOCK);
    if( rc!=SQLITE_OK && pPager->eState==PAGER_ERROR ){
      pPager->eLock = UNKNOWN_LOCK;
    }

    /* The pager state may be changed from PAGER_ERROR to PAGER_OPEN here
    ** without clearing the error code. This is intentional - the error
    ** code is cleared and the cache reset in the block below.
    */
    assert( pPager->errCode || pPager->eState!=PAGER_ERROR );
    pPager->changeCountDone = 0;
    pPager->eState = PAGER_OPEN;
  }

  /* If Pager.errCode is set, the contents of the pager cache cannot be
  ** trusted. Now that there are no outstanding references to the pager,
  ** it can safely move back to PAGER_OPEN state. This happens in both
  ** normal and exclusive-locking mode.
  */
  if( pPager->errCode ){
    assert( !MEMDB );
    pager_reset(pPager);
    pPager->changeCountDone = pPager->tempFile;
    pPager->eState = PAGER_OPEN;
    pPager->errCode = SQLITE_OK;
    if( USEFETCH(pPager) ) sqlite3OsUnfetch(pPager->fd, 0, 0);
  }

  pPager->journalOff = 0;
  pPager->journalHdr = 0;
  pPager->setMaster = 0;
}

/*
** This function is called whenever an IOERR or FULL error that requires
** the pager to transition into the ERROR state may ahve occurred.
** The first argument is a pointer to the pager structure, the second 
** the error-code about to be returned by a pager API function. The 
** value returned is a copy of the second argument to this function. 
**
** If the second argument is SQLITE_FULL, SQLITE_IOERR or one of the
** IOERR sub-codes, the pager enters the ERROR state and the error code
** is stored in Pager.errCode. While the pager remains in the ERROR state,
** all major API calls on the Pager will immediately return Pager.errCode.
**
** The ERROR state indicates that the contents of the pager-cache 
** cannot be trusted. This state can be cleared by completely discarding 
** the contents of the pager-cache. If a transaction was active when
** the persistent error occurred, then the rollback journal may need
** to be replayed to restore the contents of the database file (as if
** it were a hot-journal).
*/
static int pager_error(Pager *pPager, int rc){
  int rc2 = rc & 0xff;
  assert( rc==SQLITE_OK || !MEMDB );
  assert(
       pPager->errCode==SQLITE_FULL ||
       pPager->errCode==SQLITE_OK ||
       (pPager->errCode & 0xff)==SQLITE_IOERR
  );
  if( rc2==SQLITE_FULL || rc2==SQLITE_IOERR ){
    pPager->errCode = rc;
    pPager->eState = PAGER_ERROR;
  }
  return rc;
}

static int pager_truncate(Pager *pPager, Pgno nPage);

/*
** This routine ends a transaction. A transaction is usually ended by 
** either a COMMIT or a ROLLBACK operation. This routine may be called 
** after rollback of a hot-journal, or if an error occurs while opening
** the journal file or writing the very first journal-header of a
** database transaction.
** 
** This routine is never called in PAGER_ERROR state. If it is called
** in PAGER_NONE or PAGER_SHARED state and the lock held is less
** exclusive than a RESERVED lock, it is a no-op.
**
** Otherwise, any active savepoints are released.
**
** If the journal file is open, then it is "finalized". Once a journal 
** file has been finalized it is not possible to use it to roll back a 
** transaction. Nor will it be considered to be a hot-journal by this
** or any other database connection. Exactly how a journal is finalized
** depends on whether or not the pager is running in exclusive mode and
** the current journal-mode (Pager.journalMode value), as follows:
**
**   journalMode==MEMORY
**     Journal file descriptor is simply closed. This destroys an 
**     in-memory journal.
**
**   journalMode==TRUNCATE
**     Journal file is truncated to zero bytes in size.
**
**   journalMode==PERSIST
**     The first 28 bytes of the journal file are zeroed. This invalidates
**     the first journal header in the file, and hence the entire journal
**     file. An invalid journal file cannot be rolled back.
**
**   journalMode==DELETE
**     The journal file is closed and deleted using sqlite3OsDelete().
**
**     If the pager is running in exclusive mode, this method of finalizing
**     the journal file is never used. Instead, if the journalMode is
**     DELETE and the pager is in exclusive mode, the method described under
**     journalMode==PERSIST is used instead.
**
** After the journal is finalized, the pager moves to PAGER_READER state.
** If running in non-exclusive rollback mode, the lock on the file is 
** downgraded to a SHARED_LOCK.
**
** SQLITE_OK is returned if no error occurs. If an error occurs during
** any of the IO operations to finalize the journal file or unlock the
** database then the IO error code is returned to the user. If the 
** operation to finalize the journal file fails, then the code still
** tries to unlock the database file if not in exclusive mode. If the
** unlock operation fails as well, then the first error code related
** to the first error encountered (the journal finalization one) is
** returned.
*/
static int pager_end_transaction(Pager *pPager, int hasMaster, int bCommit){
  int rc = SQLITE_OK;      /* Error code from journal finalization operation */
  int rc2 = SQLITE_OK;     /* Error code from db file unlock operation */

  /* Do nothing if the pager does not have an open write transaction
  ** or at least a RESERVED lock. This function may be called when there
  ** is no write-transaction active but a RESERVED or greater lock is
  ** held under two circumstances:
  **
  **   1. After a successful hot-journal rollback, it is called with
  **      eState==PAGER_NONE and eLock==EXCLUSIVE_LOCK.
  **
  **   2. If a connection with locking_mode=exclusive holding an EXCLUSIVE 
  **      lock switches back to locking_mode=normal and then executes a
  **      read-transaction, this function is called with eState==PAGER_READER 
  **      and eLock==EXCLUSIVE_LOCK when the read-transaction is closed.
  */
  assert( assert_pager_state(pPager) );
  assert( pPager->eState!=PAGER_ERROR );
  if( pPager->eState<PAGER_WRITER_LOCKED && pPager->eLock<RESERVED_LOCK ){
    return SQLITE_OK;
  }

  releaseAllSavepoints(pPager);
  assert( isOpen(pPager->jfd) || pPager->pInJournal==0 );
  if( isOpen(pPager->jfd) ){
    assert( !pagerUseWal(pPager) );

    /* Finalize the journal file. */
    if( sqlite3IsMemJournal(pPager->jfd) ){
      assert( pPager->journalMode==PAGER_JOURNALMODE_MEMORY );
      sqlite3OsClose(pPager->jfd);
    }else if( pPager->journalMode==PAGER_JOURNALMODE_TRUNCATE ){
      if( pPager->journalOff==0 ){
        rc = SQLITE_OK;
      }else{
        rc = sqlite3OsTruncate(pPager->jfd, 0);
        if( rc==SQLITE_OK && pPager->fullSync ){
          /* Make sure the new file size is written into the inode right away.
          ** Otherwise the journal might resurrect following a power loss and
          ** cause the last transaction to roll back.  See
          ** https://bugzilla.mozilla.org/show_bug.cgi?id=1072773
          */
          rc = sqlite3OsSync(pPager->jfd, pPager->syncFlags);
        }
      }
      pPager->journalOff = 0;
    }else if( pPager->journalMode==PAGER_JOURNALMODE_PERSIST
      || (pPager->exclusiveMode && pPager->journalMode!=PAGER_JOURNALMODE_WAL)
    ){
      rc = zeroJournalHdr(pPager, hasMaster);
      pPager->journalOff = 0;
    }else{
      /* This branch may be executed with Pager.journalMode==MEMORY if
      ** a hot-journal was just rolled back. In this case the journal
      ** file should be closed and deleted. If this connection writes to
      ** the database file, it will do so using an in-memory journal. 
      */
      int bDelete = (!pPager->tempFile && sqlite3JournalExists(pPager->jfd));
      assert( pPager->journalMode==PAGER_JOURNALMODE_DELETE 
           || pPager->journalMode==PAGER_JOURNALMODE_MEMORY 
           || pPager->journalMode==PAGER_JOURNALMODE_WAL 
      );
      sqlite3OsClose(pPager->jfd);
      if( bDelete ){
        rc = sqlite3OsDelete(pPager->pVfs, pPager->zJournal, 0);
      }
    }
  }

#ifdef SQLITE_CHECK_PAGES
  sqlite3PcacheIterateDirty(pPager->pPCache, pager_set_pagehash);
  if( pPager->dbSize==0 && sqlite3PcacheRefCount(pPager->pPCache)>0 ){
    PgHdr *p = sqlite3PagerLookup(pPager, 1);
    if( p ){
      p->pageHash = 0;
      sqlite3PagerUnrefNotNull(p);
    }
  }
#endif

  sqlite3BitvecDestroy(pPager->pInJournal);
  pPager->pInJournal = 0;
  pPager->nRec = 0;
  sqlite3PcacheCleanAll(pPager->pPCache);
  sqlite3PcacheTruncate(pPager->pPCache, pPager->dbSize);

  if( pagerUseWal(pPager) ){
    /* Drop the WAL write-lock, if any. Also, if the connection was in 
    ** locking_mode=exclusive mode but is no longer, drop the EXCLUSIVE 
    ** lock held on the database file.
    */
    rc2 = sqlite3WalEndWriteTransaction(pPager->pWal);
    assert( rc2==SQLITE_OK );
  }else if( rc==SQLITE_OK && bCommit && pPager->dbFileSize>pPager->dbSize ){
    /* This branch is taken when committing a transaction in rollback-journal
    ** mode if the database file on disk is larger than the database image.
    ** At this point the journal has been finalized and the transaction 
    ** successfully committed, but the EXCLUSIVE lock is still held on the
    ** file. So it is safe to truncate the database file to its minimum
    ** required size.  */
    assert( pPager->eLock==EXCLUSIVE_LOCK );
    rc = pager_truncate(pPager, pPager->dbSize);
  }

  if( rc==SQLITE_OK && bCommit && isOpen(pPager->fd) ){
    rc = sqlite3OsFileControl(pPager->fd, SQLITE_FCNTL_COMMIT_PHASETWO, 0);
    if( rc==SQLITE_NOTFOUND ) rc = SQLITE_OK;
  }

  if( !pPager->exclusiveMode && !pPager->otaMode
   && (!pagerUseWal(pPager) || sqlite3WalExclusiveMode(pPager->pWal, 0))
  ){
    rc2 = pagerUnlockDb(pPager, SHARED_LOCK);
    pPager->changeCountDone = 0;
  }
  pPager->eState = PAGER_READER;
  pPager->setMaster = 0;

  return (rc==SQLITE_OK?rc2:rc);
}

/*
** Execute a rollback if a transaction is active and unlock the 
** database file. 
**
** If the pager has already entered the ERROR state, do not attempt 
** the rollback at this time. Instead, pager_unlock() is called. The
** call to pager_unlock() will discard all in-memory pages, unlock
** the database file and move the pager back to OPEN state. If this 
** means that there is a hot-journal left in the file-system, the next 
** connection to obtain a shared lock on the pager (which may be this one) 
** will roll it back.
**
** If the pager has not already entered the ERROR state, but an IO or
** malloc error occurs during a rollback, then this will itself cause 
** the pager to enter the ERROR state. Which will be cleared by the
** call to pager_unlock(), as described above.
*/
static void pagerUnlockAndRollback(Pager *pPager){
  if( pPager->eState!=PAGER_ERROR && pPager->eState!=PAGER_OPEN ){
    assert( assert_pager_state(pPager) );
    if( pPager->eState>=PAGER_WRITER_LOCKED ){
      sqlite3BeginBenignMalloc();
      sqlite3PagerRollback(pPager);
      sqlite3EndBenignMalloc();
    }else if( !pPager->exclusiveMode ){
      assert( pPager->eState==PAGER_READER );
      pager_end_transaction(pPager, 0, 0);
    }
  }
  pager_unlock(pPager);
}

/*
** Parameter aData must point to a buffer of pPager->pageSize bytes
** of data. Compute and return a checksum based ont the contents of the 
** page of data and the current value of pPager->cksumInit.
**
** This is not a real checksum. It is really just the sum of the 
** random initial value (pPager->cksumInit) and every 200th byte
** of the page data, starting with byte offset (pPager->pageSize%200).
** Each byte is interpreted as an 8-bit unsigned integer.
**
** Changing the formula used to compute this checksum results in an
** incompatible journal file format.
**
** If journal corruption occurs due to a power failure, the most likely 
** scenario is that one end or the other of the record will be changed. 
** It is much less likely that the two ends of the journal record will be
** correct and the middle be corrupt.  Thus, this "checksum" scheme,
** though fast and simple, catches the mostly likely kind of corruption.
*/
static u32 pager_cksum(Pager *pPager, const u8 *aData){
  u32 cksum = pPager->cksumInit;         /* Checksum value to return */
  int i = pPager->pageSize-200;          /* Loop counter */
  while( i>0 ){
    cksum += aData[i];
    i -= 200;
  }
  return cksum;
}

/*
** Report the current page size and number of reserved bytes back
** to the codec.
*/
#ifdef SQLITE_HAS_CODEC
static void pagerReportSize(Pager *pPager){
  if( pPager->xCodecSizeChng ){
    pPager->xCodecSizeChng(pPager->pCodec, pPager->pageSize,
                           (int)pPager->nReserve);
  }
}
#else
# define pagerReportSize(X)     /* No-op if we do not support a codec */
#endif

/*
** Read a single page from either the journal file (if isMainJrnl==1) or
** from the sub-journal (if isMainJrnl==0) and playback that page.
** The page begins at offset *pOffset into the file. The *pOffset
** value is increased to the start of the next page in the journal.
**
** The main rollback journal uses checksums - the statement journal does 
** not.
**
** If the page number of the page record read from the (sub-)journal file
** is greater than the current value of Pager.dbSize, then playback is
** skipped and SQLITE_OK is returned.
**
** If pDone is not NULL, then it is a record of pages that have already
** been played back.  If the page at *pOffset has already been played back
** (if the corresponding pDone bit is set) then skip the playback.
** Make sure the pDone bit corresponding to the *pOffset page is set
** prior to returning.
**
** If the page record is successfully read from the (sub-)journal file
** and played back, then SQLITE_OK is returned. If an IO error occurs
** while reading the record from the (sub-)journal file or while writing
** to the database file, then the IO error code is returned. If data
** is successfully read from the (sub-)journal file but appears to be
** corrupted, SQLITE_DONE is returned. Data is considered corrupted in
** two circumstances:
** 
**   * If the record page-number is illegal (0 or PAGER_MJ_PGNO), or
**   * If the record is being rolled back from the main journal file
**     and the checksum field does not match the record content.
**
** Neither of these two scenarios are possible during a savepoint rollback.
**
** If this is a savepoint rollback, then memory may have to be dynamically
** allocated by this function. If this is the case and an allocation fails,
** SQLITE_NOMEM is returned.
*/
static int pager_playback_one_page(
  Pager *pPager,                /* The pager being played back */
  i64 *pOffset,                 /* Offset of record to playback */
  Bitvec *pDone,                /* Bitvec of pages already played back */
  int isMainJrnl,               /* 1 -> main journal. 0 -> sub-journal. */
  int isSavepnt                 /* True for a savepoint rollback */
){
  int rc;
  PgHdr *pPg;                   /* An existing page in the cache */
  Pgno pgno;                    /* The page number of a page in journal */
  u32 cksum;                    /* Checksum used for sanity checking */
  char *aData;                  /* Temporary storage for the page */
  sqlite3_file *jfd;            /* The file descriptor for the journal file */
  int isSynced;                 /* True if journal page is synced */

  assert( (isMainJrnl&~1)==0 );      /* isMainJrnl is 0 or 1 */
  assert( (isSavepnt&~1)==0 );       /* isSavepnt is 0 or 1 */
  assert( isMainJrnl || pDone );     /* pDone always used on sub-journals */
  assert( isSavepnt || pDone==0 );   /* pDone never used on non-savepoint */

  aData = pPager->pTmpSpace;
  assert( aData );         /* Temp storage must have already been allocated */
  assert( pagerUseWal(pPager)==0 || (!isMainJrnl && isSavepnt) );

  /* Either the state is greater than PAGER_WRITER_CACHEMOD (a transaction 
  ** or savepoint rollback done at the request of the caller) or this is
  ** a hot-journal rollback. If it is a hot-journal rollback, the pager
  ** is in state OPEN and holds an EXCLUSIVE lock. Hot-journal rollback
  ** only reads from the main journal, not the sub-journal.
  */
  assert( pPager->eState>=PAGER_WRITER_CACHEMOD
       || (pPager->eState==PAGER_OPEN && pPager->eLock==EXCLUSIVE_LOCK)
  );
  assert( pPager->eState>=PAGER_WRITER_CACHEMOD || isMainJrnl );

  /* Read the page number and page data from the journal or sub-journal
  ** file. Return an error code to the caller if an IO error occurs.
  */
  jfd = isMainJrnl ? pPager->jfd : pPager->sjfd;
  rc = read32bits(jfd, *pOffset, &pgno);
  if( rc!=SQLITE_OK ) return rc;
  rc = sqlite3OsRead(jfd, (u8*)aData, pPager->pageSize, (*pOffset)+4);
  if( rc!=SQLITE_OK ) return rc;
  *pOffset += pPager->pageSize + 4 + isMainJrnl*4;

  /* Sanity checking on the page.  This is more important that I originally
  ** thought.  If a power failure occurs while the journal is being written,
  ** it could cause invalid data to be written into the journal.  We need to
  ** detect this invalid data (with high probability) and ignore it.
  */
  if( pgno==0 || pgno==PAGER_MJ_PGNO(pPager) ){
    assert( !isSavepnt );
    return SQLITE_DONE;
  }
  if( pgno>(Pgno)pPager->dbSize || sqlite3BitvecTest(pDone, pgno) ){
    return SQLITE_OK;
  }
  if( isMainJrnl ){
    rc = read32bits(jfd, (*pOffset)-4, &cksum);
    if( rc ) return rc;
    if( !isSavepnt && pager_cksum(pPager, (u8*)aData)!=cksum ){
      return SQLITE_DONE;
    }
  }

  /* If this page has already been played by before during the current
  ** rollback, then don't bother to play it back again.
  */
  if( pDone && (rc = sqlite3BitvecSet(pDone, pgno))!=SQLITE_OK ){
    return rc;
  }

  /* When playing back page 1, restore the nReserve setting
  */
  if( pgno==1 && pPager->nReserve!=((u8*)aData)[20] ){
    pPager->nReserve = ((u8*)aData)[20];
    pagerReportSize(pPager);
  }

  /* If the pager is in CACHEMOD state, then there must be a copy of this
  ** page in the pager cache. In this case just update the pager cache,
  ** not the database file. The page is left marked dirty in this case.
  **
  ** An exception to the above rule: If the database is in no-sync mode
  ** and a page is moved during an incremental vacuum then the page may
  ** not be in the pager cache. Later: if a malloc() or IO error occurs
  ** during a Movepage() call, then the page may not be in the cache
  ** either. So the condition described in the above paragraph is not
  ** assert()able.
  **
  ** If in WRITER_DBMOD, WRITER_FINISHED or OPEN state, then we update the
  ** pager cache if it exists and the main file. The page is then marked 
  ** not dirty. Since this code is only executed in PAGER_OPEN state for
  ** a hot-journal rollback, it is guaranteed that the page-cache is empty
  ** if the pager is in OPEN state.
  **
  ** Ticket #1171:  The statement journal might contain page content that is
  ** different from the page content at the start of the transaction.
  ** This occurs when a page is changed prior to the start of a statement
  ** then changed again within the statement.  When rolling back such a
  ** statement we must not write to the original database unless we know
  ** for certain that original page contents are synced into the main rollback
  ** journal.  Otherwise, a power loss might leave modified data in the
  ** database file without an entry in the rollback journal that can
  ** restore the database to its original form.  Two conditions must be
  ** met before writing to the database files. (1) the database must be
  ** locked.  (2) we know that the original page content is fully synced
  ** in the main journal either because the page is not in cache or else
  ** the page is marked as needSync==0.
  **
  ** 2008-04-14:  When attempting to vacuum a corrupt database file, it
  ** is possible to fail a statement on a database that does not yet exist.
  ** Do not attempt to write if database file has never been opened.
  */
  if( pagerUseWal(pPager) ){
    pPg = 0;
  }else{
    pPg = sqlite3PagerLookup(pPager, pgno);
  }
  assert( pPg || !MEMDB );
  assert( pPager->eState!=PAGER_OPEN || pPg==0 );
  PAGERTRACE(("PLAYBACK %d page %d hash(%08x) %s\n",
           PAGERID(pPager), pgno, pager_datahash(pPager->pageSize, (u8*)aData),
           (isMainJrnl?"main-journal":"sub-journal")
  ));
  if( isMainJrnl ){
    isSynced = pPager->noSync || (*pOffset <= pPager->journalHdr);
  }else{
    isSynced = (pPg==0 || 0==(pPg->flags & PGHDR_NEED_SYNC));
  }
  if( isOpen(pPager->fd)
   && (pPager->eState>=PAGER_WRITER_DBMOD || pPager->eState==PAGER_OPEN)
   && isSynced
  ){
    i64 ofst = (pgno-1)*(i64)pPager->pageSize;
    testcase( !isSavepnt && pPg!=0 && (pPg->flags&PGHDR_NEED_SYNC)!=0 );
    assert( !pagerUseWal(pPager) );
    rc = sqlite3OsWrite(pPager->fd, (u8 *)aData, pPager->pageSize, ofst);
    if( pgno>pPager->dbFileSize ){
      pPager->dbFileSize = pgno;
    }
    if( pPager->pBackup ){
      CODEC1(pPager, aData, pgno, 3, rc=SQLITE_NOMEM);
      sqlite3BackupUpdate(pPager->pBackup, pgno, (u8*)aData);
      CODEC2(pPager, aData, pgno, 7, rc=SQLITE_NOMEM, aData);
    }
  }else if( !isMainJrnl && pPg==0 ){
    /* If this is a rollback of a savepoint and data was not written to
    ** the database and the page is not in-memory, there is a potential
    ** problem. When the page is next fetched by the b-tree layer, it 
    ** will be read from the database file, which may or may not be 
    ** current. 
    **
    ** There are a couple of different ways this can happen. All are quite
    ** obscure. When running in synchronous mode, this can only happen 
    ** if the page is on the free-list at the start of the transaction, then
    ** populated, then moved using sqlite3PagerMovepage().
    **
    ** The solution is to add an in-memory page to the cache containing
    ** the data just read from the sub-journal. Mark the page as dirty 
    ** and if the pager requires a journal-sync, then mark the page as 
    ** requiring a journal-sync before it is written.
    */
    assert( isSavepnt );
    assert( (pPager->doNotSpill & SPILLFLAG_ROLLBACK)==0 );
    pPager->doNotSpill |= SPILLFLAG_ROLLBACK;
    rc = sqlite3PagerAcquire(pPager, pgno, &pPg, 1);
    assert( (pPager->doNotSpill & SPILLFLAG_ROLLBACK)!=0 );
    pPager->doNotSpill &= ~SPILLFLAG_ROLLBACK;
    if( rc!=SQLITE_OK ) return rc;
    pPg->flags &= ~PGHDR_NEED_READ;
    sqlite3PcacheMakeDirty(pPg);
  }
  if( pPg ){
    /* No page should ever be explicitly rolled back that is in use, except
    ** for page 1 which is held in use in order to keep the lock on the
    ** database active. However such a page may be rolled back as a result
    ** of an internal error resulting in an automatic call to
    ** sqlite3PagerRollback().
    */
    void *pData;
    pData = pPg->pData;
    memcpy(pData, (u8*)aData, pPager->pageSize);
    pPager->xReiniter(pPg);
    if( isMainJrnl && (!isSavepnt || *pOffset<=pPager->journalHdr) ){
      /* If the contents of this page were just restored from the main 
      ** journal file, then its content must be as they were when the 
      ** transaction was first opened. In this case we can mark the page
      ** as clean, since there will be no need to write it out to the
      ** database.
      **
      ** There is one exception to this rule. If the page is being rolled
      ** back as part of a savepoint (or statement) rollback from an 
      ** unsynced portion of the main journal file, then it is not safe
      ** to mark the page as clean. This is because marking the page as
      ** clean will clear the PGHDR_NEED_SYNC flag. Since the page is
      ** already in the journal file (recorded in Pager.pInJournal) and
      ** the PGHDR_NEED_SYNC flag is cleared, if the page is written to
      ** again within this transaction, it will be marked as dirty but
      ** the PGHDR_NEED_SYNC flag will not be set. It could then potentially
      ** be written out into the database file before its journal file
      ** segment is synced. If a crash occurs during or following this,
      ** database corruption may ensue.
      */
      assert( !pagerUseWal(pPager) );
      sqlite3PcacheMakeClean(pPg);
    }
    pager_set_pagehash(pPg);

    /* If this was page 1, then restore the value of Pager.dbFileVers.
    ** Do this before any decoding. */
    if( pgno==1 ){
      memcpy(&pPager->dbFileVers, &((u8*)pData)[24],sizeof(pPager->dbFileVers));
    }

    /* Decode the page just read from disk */
    CODEC1(pPager, pData, pPg->pgno, 3, rc=SQLITE_NOMEM);
    sqlite3PcacheRelease(pPg);
  }
  return rc;
}

/*
** Parameter zMaster is the name of a master journal file. A single journal
** file that referred to the master journal file has just been rolled back.
** This routine checks if it is possible to delete the master journal file,
** and does so if it is.
**
** Argument zMaster may point to Pager.pTmpSpace. So that buffer is not 
** available for use within this function.
**
** When a master journal file is created, it is populated with the names 
** of all of its child journals, one after another, formatted as utf-8 
** encoded text. The end of each child journal file is marked with a 
** nul-terminator byte (0x00). i.e. the entire contents of a master journal
** file for a transaction involving two databases might be:
**
**   "/home/bill/a.db-journal\x00/home/bill/b.db-journal\x00"
**
** A master journal file may only be deleted once all of its child 
** journals have been rolled back.
**
** This function reads the contents of the master-journal file into 
** memory and loops through each of the child journal names. For
** each child journal, it checks if:
**
**   * if the child journal exists, and if so
**   * if the child journal contains a reference to master journal 
**     file zMaster
**
** If a child journal can be found that matches both of the criteria
** above, this function returns without doing anything. Otherwise, if
** no such child journal can be found, file zMaster is deleted from
** the file-system using sqlite3OsDelete().
**
** If an IO error within this function, an error code is returned. This
** function allocates memory by calling sqlite3Malloc(). If an allocation
** fails, SQLITE_NOMEM is returned. Otherwise, if no IO or malloc errors 
** occur, SQLITE_OK is returned.
**
** TODO: This function allocates a single block of memory to load
** the entire contents of the master journal file. This could be
** a couple of kilobytes or so - potentially larger than the page 
** size.
*/
static int pager_delmaster(Pager *pPager, const char *zMaster){
  sqlite3_vfs *pVfs = pPager->pVfs;
  int rc;                   /* Return code */
  sqlite3_file *pMaster;    /* Malloc'd master-journal file descriptor */
  sqlite3_file *pJournal;   /* Malloc'd child-journal file descriptor */
  char *zMasterJournal = 0; /* Contents of master journal file */
  i64 nMasterJournal;       /* Size of master journal file */
  char *zJournal;           /* Pointer to one journal within MJ file */
  char *zMasterPtr;         /* Space to hold MJ filename from a journal file */
  int nMasterPtr;           /* Amount of space allocated to zMasterPtr[] */

  /* Allocate space for both the pJournal and pMaster file descriptors.
  ** If successful, open the master journal file for reading.
  */
  pMaster = (sqlite3_file *)sqlite3MallocZero(pVfs->szOsFile * 2);
  pJournal = (sqlite3_file *)(((u8 *)pMaster) + pVfs->szOsFile);
  if( !pMaster ){
    rc = SQLITE_NOMEM;
  }else{
    const int flags = (SQLITE_OPEN_READONLY|SQLITE_OPEN_MASTER_JOURNAL);
    rc = sqlite3OsOpen(pVfs, zMaster, pMaster, flags, 0);
  }
  if( rc!=SQLITE_OK ) goto delmaster_out;

  /* Load the entire master journal file into space obtained from
  ** sqlite3_malloc() and pointed to by zMasterJournal.   Also obtain
  ** sufficient space (in zMasterPtr) to hold the names of master
  ** journal files extracted from regular rollback-journals.
  */
  rc = sqlite3OsFileSize(pMaster, &nMasterJournal);
  if( rc!=SQLITE_OK ) goto delmaster_out;
  nMasterPtr = pVfs->mxPathname+1;
  zMasterJournal = sqlite3Malloc(nMasterJournal + nMasterPtr + 1);
  if( !zMasterJournal ){
    rc = SQLITE_NOMEM;
    goto delmaster_out;
  }
  zMasterPtr = &zMasterJournal[nMasterJournal+1];
  rc = sqlite3OsRead(pMaster, zMasterJournal, (int)nMasterJournal, 0);
  if( rc!=SQLITE_OK ) goto delmaster_out;
  zMasterJournal[nMasterJournal] = 0;

  zJournal = zMasterJournal;
  while( (zJournal-zMasterJournal)<nMasterJournal ){
    int exists;
    rc = sqlite3OsAccess(pVfs, zJournal, SQLITE_ACCESS_EXISTS, &exists);
    if( rc!=SQLITE_OK ){
      goto delmaster_out;
    }
    if( exists ){
      /* One of the journals pointed to by the master journal exists.
      ** Open it and check if it points at the master journal. If
      ** so, return without deleting the master journal file.
      */
      int c;
      int flags = (SQLITE_OPEN_READONLY|SQLITE_OPEN_MAIN_JOURNAL);
      rc = sqlite3OsOpen(pVfs, zJournal, pJournal, flags, 0);
      if( rc!=SQLITE_OK ){
        goto delmaster_out;
      }

      rc = readMasterJournal(pJournal, zMasterPtr, nMasterPtr);
      sqlite3OsClose(pJournal);
      if( rc!=SQLITE_OK ){
        goto delmaster_out;
      }

      c = zMasterPtr[0]!=0 && strcmp(zMasterPtr, zMaster)==0;
      if( c ){
        /* We have a match. Do not delete the master journal file. */
        goto delmaster_out;
      }
    }
    zJournal += (sqlite3Strlen30(zJournal)+1);
  }
 
  sqlite3OsClose(pMaster);
  rc = sqlite3OsDelete(pVfs, zMaster, 0);

delmaster_out:
  sqlite3_free(zMasterJournal);
  if( pMaster ){
    sqlite3OsClose(pMaster);
    assert( !isOpen(pJournal) );
    sqlite3_free(pMaster);
  }
  return rc;
}


/*
** This function is used to change the actual size of the database 
** file in the file-system. This only happens when committing a transaction,
** or rolling back a transaction (including rolling back a hot-journal).
**
** If the main database file is not open, or the pager is not in either
** DBMOD or OPEN state, this function is a no-op. Otherwise, the size 
** of the file is changed to nPage pages (nPage*pPager->pageSize bytes). 
** If the file on disk is currently larger than nPage pages, then use the VFS
** xTruncate() method to truncate it.
**
** Or, it might be the case that the file on disk is smaller than 
** nPage pages. Some operating system implementations can get confused if 
** you try to truncate a file to some size that is larger than it 
** currently is, so detect this case and write a single zero byte to 
** the end of the new file instead.
**
** If successful, return SQLITE_OK. If an IO error occurs while modifying
** the database file, return the error code to the caller.
*/
static int pager_truncate(Pager *pPager, Pgno nPage){
  int rc = SQLITE_OK;
  assert( pPager->eState!=PAGER_ERROR );
  assert( pPager->eState!=PAGER_READER );
  
  if( isOpen(pPager->fd) 
   && (pPager->eState>=PAGER_WRITER_DBMOD || pPager->eState==PAGER_OPEN) 
  ){
    i64 currentSize, newSize;
    int szPage = pPager->pageSize;
    assert( pPager->eLock==EXCLUSIVE_LOCK );
    /* TODO: Is it safe to use Pager.dbFileSize here? */
    rc = sqlite3OsFileSize(pPager->fd, &currentSize);
    newSize = szPage*(i64)nPage;
    if( rc==SQLITE_OK && currentSize!=newSize ){
      if( currentSize>newSize ){
        rc = sqlite3OsTruncate(pPager->fd, newSize);
      }else if( (currentSize+szPage)<=newSize ){
        char *pTmp = pPager->pTmpSpace;
        memset(pTmp, 0, szPage);
        testcase( (newSize-szPage) == currentSize );
        testcase( (newSize-szPage) >  currentSize );
        rc = sqlite3OsWrite(pPager->fd, pTmp, szPage, newSize-szPage);
      }
      if( rc==SQLITE_OK ){
        pPager->dbFileSize = nPage;
      }
    }
  }
  return rc;
}

/*
** Return a sanitized version of the sector-size of OS file pFile. The
** return value is guaranteed to lie between 32 and MAX_SECTOR_SIZE.
*/
int sqlite3SectorSize(sqlite3_file *pFile){
  int iRet = sqlite3OsSectorSize(pFile);
  if( iRet<32 ){
    iRet = 512;
  }else if( iRet>MAX_SECTOR_SIZE ){
    assert( MAX_SECTOR_SIZE>=512 );
    iRet = MAX_SECTOR_SIZE;
  }
  return iRet;
}

/*
** Set the value of the Pager.sectorSize variable for the given
** pager based on the value returned by the xSectorSize method
** of the open database file. The sector size will be used 
** to determine the size and alignment of journal header and 
** master journal pointers within created journal files.
**
** For temporary files the effective sector size is always 512 bytes.
**
** Otherwise, for non-temporary files, the effective sector size is
** the value returned by the xSectorSize() method rounded up to 32 if
** it is less than 32, or rounded down to MAX_SECTOR_SIZE if it
** is greater than MAX_SECTOR_SIZE.
**
** If the file has the SQLITE_IOCAP_POWERSAFE_OVERWRITE property, then set
** the effective sector size to its minimum value (512).  The purpose of
** pPager->sectorSize is to define the "blast radius" of bytes that
** might change if a crash occurs while writing to a single byte in
** that range.  But with POWERSAFE_OVERWRITE, the blast radius is zero
** (that is what POWERSAFE_OVERWRITE means), so we minimize the sector
** size.  For backwards compatibility of the rollback journal file format,
** we cannot reduce the effective sector size below 512.
*/
static void setSectorSize(Pager *pPager){
  assert( isOpen(pPager->fd) || pPager->tempFile );

  if( pPager->tempFile
   || (sqlite3OsDeviceCharacteristics(pPager->fd) & 
              SQLITE_IOCAP_POWERSAFE_OVERWRITE)!=0
  ){
    /* Sector size doesn't matter for temporary files. Also, the file
    ** may not have been opened yet, in which case the OsSectorSize()
    ** call will segfault. */
    pPager->sectorSize = 512;
  }else{
    pPager->sectorSize = sqlite3SectorSize(pPager->fd);
  }
}

/*
** Playback the journal and thus restore the database file to
** the state it was in before we started making changes.  
**
** The journal file format is as follows: 
**
**  (1)  8 byte prefix.  A copy of aJournalMagic[].
**  (2)  4 byte big-endian integer which is the number of valid page records
**       in the journal.  If this value is 0xffffffff, then compute the
**       number of page records from the journal size.
**  (3)  4 byte big-endian integer which is the initial value for the 
**       sanity checksum.
**  (4)  4 byte integer which is the number of pages to truncate the
**       database to during a rollback.
**  (5)  4 byte big-endian integer which is the sector size.  The header
**       is this many bytes in size.
**  (6)  4 byte big-endian integer which is the page size.
**  (7)  zero padding out to the next sector size.
**  (8)  Zero or more pages instances, each as follows:
**        +  4 byte page number.
**        +  pPager->pageSize bytes of data.
**        +  4 byte checksum
**
** When we speak of the journal header, we mean the first 7 items above.
** Each entry in the journal is an instance of the 8th item.
**
** Call the value from the second bullet "nRec".  nRec is the number of
** valid page entries in the journal.  In most cases, you can compute the
** value of nRec from the size of the journal file.  But if a power
** failure occurred while the journal was being written, it could be the
** case that the size of the journal file had already been increased but
** the extra entries had not yet made it safely to disk.  In such a case,
** the value of nRec computed from the file size would be too large.  For
** that reason, we always use the nRec value in the header.
**
** If the nRec value is 0xffffffff it means that nRec should be computed
** from the file size.  This value is used when the user selects the
** no-sync option for the journal.  A power failure could lead to corruption
** in this case.  But for things like temporary table (which will be
** deleted when the power is restored) we don't care.  
**
** If the file opened as the journal file is not a well-formed
** journal file then all pages up to the first corrupted page are rolled
** back (or no pages if the journal header is corrupted). The journal file
** is then deleted and SQLITE_OK returned, just as if no corruption had
** been encountered.
**
** If an I/O or malloc() error occurs, the journal-file is not deleted
** and an error code is returned.
**
** The isHot parameter indicates that we are trying to rollback a journal
** that might be a hot journal.  Or, it could be that the journal is 
** preserved because of JOURNALMODE_PERSIST or JOURNALMODE_TRUNCATE.
** If the journal really is hot, reset the pager cache prior rolling
** back any content.  If the journal is merely persistent, no reset is
** needed.
*/
static int pager_playback(Pager *pPager, int isHot){
  sqlite3_vfs *pVfs = pPager->pVfs;
  i64 szJ;                 /* Size of the journal file in bytes */
  u32 nRec;                /* Number of Records in the journal */
  u32 u;                   /* Unsigned loop counter */
  Pgno mxPg = 0;           /* Size of the original file in pages */
  int rc;                  /* Result code of a subroutine */
  int res = 1;             /* Value returned by sqlite3OsAccess() */
  char *zMaster = 0;       /* Name of master journal file if any */
  int needPagerReset;      /* True to reset page prior to first page rollback */
  int nPlayback = 0;       /* Total number of pages restored from journal */

  /* Figure out how many records are in the journal.  Abort early if
  ** the journal is empty.
  */
  assert( isOpen(pPager->jfd) );
  rc = sqlite3OsFileSize(pPager->jfd, &szJ);
  if( rc!=SQLITE_OK ){
    goto end_playback;
  }

  /* Read the master journal name from the journal, if it is present.
  ** If a master journal file name is specified, but the file is not
  ** present on disk, then the journal is not hot and does not need to be
  ** played back.
  **
  ** TODO: Technically the following is an error because it assumes that
  ** buffer Pager.pTmpSpace is (mxPathname+1) bytes or larger. i.e. that
  ** (pPager->pageSize >= pPager->pVfs->mxPathname+1). Using os_unix.c,
  **  mxPathname is 512, which is the same as the minimum allowable value
  ** for pageSize.
  */
  zMaster = pPager->pTmpSpace;
  rc = readMasterJournal(pPager->jfd, zMaster, pPager->pVfs->mxPathname+1);
  if( rc==SQLITE_OK && zMaster[0] ){
    rc = sqlite3OsAccess(pVfs, zMaster, SQLITE_ACCESS_EXISTS, &res);
  }
  zMaster = 0;
  if( rc!=SQLITE_OK || !res ){
    goto end_playback;
  }
  pPager->journalOff = 0;
  needPagerReset = isHot;

  /* This loop terminates either when a readJournalHdr() or 
  ** pager_playback_one_page() call returns SQLITE_DONE or an IO error 
  ** occurs. 
  */
  while( 1 ){
    /* Read the next journal header from the journal file.  If there are
    ** not enough bytes left in the journal file for a complete header, or
    ** it is corrupted, then a process must have failed while writing it.
    ** This indicates nothing more needs to be rolled back.
    */
    rc = readJournalHdr(pPager, isHot, szJ, &nRec, &mxPg);
    if( rc!=SQLITE_OK ){ 
      if( rc==SQLITE_DONE ){
        rc = SQLITE_OK;
      }
      goto end_playback;
    }

    /* If nRec is 0xffffffff, then this journal was created by a process
    ** working in no-sync mode. This means that the rest of the journal
    ** file consists of pages, there are no more journal headers. Compute
    ** the value of nRec based on this assumption.
    */
    if( nRec==0xffffffff ){
      assert( pPager->journalOff==JOURNAL_HDR_SZ(pPager) );
      nRec = (int)((szJ - JOURNAL_HDR_SZ(pPager))/JOURNAL_PG_SZ(pPager));
    }

    /* If nRec is 0 and this rollback is of a transaction created by this
    ** process and if this is the final header in the journal, then it means
    ** that this part of the journal was being filled but has not yet been
    ** synced to disk.  Compute the number of pages based on the remaining
    ** size of the file.
    **
    ** The third term of the test was added to fix ticket #2565.
    ** When rolling back a hot journal, nRec==0 always means that the next
    ** chunk of the journal contains zero pages to be rolled back.  But
    ** when doing a ROLLBACK and the nRec==0 chunk is the last chunk in
    ** the journal, it means that the journal might contain additional
    ** pages that need to be rolled back and that the number of pages 
    ** should be computed based on the journal file size.
    */
    if( nRec==0 && !isHot &&
        pPager->journalHdr+JOURNAL_HDR_SZ(pPager)==pPager->journalOff ){
      nRec = (int)((szJ - pPager->journalOff) / JOURNAL_PG_SZ(pPager));
    }

    /* If this is the first header read from the journal, truncate the
    ** database file back to its original size.
    */
    if( pPager->journalOff==JOURNAL_HDR_SZ(pPager) ){
      rc = pager_truncate(pPager, mxPg);
      if( rc!=SQLITE_OK ){
        goto end_playback;
      }
      pPager->dbSize = mxPg;
    }

    /* Copy original pages out of the journal and back into the 
    ** database file and/or page cache.
    */
    for(u=0; u<nRec; u++){
      if( needPagerReset ){
        pager_reset(pPager);
        needPagerReset = 0;
      }
      rc = pager_playback_one_page(pPager,&pPager->journalOff,0,1,0);
      if( rc==SQLITE_OK ){
        nPlayback++;
      }else{
        if( rc==SQLITE_DONE ){
          pPager->journalOff = szJ;
          break;
        }else if( rc==SQLITE_IOERR_SHORT_READ ){
          /* If the journal has been truncated, simply stop reading and
          ** processing the journal. This might happen if the journal was
          ** not completely written and synced prior to a crash.  In that
          ** case, the database should have never been written in the
          ** first place so it is OK to simply abandon the rollback. */
          rc = SQLITE_OK;
          goto end_playback;
        }else{
          /* If we are unable to rollback, quit and return the error
          ** code.  This will cause the pager to enter the error state
          ** so that no further harm will be done.  Perhaps the next
          ** process to come along will be able to rollback the database.
          */
          goto end_playback;
        }
      }
    }
  }
  /*NOTREACHED*/
  assert( 0 );

end_playback:
  /* Following a rollback, the database file should be back in its original
  ** state prior to the start of the transaction, so invoke the
  ** SQLITE_FCNTL_DB_UNCHANGED file-control method to disable the
  ** assertion that the transaction counter was modified.
  */
#ifdef SQLITE_DEBUG
  if( pPager->fd->pMethods ){
    sqlite3OsFileControlHint(pPager->fd,SQLITE_FCNTL_DB_UNCHANGED,0);
  }
#endif

  /* If this playback is happening automatically as a result of an IO or 
  ** malloc error that occurred after the change-counter was updated but 
  ** before the transaction was committed, then the change-counter 
  ** modification may just have been reverted. If this happens in exclusive 
  ** mode, then subsequent transactions performed by the connection will not
  ** update the change-counter at all. This may lead to cache inconsistency
  ** problems for other processes at some point in the future. So, just
  ** in case this has happened, clear the changeCountDone flag now.
  */
  pPager->changeCountDone = pPager->tempFile;

  if( rc==SQLITE_OK ){
    zMaster = pPager->pTmpSpace;
    rc = readMasterJournal(pPager->jfd, zMaster, pPager->pVfs->mxPathname+1);
    testcase( rc!=SQLITE_OK );
  }
  if( rc==SQLITE_OK
   && (pPager->eState>=PAGER_WRITER_DBMOD || pPager->eState==PAGER_OPEN)
  ){
    rc = sqlite3PagerSync(pPager, 0);
  }
  if( rc==SQLITE_OK ){
    rc = pager_end_transaction(pPager, zMaster[0]!='\0', 0);
    testcase( rc!=SQLITE_OK );
  }
  if( rc==SQLITE_OK && zMaster[0] && res ){
    /* If there was a master journal and this routine will return success,
    ** see if it is possible to delete the master journal.
    */
    rc = pager_delmaster(pPager, zMaster);
    testcase( rc!=SQLITE_OK );
  }
  if( isHot && nPlayback ){
    sqlite3_log(SQLITE_NOTICE_RECOVER_ROLLBACK, "recovered %d pages from %s",
                nPlayback, pPager->zJournal);
  }

  /* The Pager.sectorSize variable may have been updated while rolling
  ** back a journal created by a process with a different sector size
  ** value. Reset it to the correct value for this process.
  */
  setSectorSize(pPager);
  return rc;
}


/*
** Read the content for page pPg out of the database file and into 
** pPg->pData. A shared lock or greater must be held on the database
** file before this function is called.
**
** If page 1 is read, then the value of Pager.dbFileVers[] is set to
** the value read from the database file.
**
** If an IO error occurs, then the IO error is returned to the caller.
** Otherwise, SQLITE_OK is returned.
*/
static int readDbPage(PgHdr *pPg, u32 iFrame){
  Pager *pPager = pPg->pPager; /* Pager object associated with page pPg */
  Pgno pgno = pPg->pgno;       /* Page number to read */
  int rc = SQLITE_OK;          /* Return code */
  int pgsz = pPager->pageSize; /* Number of bytes to read */

  assert( pPager->eState>=PAGER_READER && !MEMDB );
  assert( isOpen(pPager->fd) );

#ifndef SQLITE_OMIT_WAL
  if( iFrame ){
    /* Try to pull the page from the write-ahead log. */
    rc = sqlite3WalReadFrame(pPager->pWal, iFrame, pgsz, pPg->pData);
  }else
#endif
  {
    i64 iOffset = (pgno-1)*(i64)pPager->pageSize;
    rc = sqlite3OsRead(pPager->fd, pPg->pData, pgsz, iOffset);
    if( rc==SQLITE_IOERR_SHORT_READ ){
      rc = SQLITE_OK;
    }
  }

  if( pgno==1 ){
    if( rc ){
      /* If the read is unsuccessful, set the dbFileVers[] to something
      ** that will never be a valid file version.  dbFileVers[] is a copy
      ** of bytes 24..39 of the database.  Bytes 28..31 should always be
      ** zero or the size of the database in page. Bytes 32..35 and 35..39
      ** should be page numbers which are never 0xffffffff.  So filling
      ** pPager->dbFileVers[] with all 0xff bytes should suffice.
      **
      ** For an encrypted database, the situation is more complex:  bytes
      ** 24..39 of the database are white noise.  But the probability of
      ** white noise equaling 16 bytes of 0xff is vanishingly small so
      ** we should still be ok.
      */
      memset(pPager->dbFileVers, 0xff, sizeof(pPager->dbFileVers));
    }else{
      u8 *dbFileVers = &((u8*)pPg->pData)[24];
      memcpy(&pPager->dbFileVers, dbFileVers, sizeof(pPager->dbFileVers));
    }
  }
  CODEC1(pPager, pPg->pData, pgno, 3, rc = SQLITE_NOMEM);

  PAGER_INCR(sqlite3_pager_readdb_count);
  PAGER_INCR(pPager->nRead);
  IOTRACE(("PGIN %p %d\n", pPager, pgno));
  PAGERTRACE(("FETCH %d page %d hash(%08x)\n",
               PAGERID(pPager), pgno, pager_pagehash(pPg)));

  return rc;
}

/*
** Update the value of the change-counter at offsets 24 and 92 in
** the header and the sqlite version number at offset 96.
**
** This is an unconditional update.  See also the pager_incr_changecounter()
** routine which only updates the change-counter if the update is actually
** needed, as determined by the pPager->changeCountDone state variable.
*/
static void pager_write_changecounter(PgHdr *pPg){
  u32 change_counter;

  /* Increment the value just read and write it back to byte 24. */
  change_counter = sqlite3Get4byte((u8*)pPg->pPager->dbFileVers)+1;
  put32bits(((char*)pPg->pData)+24, change_counter);

  /* Also store the SQLite version number in bytes 96..99 and in
  ** bytes 92..95 store the change counter for which the version number
  ** is valid. */
  put32bits(((char*)pPg->pData)+92, change_counter);
  put32bits(((char*)pPg->pData)+96, SQLITE_VERSION_NUMBER);
}

#ifndef SQLITE_OMIT_WAL
/*
** This function is invoked once for each page that has already been 
** written into the log file when a WAL transaction is rolled back.
** Parameter iPg is the page number of said page. The pCtx argument 
** is actually a pointer to the Pager structure.
**
** If page iPg is present in the cache, and has no outstanding references,
** it is discarded. Otherwise, if there are one or more outstanding
** references, the page content is reloaded from the database. If the
** attempt to reload content from the database is required and fails, 
** return an SQLite error code. Otherwise, SQLITE_OK.
*/
static int pagerUndoCallback(void *pCtx, Pgno iPg){
  int rc = SQLITE_OK;
  Pager *pPager = (Pager *)pCtx;
  PgHdr *pPg;

  assert( pagerUseWal(pPager) );
  pPg = sqlite3PagerLookup(pPager, iPg);
  if( pPg ){
    if( sqlite3PcachePageRefcount(pPg)==1 ){
      sqlite3PcacheDrop(pPg);
    }else{
      u32 iFrame = 0;
      rc = sqlite3WalFindFrame(pPager->pWal, pPg->pgno, &iFrame);
      if( rc==SQLITE_OK ){
        rc = readDbPage(pPg, iFrame);
      }
      if( rc==SQLITE_OK ){
        pPager->xReiniter(pPg);
      }
      sqlite3PagerUnrefNotNull(pPg);
    }
  }

  /* Normally, if a transaction is rolled back, any backup processes are
  ** updated as data is copied out of the rollback journal and into the
  ** database. This is not generally possible with a WAL database, as
  ** rollback involves simply truncating the log file. Therefore, if one
  ** or more frames have already been written to the log (and therefore 
  ** also copied into the backup databases) as part of this transaction,
  ** the backups must be restarted.
  */
  sqlite3BackupRestart(pPager->pBackup);

  return rc;
}

/*
** This function is called to rollback a transaction on a WAL database.
*/
static int pagerRollbackWal(Pager *pPager){
  int rc;                         /* Return Code */
  PgHdr *pList;                   /* List of dirty pages to revert */

  /* For all pages in the cache that are currently dirty or have already
  ** been written (but not committed) to the log file, do one of the 
  ** following:
  **
  **   + Discard the cached page (if refcount==0), or
  **   + Reload page content from the database (if refcount>0).
  */
  pPager->dbSize = pPager->dbOrigSize;
  rc = sqlite3WalUndo(pPager->pWal, pagerUndoCallback, (void *)pPager);
  pList = sqlite3PcacheDirtyList(pPager->pPCache);
  while( pList && rc==SQLITE_OK ){
    PgHdr *pNext = pList->pDirty;
    rc = pagerUndoCallback((void *)pPager, pList->pgno);
    pList = pNext;
  }

  return rc;
}

/*
** This function is a wrapper around sqlite3WalFrames(). As well as logging
** the contents of the list of pages headed by pList (connected by pDirty),
** this function notifies any active backup processes that the pages have
** changed. 
**
** The list of pages passed into this routine is always sorted by page number.
** Hence, if page 1 appears anywhere on the list, it will be the first page.
*/ 
static int pagerWalFrames(
  Pager *pPager,                  /* Pager object */
  PgHdr *pList,                   /* List of frames to log */
  Pgno nTruncate,                 /* Database size after this commit */
  int isCommit                    /* True if this is a commit */
){
  int rc;                         /* Return code */
  int nList;                      /* Number of pages in pList */
#if defined(SQLITE_DEBUG) || defined(SQLITE_CHECK_PAGES)
  PgHdr *p;                       /* For looping over pages */
#endif

  assert( pPager->pWal );
  assert( pList );
#ifdef SQLITE_DEBUG
  /* Verify that the page list is in accending order */
  for(p=pList; p && p->pDirty; p=p->pDirty){
    assert( p->pgno < p->pDirty->pgno );
  }
#endif

  assert( pList->pDirty==0 || isCommit );
  if( isCommit ){
    /* If a WAL transaction is being committed, there is no point in writing
    ** any pages with page numbers greater than nTruncate into the WAL file.
    ** They will never be read by any client. So remove them from the pDirty
    ** list here. */
    PgHdr *p;
    PgHdr **ppNext = &pList;
    nList = 0;
    for(p=pList; (*ppNext = p)!=0; p=p->pDirty){
      if( p->pgno<=nTruncate ){
        ppNext = &p->pDirty;
        nList++;
      }
    }
    assert( pList );
  }else{
    nList = 1;
  }
  pPager->aStat[PAGER_STAT_WRITE] += nList;

  if( pList->pgno==1 ) pager_write_changecounter(pList);
  rc = sqlite3WalFrames(pPager->pWal, 
      pPager->pageSize, pList, nTruncate, isCommit, pPager->walSyncFlags
  );
  if( rc==SQLITE_OK && pPager->pBackup ){
    PgHdr *p;
    for(p=pList; p; p=p->pDirty){
      sqlite3BackupUpdate(pPager->pBackup, p->pgno, (u8 *)p->pData);
    }
  }

#ifdef SQLITE_CHECK_PAGES
  pList = sqlite3PcacheDirtyList(pPager->pPCache);
  for(p=pList; p; p=p->pDirty){
    pager_set_pagehash(p);
  }
#endif

  return rc;
}

/*
** Begin a read transaction on the WAL.
**
** This routine used to be called "pagerOpenSnapshot()" because it essentially
** makes a snapshot of the database at the current point in time and preserves
** that snapshot for use by the reader in spite of concurrently changes by
** other writers or checkpointers.
*/
static int pagerBeginReadTransaction(Pager *pPager){
  int rc;                         /* Return code */
  int changed = 0;                /* True if cache must be reset */

  assert( pagerUseWal(pPager) );
  assert( pPager->eState==PAGER_OPEN || pPager->eState==PAGER_READER );

  /* sqlite3WalEndReadTransaction() was not called for the previous
  ** transaction in locking_mode=EXCLUSIVE.  So call it now.  If we
  ** are in locking_mode=NORMAL and EndRead() was previously called,
  ** the duplicate call is harmless.
  */
  sqlite3WalEndReadTransaction(pPager->pWal);

  rc = sqlite3WalBeginReadTransaction(pPager->pWal, &changed);
  if( rc!=SQLITE_OK || changed ){
    pager_reset(pPager);
    if( USEFETCH(pPager) ) sqlite3OsUnfetch(pPager->fd, 0, 0);
  }

  return rc;
}
#endif

/*
** This function is called as part of the transition from PAGER_OPEN
** to PAGER_READER state to determine the size of the database file
** in pages (assuming the page size currently stored in Pager.pageSize).
**
** If no error occurs, SQLITE_OK is returned and the size of the database
** in pages is stored in *pnPage. Otherwise, an error code (perhaps
** SQLITE_IOERR_FSTAT) is returned and *pnPage is left unmodified.
*/
static int pagerPagecount(Pager *pPager, Pgno *pnPage){
  Pgno nPage;                     /* Value to return via *pnPage */

  /* Query the WAL sub-system for the database size. The WalDbsize()
  ** function returns zero if the WAL is not open (i.e. Pager.pWal==0), or
  ** if the database size is not available. The database size is not
  ** available from the WAL sub-system if the log file is empty or
  ** contains no valid committed transactions.
  */
  assert( pPager->eState==PAGER_OPEN );
  assert( pPager->eLock>=SHARED_LOCK );
  nPage = sqlite3WalDbsize(pPager->pWal);

  /* If the database size was not available from the WAL sub-system,
  ** determine it based on the size of the database file. If the size
  ** of the database file is not an integer multiple of the page-size,
  ** round down to the nearest page. Except, any file larger than 0
  ** bytes in size is considered to contain at least one page.
  */
  if( nPage==0 ){
    i64 n = 0;                    /* Size of db file in bytes */
    assert( isOpen(pPager->fd) || pPager->tempFile );
    if( isOpen(pPager->fd) ){
      int rc = sqlite3OsFileSize(pPager->fd, &n);
      if( rc!=SQLITE_OK ){
        return rc;
      }
    }
    nPage = (Pgno)((n+pPager->pageSize-1) / pPager->pageSize);
  }

  /* If the current number of pages in the file is greater than the
  ** configured maximum pager number, increase the allowed limit so
  ** that the file can be read.
  */
  if( nPage>pPager->mxPgno ){
    pPager->mxPgno = (Pgno)nPage;
  }

  *pnPage = nPage;
  return SQLITE_OK;
}

#ifndef SQLITE_OMIT_WAL
/*
** Check if the *-wal file that corresponds to the database opened by pPager
** exists if the database is not empy, or verify that the *-wal file does
** not exist (by deleting it) if the database file is empty.
**
** If the database is not empty and the *-wal file exists, open the pager
** in WAL mode.  If the database is empty or if no *-wal file exists and
** if no error occurs, make sure Pager.journalMode is not set to
** PAGER_JOURNALMODE_WAL.
**
** Return SQLITE_OK or an error code.
**
** The caller must hold a SHARED lock on the database file to call this
** function. Because an EXCLUSIVE lock on the db file is required to delete 
** a WAL on a none-empty database, this ensures there is no race condition 
** between the xAccess() below and an xDelete() being executed by some 
** other connection.
*/
static int pagerOpenWalIfPresent(Pager *pPager){
  int rc = SQLITE_OK;
  assert( pPager->eState==PAGER_OPEN );
  assert( pPager->eLock>=SHARED_LOCK );

  if( !pPager->tempFile ){
    int isWal;                    /* True if WAL file exists */
    Pgno nPage;                   /* Size of the database file */

    rc = pagerPagecount(pPager, &nPage);
    if( rc ) return rc;
    if( nPage==0 ){
      rc = sqlite3OsDelete(pPager->pVfs, pPager->zWal, 0);
      if( rc==SQLITE_IOERR_DELETE_NOENT ) rc = SQLITE_OK;
      isWal = 0;
    }else{
      rc = sqlite3OsAccess(
          pPager->pVfs, pPager->zWal, SQLITE_ACCESS_EXISTS, &isWal
      );
    }
    if( rc==SQLITE_OK ){
      if( isWal ){
        testcase( sqlite3PcachePagecount(pPager->pPCache)==0 );
        rc = sqlite3PagerOpenWal(pPager, 0);
      }else if( pPager->journalMode==PAGER_JOURNALMODE_WAL ){
        pPager->journalMode = PAGER_JOURNALMODE_DELETE;
      }
    }
  }
  return rc;
}
#endif

/*
** Playback savepoint pSavepoint. Or, if pSavepoint==NULL, then playback
** the entire master journal file. The case pSavepoint==NULL occurs when 
** a ROLLBACK TO command is invoked on a SAVEPOINT that is a transaction 
** savepoint.
**
** When pSavepoint is not NULL (meaning a non-transaction savepoint is 
** being rolled back), then the rollback consists of up to three stages,
** performed in the order specified:
**
**   * Pages are played back from the main journal starting at byte
**     offset PagerSavepoint.iOffset and continuing to 
**     PagerSavepoint.iHdrOffset, or to the end of the main journal
**     file if PagerSavepoint.iHdrOffset is zero.
**
**   * If PagerSavepoint.iHdrOffset is not zero, then pages are played
**     back starting from the journal header immediately following 
**     PagerSavepoint.iHdrOffset to the end of the main journal file.
**
**   * Pages are then played back from the sub-journal file, starting
**     with the PagerSavepoint.iSubRec and continuing to the end of
**     the journal file.
**
** Throughout the rollback process, each time a page is rolled back, the
** corresponding bit is set in a bitvec structure (variable pDone in the
** implementation below). This is used to ensure that a page is only
** rolled back the first time it is encountered in either journal.
**
** If pSavepoint is NULL, then pages are only played back from the main
** journal file. There is no need for a bitvec in this case.
**
** In either case, before playback commences the Pager.dbSize variable
** is reset to the value that it held at the start of the savepoint 
** (or transaction). No page with a page-number greater than this value
** is played back. If one is encountered it is simply skipped.
*/
static int pagerPlaybackSavepoint(Pager *pPager, PagerSavepoint *pSavepoint){
  i64 szJ;                 /* Effective size of the main journal */
  i64 iHdrOff;             /* End of first segment of main-journal records */
  int rc = SQLITE_OK;      /* Return code */
  Bitvec *pDone = 0;       /* Bitvec to ensure pages played back only once */

  assert( pPager->eState!=PAGER_ERROR );
  assert( pPager->eState>=PAGER_WRITER_LOCKED );

  /* Allocate a bitvec to use to store the set of pages rolled back */
  if( pSavepoint ){
    pDone = sqlite3BitvecCreate(pSavepoint->nOrig);
    if( !pDone ){
      return SQLITE_NOMEM;
    }
  }

  /* Set the database size back to the value it was before the savepoint 
  ** being reverted was opened.
  */
  pPager->dbSize = pSavepoint ? pSavepoint->nOrig : pPager->dbOrigSize;
  pPager->changeCountDone = pPager->tempFile;

  if( !pSavepoint && pagerUseWal(pPager) ){
    return pagerRollbackWal(pPager);
  }

  /* Use pPager->journalOff as the effective size of the main rollback
  ** journal.  The actual file might be larger than this in
  ** PAGER_JOURNALMODE_TRUNCATE or PAGER_JOURNALMODE_PERSIST.  But anything
  ** past pPager->journalOff is off-limits to us.
  */
  szJ = pPager->journalOff;
  assert( pagerUseWal(pPager)==0 || szJ==0 );

  /* Begin by rolling back records from the main journal starting at
  ** PagerSavepoint.iOffset and continuing to the next journal header.
  ** There might be records in the main journal that have a page number
  ** greater than the current database size (pPager->dbSize) but those
  ** will be skipped automatically.  Pages are added to pDone as they
  ** are played back.
  */
  if( pSavepoint && !pagerUseWal(pPager) ){
    iHdrOff = pSavepoint->iHdrOffset ? pSavepoint->iHdrOffset : szJ;
    pPager->journalOff = pSavepoint->iOffset;
    while( rc==SQLITE_OK && pPager->journalOff<iHdrOff ){
      rc = pager_playback_one_page(pPager, &pPager->journalOff, pDone, 1, 1);
    }
    assert( rc!=SQLITE_DONE );
  }else{
    pPager->journalOff = 0;
  }

  /* Continue rolling back records out of the main journal starting at
  ** the first journal header seen and continuing until the effective end
  ** of the main journal file.  Continue to skip out-of-range pages and
  ** continue adding pages rolled back to pDone.
  */
  while( rc==SQLITE_OK && pPager->journalOff<szJ ){
    u32 ii;            /* Loop counter */
    u32 nJRec = 0;     /* Number of Journal Records */
    u32 dummy;
    rc = readJournalHdr(pPager, 0, szJ, &nJRec, &dummy);
    assert( rc!=SQLITE_DONE );

    /*
    ** The "pPager->journalHdr+JOURNAL_HDR_SZ(pPager)==pPager->journalOff"
    ** test is related to ticket #2565.  See the discussion in the
    ** pager_playback() function for additional information.
    */
    if( nJRec==0 
     && pPager->journalHdr+JOURNAL_HDR_SZ(pPager)==pPager->journalOff
    ){
      nJRec = (u32)((szJ - pPager->journalOff)/JOURNAL_PG_SZ(pPager));
    }
    for(ii=0; rc==SQLITE_OK && ii<nJRec && pPager->journalOff<szJ; ii++){
      rc = pager_playback_one_page(pPager, &pPager->journalOff, pDone, 1, 1);
    }
    assert( rc!=SQLITE_DONE );
  }
  assert( rc!=SQLITE_OK || pPager->journalOff>=szJ );

  /* Finally,  rollback pages from the sub-journal.  Page that were
  ** previously rolled back out of the main journal (and are hence in pDone)
  ** will be skipped.  Out-of-range pages are also skipped.
  */
  if( pSavepoint ){
    u32 ii;            /* Loop counter */
    i64 offset = (i64)pSavepoint->iSubRec*(4+pPager->pageSize);

    if( pagerUseWal(pPager) ){
      rc = sqlite3WalSavepointUndo(pPager->pWal, pSavepoint->aWalData);
    }
    for(ii=pSavepoint->iSubRec; rc==SQLITE_OK && ii<pPager->nSubRec; ii++){
      assert( offset==(i64)ii*(4+pPager->pageSize) );
      rc = pager_playback_one_page(pPager, &offset, pDone, 0, 1);
    }
    assert( rc!=SQLITE_DONE );
  }

  sqlite3BitvecDestroy(pDone);
  if( rc==SQLITE_OK ){
    pPager->journalOff = szJ;
  }

  return rc;
}

/*
** Change the maximum number of in-memory pages that are allowed.
*/
void sqlite3PagerSetCachesize(Pager *pPager, int mxPage){
  sqlite3PcacheSetCachesize(pPager->pPCache, mxPage);
}

/*
** Invoke SQLITE_FCNTL_MMAP_SIZE based on the current value of szMmap.
*/
static void pagerFixMaplimit(Pager *pPager){
#if SQLITE_MAX_MMAP_SIZE>0
  sqlite3_file *fd = pPager->fd;
  if( isOpen(fd) && fd->pMethods->iVersion>=3 ){
    sqlite3_int64 sz;
    sz = pPager->szMmap;
    pPager->bUseFetch = (sz>0);
    sqlite3OsFileControlHint(pPager->fd, SQLITE_FCNTL_MMAP_SIZE, &sz);
  }
#endif
}

/*
** Change the maximum size of any memory mapping made of the database file.
*/
void sqlite3PagerSetMmapLimit(Pager *pPager, sqlite3_int64 szMmap){
  pPager->szMmap = szMmap;
  pagerFixMaplimit(pPager);
}

/*
** Free as much memory as possible from the pager.
*/
void sqlite3PagerShrink(Pager *pPager){
  sqlite3PcacheShrink(pPager->pPCache);
}

/*
** Adjust settings of the pager to those specified in the pgFlags parameter.
**
** The "level" in pgFlags & PAGER_SYNCHRONOUS_MASK sets the robustness
** of the database to damage due to OS crashes or power failures by
** changing the number of syncs()s when writing the journals.
** There are three levels:
**
**    OFF       sqlite3OsSync() is never called.  This is the default
**              for temporary and transient files.
**
**    NORMAL    The journal is synced once before writes begin on the
**              database.  This is normally adequate protection, but
**              it is theoretically possible, though very unlikely,
**              that an inopertune power failure could leave the journal
**              in a state which would cause damage to the database
**              when it is rolled back.
**
**    FULL      The journal is synced twice before writes begin on the
**              database (with some additional information - the nRec field
**              of the journal header - being written in between the two
**              syncs).  If we assume that writing a
**              single disk sector is atomic, then this mode provides
**              assurance that the journal will not be corrupted to the
**              point of causing damage to the database during rollback.
**
** The above is for a rollback-journal mode.  For WAL mode, OFF continues
** to mean that no syncs ever occur.  NORMAL means that the WAL is synced
** prior to the start of checkpoint and that the database file is synced
** at the conclusion of the checkpoint if the entire content of the WAL
** was written back into the database.  But no sync operations occur for
** an ordinary commit in NORMAL mode with WAL.  FULL means that the WAL
** file is synced following each commit operation, in addition to the
** syncs associated with NORMAL.
**
** Do not confuse synchronous=FULL with SQLITE_SYNC_FULL.  The
** SQLITE_SYNC_FULL macro means to use the MacOSX-style full-fsync
** using fcntl(F_FULLFSYNC).  SQLITE_SYNC_NORMAL means to do an
** ordinary fsync() call.  There is no difference between SQLITE_SYNC_FULL
** and SQLITE_SYNC_NORMAL on platforms other than MacOSX.  But the
** synchronous=FULL versus synchronous=NORMAL setting determines when
** the xSync primitive is called and is relevant to all platforms.
**
** Numeric values associated with these states are OFF==1, NORMAL=2,
** and FULL=3.
*/
#ifndef SQLITE_OMIT_PAGER_PRAGMAS
void sqlite3PagerSetFlags(
  Pager *pPager,        /* The pager to set safety level for */
  unsigned pgFlags      /* Various flags */
){
  unsigned level = pgFlags & PAGER_SYNCHRONOUS_MASK;
  assert( level>=1 && level<=3 );
  pPager->noSync =  (level==1 || pPager->tempFile) ?1:0;
  pPager->fullSync = (level==3 && !pPager->tempFile) ?1:0;
  if( pPager->noSync ){
    pPager->syncFlags = 0;
    pPager->ckptSyncFlags = 0;
  }else if( pgFlags & PAGER_FULLFSYNC ){
    pPager->syncFlags = SQLITE_SYNC_FULL;
    pPager->ckptSyncFlags = SQLITE_SYNC_FULL;
  }else if( pgFlags & PAGER_CKPT_FULLFSYNC ){
    pPager->syncFlags = SQLITE_SYNC_NORMAL;
    pPager->ckptSyncFlags = SQLITE_SYNC_FULL;
  }else{
    pPager->syncFlags = SQLITE_SYNC_NORMAL;
    pPager->ckptSyncFlags = SQLITE_SYNC_NORMAL;
  }
  pPager->walSyncFlags = pPager->syncFlags;
  if( pPager->fullSync ){
    pPager->walSyncFlags |= WAL_SYNC_TRANSACTIONS;
  }
  if( pgFlags & PAGER_CACHESPILL ){
    pPager->doNotSpill &= ~SPILLFLAG_OFF;
  }else{
    pPager->doNotSpill |= SPILLFLAG_OFF;
  }
}
#endif

/*
** The following global variable is incremented whenever the library
** attempts to open a temporary file.  This information is used for
** testing and analysis only.  
*/
#ifdef SQLITE_TEST
int sqlite3_opentemp_count = 0;
#endif

/*
** Open a temporary file.
**
** Write the file descriptor into *pFile. Return SQLITE_OK on success 
** or some other error code if we fail. The OS will automatically 
** delete the temporary file when it is closed.
**
** The flags passed to the VFS layer xOpen() call are those specified
** by parameter vfsFlags ORed with the following:
**
**     SQLITE_OPEN_READWRITE
**     SQLITE_OPEN_CREATE
**     SQLITE_OPEN_EXCLUSIVE
**     SQLITE_OPEN_DELETEONCLOSE
*/
static int pagerOpentemp(
  Pager *pPager,        /* The pager object */
  sqlite3_file *pFile,  /* Write the file descriptor here */
  int vfsFlags          /* Flags passed through to the VFS */
){
  int rc;               /* Return code */

#ifdef SQLITE_TEST
  sqlite3_opentemp_count++;  /* Used for testing and analysis only */
#endif

  vfsFlags |=  SQLITE_OPEN_READWRITE | SQLITE_OPEN_CREATE |
            SQLITE_OPEN_EXCLUSIVE | SQLITE_OPEN_DELETEONCLOSE;
  rc = sqlite3OsOpen(pPager->pVfs, 0, pFile, vfsFlags, 0);
  assert( rc!=SQLITE_OK || isOpen(pFile) );
  return rc;
}

/*
** Set the busy handler function.
**
** The pager invokes the busy-handler if sqlite3OsLock() returns 
** SQLITE_BUSY when trying to upgrade from no-lock to a SHARED lock,
** or when trying to upgrade from a RESERVED lock to an EXCLUSIVE 
** lock. It does *not* invoke the busy handler when upgrading from
** SHARED to RESERVED, or when upgrading from SHARED to EXCLUSIVE
** (which occurs during hot-journal rollback). Summary:
**
**   Transition                        | Invokes xBusyHandler
**   --------------------------------------------------------
**   NO_LOCK       -> SHARED_LOCK      | Yes
**   SHARED_LOCK   -> RESERVED_LOCK    | No
**   SHARED_LOCK   -> EXCLUSIVE_LOCK   | No
**   RESERVED_LOCK -> EXCLUSIVE_LOCK   | Yes
**
** If the busy-handler callback returns non-zero, the lock is 
** retried. If it returns zero, then the SQLITE_BUSY error is
** returned to the caller of the pager API function.
*/
void sqlite3PagerSetBusyhandler(
  Pager *pPager,                       /* Pager object */
  int (*xBusyHandler)(void *),         /* Pointer to busy-handler function */
  void *pBusyHandlerArg                /* Argument to pass to xBusyHandler */
){
  pPager->xBusyHandler = xBusyHandler;
  pPager->pBusyHandlerArg = pBusyHandlerArg;

  if( isOpen(pPager->fd) ){
    void **ap = (void **)&pPager->xBusyHandler;
    assert( ((int(*)(void *))(ap[0]))==xBusyHandler );
    assert( ap[1]==pBusyHandlerArg );
    sqlite3OsFileControlHint(pPager->fd, SQLITE_FCNTL_BUSYHANDLER, (void *)ap);
  }
}

/*
** Change the page size used by the Pager object. The new page size 
** is passed in *pPageSize.
**
** If the pager is in the error state when this function is called, it
** is a no-op. The value returned is the error state error code (i.e. 
** one of SQLITE_IOERR, an SQLITE_IOERR_xxx sub-code or SQLITE_FULL).
**
** Otherwise, if all of the following are true:
**
**   * the new page size (value of *pPageSize) is valid (a power 
**     of two between 512 and SQLITE_MAX_PAGE_SIZE, inclusive), and
**
**   * there are no outstanding page references, and
**
**   * the database is either not an in-memory database or it is
**     an in-memory database that currently consists of zero pages.
**
** then the pager object page size is set to *pPageSize.
**
** If the page size is changed, then this function uses sqlite3PagerMalloc() 
** to obtain a new Pager.pTmpSpace buffer. If this allocation attempt 
** fails, SQLITE_NOMEM is returned and the page size remains unchanged. 
** In all other cases, SQLITE_OK is returned.
**
** If the page size is not changed, either because one of the enumerated
** conditions above is not true, the pager was in error state when this
** function was called, or because the memory allocation attempt failed, 
** then *pPageSize is set to the old, retained page size before returning.
*/
int sqlite3PagerSetPagesize(Pager *pPager, u32 *pPageSize, int nReserve){
  int rc = SQLITE_OK;

  /* It is not possible to do a full assert_pager_state() here, as this
  ** function may be called from within PagerOpen(), before the state
  ** of the Pager object is internally consistent.
  **
  ** At one point this function returned an error if the pager was in 
  ** PAGER_ERROR state. But since PAGER_ERROR state guarantees that
  ** there is at least one outstanding page reference, this function
  ** is a no-op for that case anyhow.
  */

  u32 pageSize = *pPageSize;
  assert( pageSize==0 || (pageSize>=512 && pageSize<=SQLITE_MAX_PAGE_SIZE) );
  if( (pPager->memDb==0 || pPager->dbSize==0)
   && sqlite3PcacheRefCount(pPager->pPCache)==0 
   && pageSize && pageSize!=(u32)pPager->pageSize 
  ){
    char *pNew = NULL;             /* New temp space */
    i64 nByte = 0;

    if( pPager->eState>PAGER_OPEN && isOpen(pPager->fd) ){
      rc = sqlite3OsFileSize(pPager->fd, &nByte);
    }
    if( rc==SQLITE_OK ){
      pNew = (char *)sqlite3PageMalloc(pageSize);
      if( !pNew ) rc = SQLITE_NOMEM;
    }

    if( rc==SQLITE_OK ){
      pager_reset(pPager);
      rc = sqlite3PcacheSetPageSize(pPager->pPCache, pageSize);
    }
    if( rc==SQLITE_OK ){
      sqlite3PageFree(pPager->pTmpSpace);
      pPager->pTmpSpace = pNew;
      pPager->dbSize = (Pgno)((nByte+pageSize-1)/pageSize);
      pPager->pageSize = pageSize;
    }else{
      sqlite3PageFree(pNew);
    }
  }

  *pPageSize = pPager->pageSize;
  if( rc==SQLITE_OK ){
    if( nReserve<0 ) nReserve = pPager->nReserve;
    assert( nReserve>=0 && nReserve<1000 );
    pPager->nReserve = (i16)nReserve;
    pagerReportSize(pPager);
    pagerFixMaplimit(pPager);
  }
  return rc;
}

/*
** Return a pointer to the "temporary page" buffer held internally
** by the pager.  This is a buffer that is big enough to hold the
** entire content of a database page.  This buffer is used internally
** during rollback and will be overwritten whenever a rollback
** occurs.  But other modules are free to use it too, as long as
** no rollbacks are happening.
*/
void *sqlite3PagerTempSpace(Pager *pPager){
  return pPager->pTmpSpace;
}

/*
** Attempt to set the maximum database page count if mxPage is positive. 
** Make no changes if mxPage is zero or negative.  And never reduce the
** maximum page count below the current size of the database.
**
** Regardless of mxPage, return the current maximum page count.
*/
int sqlite3PagerMaxPageCount(Pager *pPager, int mxPage){
  if( mxPage>0 ){
    pPager->mxPgno = mxPage;
  }
  assert( pPager->eState!=PAGER_OPEN );      /* Called only by OP_MaxPgcnt */
  assert( pPager->mxPgno>=pPager->dbSize );  /* OP_MaxPgcnt enforces this */
  return pPager->mxPgno;
}

/*
** The following set of routines are used to disable the simulated
** I/O error mechanism.  These routines are used to avoid simulated
** errors in places where we do not care about errors.
**
** Unless -DSQLITE_TEST=1 is used, these routines are all no-ops
** and generate no code.
*/
#ifdef SQLITE_TEST
extern int sqlite3_io_error_pending;
extern int sqlite3_io_error_hit;
static int saved_cnt;
void disable_simulated_io_errors(void){
  saved_cnt = sqlite3_io_error_pending;
  sqlite3_io_error_pending = -1;
}
void enable_simulated_io_errors(void){
  sqlite3_io_error_pending = saved_cnt;
}
#else
# define disable_simulated_io_errors()
# define enable_simulated_io_errors()
#endif

/*
** Read the first N bytes from the beginning of the file into memory
** that pDest points to. 
**
** If the pager was opened on a transient file (zFilename==""), or
** opened on a file less than N bytes in size, the output buffer is
** zeroed and SQLITE_OK returned. The rationale for this is that this 
** function is used to read database headers, and a new transient or
** zero sized database has a header than consists entirely of zeroes.
**
** If any IO error apart from SQLITE_IOERR_SHORT_READ is encountered,
** the error code is returned to the caller and the contents of the
** output buffer undefined.
*/
int sqlite3PagerReadFileheader(Pager *pPager, int N, unsigned char *pDest){
  int rc = SQLITE_OK;
  memset(pDest, 0, N);
  assert( isOpen(pPager->fd) || pPager->tempFile );

  /* This routine is only called by btree immediately after creating
  ** the Pager object.  There has not been an opportunity to transition
  ** to WAL mode yet.
  */
  assert( !pagerUseWal(pPager) );

  if( isOpen(pPager->fd) ){
    IOTRACE(("DBHDR %p 0 %d\n", pPager, N))
    rc = sqlite3OsRead(pPager->fd, pDest, N, 0);
    if( rc==SQLITE_IOERR_SHORT_READ ){
      rc = SQLITE_OK;
    }
  }
  return rc;
}

/*
** This function may only be called when a read-transaction is open on
** the pager. It returns the total number of pages in the database.
**
** However, if the file is between 1 and <page-size> bytes in size, then 
** this is considered a 1 page file.
*/
void sqlite3PagerPagecount(Pager *pPager, int *pnPage){
  assert( pPager->eState>=PAGER_READER );
  assert( pPager->eState!=PAGER_WRITER_FINISHED );
  *pnPage = (int)pPager->dbSize;
}


/*
** Try to obtain a lock of type locktype on the database file. If
** a similar or greater lock is already held, this function is a no-op
** (returning SQLITE_OK immediately).
**
** Otherwise, attempt to obtain the lock using sqlite3OsLock(). Invoke 
** the busy callback if the lock is currently not available. Repeat 
** until the busy callback returns false or until the attempt to 
** obtain the lock succeeds.
**
** Return SQLITE_OK on success and an error code if we cannot obtain
** the lock. If the lock is obtained successfully, set the Pager.state 
** variable to locktype before returning.
*/
static int pager_wait_on_lock(Pager *pPager, int locktype){
  int rc;                              /* Return code */

  /* Check that this is either a no-op (because the requested lock is 
  ** already held), or one of the transitions that the busy-handler
  ** may be invoked during, according to the comment above
  ** sqlite3PagerSetBusyhandler().
  */
  assert( (pPager->eLock>=locktype)
       || (pPager->eLock==NO_LOCK && locktype==SHARED_LOCK)
       || (pPager->eLock==RESERVED_LOCK && locktype==EXCLUSIVE_LOCK)
  );

  do {
    rc = pagerLockDb(pPager, locktype);
  }while( rc==SQLITE_BUSY && pPager->xBusyHandler(pPager->pBusyHandlerArg) );
  return rc;
}

/*
** Function assertTruncateConstraint(pPager) checks that one of the 
** following is true for all dirty pages currently in the page-cache:
**
**   a) The page number is less than or equal to the size of the 
**      current database image, in pages, OR
**
**   b) if the page content were written at this time, it would not
**      be necessary to write the current content out to the sub-journal
**      (as determined by function subjRequiresPage()).
**
** If the condition asserted by this function were not true, and the
** dirty page were to be discarded from the cache via the pagerStress()
** routine, pagerStress() would not write the current page content to
** the database file. If a savepoint transaction were rolled back after
** this happened, the correct behavior would be to restore the current
** content of the page. However, since this content is not present in either
** the database file or the portion of the rollback journal and 
** sub-journal rolled back the content could not be restored and the
** database image would become corrupt. It is therefore fortunate that 
** this circumstance cannot arise.
*/
#if defined(SQLITE_DEBUG)
static void assertTruncateConstraintCb(PgHdr *pPg){
  assert( pPg->flags&PGHDR_DIRTY );
  assert( !subjRequiresPage(pPg) || pPg->pgno<=pPg->pPager->dbSize );
}
static void assertTruncateConstraint(Pager *pPager){
  sqlite3PcacheIterateDirty(pPager->pPCache, assertTruncateConstraintCb);
}
#else
# define assertTruncateConstraint(pPager)
#endif

/*
** Truncate the in-memory database file image to nPage pages. This 
** function does not actually modify the database file on disk. It 
** just sets the internal state of the pager object so that the 
** truncation will be done when the current transaction is committed.
**
** This function is only called right before committing a transaction.
** Once this function has been called, the transaction must either be
** rolled back or committed. It is not safe to call this function and
** then continue writing to the database.
*/
void sqlite3PagerTruncateImage(Pager *pPager, Pgno nPage){
  assert( pPager->dbSize>=nPage );
  assert( pPager->eState>=PAGER_WRITER_CACHEMOD );
  pPager->dbSize = nPage;

  /* At one point the code here called assertTruncateConstraint() to
  ** ensure that all pages being truncated away by this operation are,
  ** if one or more savepoints are open, present in the savepoint 
  ** journal so that they can be restored if the savepoint is rolled
  ** back. This is no longer necessary as this function is now only
  ** called right before committing a transaction. So although the 
  ** Pager object may still have open savepoints (Pager.nSavepoint!=0), 
  ** they cannot be rolled back. So the assertTruncateConstraint() call
  ** is no longer correct. */
}


/*
** This function is called before attempting a hot-journal rollback. It
** syncs the journal file to disk, then sets pPager->journalHdr to the
** size of the journal file so that the pager_playback() routine knows
** that the entire journal file has been synced.
**
** Syncing a hot-journal to disk before attempting to roll it back ensures 
** that if a power-failure occurs during the rollback, the process that
** attempts rollback following system recovery sees the same journal
** content as this process.
**
** If everything goes as planned, SQLITE_OK is returned. Otherwise, 
** an SQLite error code.
*/
static int pagerSyncHotJournal(Pager *pPager){
  int rc = SQLITE_OK;
  if( !pPager->noSync ){
    rc = sqlite3OsSync(pPager->jfd, SQLITE_SYNC_NORMAL);
  }
  if( rc==SQLITE_OK ){
    rc = sqlite3OsFileSize(pPager->jfd, &pPager->journalHdr);
  }
  return rc;
}

/*
** Obtain a reference to a memory mapped page object for page number pgno. 
** The new object will use the pointer pData, obtained from xFetch().
** If successful, set *ppPage to point to the new page reference
** and return SQLITE_OK. Otherwise, return an SQLite error code and set
** *ppPage to zero.
**
** Page references obtained by calling this function should be released
** by calling pagerReleaseMapPage().
*/
static int pagerAcquireMapPage(
  Pager *pPager,                  /* Pager object */
  Pgno pgno,                      /* Page number */
  void *pData,                    /* xFetch()'d data for this page */
  PgHdr **ppPage                  /* OUT: Acquired page object */
){
  PgHdr *p;                       /* Memory mapped page to return */

  if( pPager->pMmapFreelist ){
    *ppPage = p = pPager->pMmapFreelist;
    pPager->pMmapFreelist = p->pDirty;
    p->pDirty = 0;
    memset(p->pExtra, 0, pPager->nExtra);
  }else{
    *ppPage = p = (PgHdr *)sqlite3MallocZero(sizeof(PgHdr) + pPager->nExtra);
    if( p==0 ){
      sqlite3OsUnfetch(pPager->fd, (i64)(pgno-1) * pPager->pageSize, pData);
      return SQLITE_NOMEM;
    }
    p->pExtra = (void *)&p[1];
    p->flags = PGHDR_MMAP;
    p->nRef = 1;
    p->pPager = pPager;
  }

  assert( p->pExtra==(void *)&p[1] );
  assert( p->pPage==0 );
  assert( p->flags==PGHDR_MMAP );
  assert( p->pPager==pPager );
  assert( p->nRef==1 );

  p->pgno = pgno;
  p->pData = pData;
  pPager->nMmapOut++;

  return SQLITE_OK;
}

/*
** Release a reference to page pPg. pPg must have been returned by an 
** earlier call to pagerAcquireMapPage().
*/
static void pagerReleaseMapPage(PgHdr *pPg){
  Pager *pPager = pPg->pPager;
  pPager->nMmapOut--;
  pPg->pDirty = pPager->pMmapFreelist;
  pPager->pMmapFreelist = pPg;

  assert( pPager->fd->pMethods->iVersion>=3 );
  sqlite3OsUnfetch(pPager->fd, (i64)(pPg->pgno-1)*pPager->pageSize, pPg->pData);
}

/*
** Free all PgHdr objects stored in the Pager.pMmapFreelist list.
*/
static void pagerFreeMapHdrs(Pager *pPager){
  PgHdr *p;
  PgHdr *pNext;
  for(p=pPager->pMmapFreelist; p; p=pNext){
    pNext = p->pDirty;
    sqlite3_free(p);
  }
}


/*
** Shutdown the page cache.  Free all memory and close all files.
**
** If a transaction was in progress when this routine is called, that
** transaction is rolled back.  All outstanding pages are invalidated
** and their memory is freed.  Any attempt to use a page associated
** with this page cache after this function returns will likely
** result in a coredump.
**
** This function always succeeds. If a transaction is active an attempt
** is made to roll it back. If an error occurs during the rollback 
** a hot journal may be left in the filesystem but no error is returned
** to the caller.
*/
int sqlite3PagerClose(Pager *pPager){
  u8 *pTmp = (u8 *)pPager->pTmpSpace;

  assert( assert_pager_state(pPager) );
  disable_simulated_io_errors();
  sqlite3BeginBenignMalloc();
  pagerFreeMapHdrs(pPager);
  /* pPager->errCode = 0; */
  pPager->exclusiveMode = 0;
#ifndef SQLITE_OMIT_WAL
  sqlite3WalClose(pPager->pWal, 
      pPager->ckptSyncFlags, pPager->pageSize, (pPager->otaMode?0:pTmp)
  );
  pPager->pWal = 0;
#endif
  pager_reset(pPager);
  if( MEMDB ){
    pager_unlock(pPager);
  }else{
    /* If it is open, sync the journal file before calling UnlockAndRollback.
    ** If this is not done, then an unsynced portion of the open journal 
    ** file may be played back into the database. If a power failure occurs 
    ** while this is happening, the database could become corrupt.
    **
    ** If an error occurs while trying to sync the journal, shift the pager
    ** into the ERROR state. This causes UnlockAndRollback to unlock the
    ** database and close the journal file without attempting to roll it
    ** back or finalize it. The next database user will have to do hot-journal
    ** rollback before accessing the database file.
    */
    if( isOpen(pPager->jfd) ){
      pager_error(pPager, pagerSyncHotJournal(pPager));
    }
    pagerUnlockAndRollback(pPager);
  }
  sqlite3EndBenignMalloc();
  enable_simulated_io_errors();
  PAGERTRACE(("CLOSE %d\n", PAGERID(pPager)));
  IOTRACE(("CLOSE %p\n", pPager))
  sqlite3OsClose(pPager->jfd);
  sqlite3OsClose(pPager->fd);
  sqlite3PageFree(pTmp);
  sqlite3PcacheClose(pPager->pPCache);

#ifdef SQLITE_HAS_CODEC
  if( pPager->xCodecFree ) pPager->xCodecFree(pPager->pCodec);
#endif

  assert( !pPager->aSavepoint && !pPager->pInJournal );
  assert( !isOpen(pPager->jfd) && !isOpen(pPager->sjfd) );

  sqlite3_free(pPager);
  return SQLITE_OK;
}

#if !defined(NDEBUG) || defined(SQLITE_TEST)
/*
** Return the page number for page pPg.
*/
Pgno sqlite3PagerPagenumber(DbPage *pPg){
  return pPg->pgno;
}
#endif

/*
** Increment the reference count for page pPg.
*/
void sqlite3PagerRef(DbPage *pPg){
  sqlite3PcacheRef(pPg);
}

/*
** Sync the journal. In other words, make sure all the pages that have
** been written to the journal have actually reached the surface of the
** disk and can be restored in the event of a hot-journal rollback.
**
** If the Pager.noSync flag is set, then this function is a no-op.
** Otherwise, the actions required depend on the journal-mode and the 
** device characteristics of the file-system, as follows:
**
**   * If the journal file is an in-memory journal file, no action need
**     be taken.
**
**   * Otherwise, if the device does not support the SAFE_APPEND property,
**     then the nRec field of the most recently written journal header
**     is updated to contain the number of journal records that have
**     been written following it. If the pager is operating in full-sync
**     mode, then the journal file is synced before this field is updated.
**
**   * If the device does not support the SEQUENTIAL property, then 
**     journal file is synced.
**
** Or, in pseudo-code:
**
**   if( NOT <in-memory journal> ){
**     if( NOT SAFE_APPEND ){
**       if( <full-sync mode> ) xSync(<journal file>);
**       <update nRec field>
**     } 
**     if( NOT SEQUENTIAL ) xSync(<journal file>);
**   }
**
** If successful, this routine clears the PGHDR_NEED_SYNC flag of every 
** page currently held in memory before returning SQLITE_OK. If an IO
** error is encountered, then the IO error code is returned to the caller.
*/
static int syncJournal(Pager *pPager, int newHdr){
  int rc;                         /* Return code */

  assert( pPager->eState==PAGER_WRITER_CACHEMOD
       || pPager->eState==PAGER_WRITER_DBMOD
  );
  assert( assert_pager_state(pPager) );
  assert( !pagerUseWal(pPager) );

  rc = sqlite3PagerExclusiveLock(pPager);
  if( rc!=SQLITE_OK ) return rc;

  if( !pPager->noSync ){
    assert( !pPager->tempFile );
    if( isOpen(pPager->jfd) && pPager->journalMode!=PAGER_JOURNALMODE_MEMORY ){
      const int iDc = sqlite3OsDeviceCharacteristics(pPager->fd);
      assert( isOpen(pPager->jfd) );

      if( 0==(iDc&SQLITE_IOCAP_SAFE_APPEND) ){
        /* This block deals with an obscure problem. If the last connection
        ** that wrote to this database was operating in persistent-journal
        ** mode, then the journal file may at this point actually be larger
        ** than Pager.journalOff bytes. If the next thing in the journal
        ** file happens to be a journal-header (written as part of the
        ** previous connection's transaction), and a crash or power-failure 
        ** occurs after nRec is updated but before this connection writes 
        ** anything else to the journal file (or commits/rolls back its 
        ** transaction), then SQLite may become confused when doing the 
        ** hot-journal rollback following recovery. It may roll back all
        ** of this connections data, then proceed to rolling back the old,
        ** out-of-date data that follows it. Database corruption.
        **
        ** To work around this, if the journal file does appear to contain
        ** a valid header following Pager.journalOff, then write a 0x00
        ** byte to the start of it to prevent it from being recognized.
        **
        ** Variable iNextHdrOffset is set to the offset at which this
        ** problematic header will occur, if it exists. aMagic is used 
        ** as a temporary buffer to inspect the first couple of bytes of
        ** the potential journal header.
        */
        i64 iNextHdrOffset;
        u8 aMagic[8];
        u8 zHeader[sizeof(aJournalMagic)+4];

        memcpy(zHeader, aJournalMagic, sizeof(aJournalMagic));
        put32bits(&zHeader[sizeof(aJournalMagic)], pPager->nRec);

        iNextHdrOffset = journalHdrOffset(pPager);
        rc = sqlite3OsRead(pPager->jfd, aMagic, 8, iNextHdrOffset);
        if( rc==SQLITE_OK && 0==memcmp(aMagic, aJournalMagic, 8) ){
          static const u8 zerobyte = 0;
          rc = sqlite3OsWrite(pPager->jfd, &zerobyte, 1, iNextHdrOffset);
        }
        if( rc!=SQLITE_OK && rc!=SQLITE_IOERR_SHORT_READ ){
          return rc;
        }

        /* Write the nRec value into the journal file header. If in
        ** full-synchronous mode, sync the journal first. This ensures that
        ** all data has really hit the disk before nRec is updated to mark
        ** it as a candidate for rollback.
        **
        ** This is not required if the persistent media supports the
        ** SAFE_APPEND property. Because in this case it is not possible 
        ** for garbage data to be appended to the file, the nRec field
        ** is populated with 0xFFFFFFFF when the journal header is written
        ** and never needs to be updated.
        */
        if( pPager->fullSync && 0==(iDc&SQLITE_IOCAP_SEQUENTIAL) ){
          PAGERTRACE(("SYNC journal of %d\n", PAGERID(pPager)));
          IOTRACE(("JSYNC %p\n", pPager))
          rc = sqlite3OsSync(pPager->jfd, pPager->syncFlags);
          if( rc!=SQLITE_OK ) return rc;
        }
        IOTRACE(("JHDR %p %lld\n", pPager, pPager->journalHdr));
        rc = sqlite3OsWrite(
            pPager->jfd, zHeader, sizeof(zHeader), pPager->journalHdr
        );
        if( rc!=SQLITE_OK ) return rc;
      }
      if( 0==(iDc&SQLITE_IOCAP_SEQUENTIAL) ){
        PAGERTRACE(("SYNC journal of %d\n", PAGERID(pPager)));
        IOTRACE(("JSYNC %p\n", pPager))
        rc = sqlite3OsSync(pPager->jfd, pPager->syncFlags| 
          (pPager->syncFlags==SQLITE_SYNC_FULL?SQLITE_SYNC_DATAONLY:0)
        );
        if( rc!=SQLITE_OK ) return rc;
      }

      pPager->journalHdr = pPager->journalOff;
      if( newHdr && 0==(iDc&SQLITE_IOCAP_SAFE_APPEND) ){
        pPager->nRec = 0;
        rc = writeJournalHdr(pPager);
        if( rc!=SQLITE_OK ) return rc;
      }
    }else{
      pPager->journalHdr = pPager->journalOff;
    }
  }

  /* Unless the pager is in noSync mode, the journal file was just 
  ** successfully synced. Either way, clear the PGHDR_NEED_SYNC flag on 
  ** all pages.
  */
  sqlite3PcacheClearSyncFlags(pPager->pPCache);
  pPager->eState = PAGER_WRITER_DBMOD;
  assert( assert_pager_state(pPager) );
  return SQLITE_OK;
}

/*
** The argument is the first in a linked list of dirty pages connected
** by the PgHdr.pDirty pointer. This function writes each one of the
** in-memory pages in the list to the database file. The argument may
** be NULL, representing an empty list. In this case this function is
** a no-op.
**
** The pager must hold at least a RESERVED lock when this function
** is called. Before writing anything to the database file, this lock
** is upgraded to an EXCLUSIVE lock. If the lock cannot be obtained,
** SQLITE_BUSY is returned and no data is written to the database file.
** 
** If the pager is a temp-file pager and the actual file-system file
** is not yet open, it is created and opened before any data is 
** written out.
**
** Once the lock has been upgraded and, if necessary, the file opened,
** the pages are written out to the database file in list order. Writing
** a page is skipped if it meets either of the following criteria:
**
**   * The page number is greater than Pager.dbSize, or
**   * The PGHDR_DONT_WRITE flag is set on the page.
**
** If writing out a page causes the database file to grow, Pager.dbFileSize
** is updated accordingly. If page 1 is written out, then the value cached
** in Pager.dbFileVers[] is updated to match the new value stored in
** the database file.
**
** If everything is successful, SQLITE_OK is returned. If an IO error 
** occurs, an IO error code is returned. Or, if the EXCLUSIVE lock cannot
** be obtained, SQLITE_BUSY is returned.
*/
static int pager_write_pagelist(Pager *pPager, PgHdr *pList){
  int rc = SQLITE_OK;                  /* Return code */

  /* This function is only called for rollback pagers in WRITER_DBMOD state. */
  assert( !pagerUseWal(pPager) );
  assert( pPager->eState==PAGER_WRITER_DBMOD );
  assert( pPager->eLock==EXCLUSIVE_LOCK );

  /* If the file is a temp-file has not yet been opened, open it now. It
  ** is not possible for rc to be other than SQLITE_OK if this branch
  ** is taken, as pager_wait_on_lock() is a no-op for temp-files.
  */
  if( !isOpen(pPager->fd) ){
    assert( pPager->tempFile && rc==SQLITE_OK );
    rc = pagerOpentemp(pPager, pPager->fd, pPager->vfsFlags);
  }

  /* Before the first write, give the VFS a hint of what the final
  ** file size will be.
  */
  assert( rc!=SQLITE_OK || isOpen(pPager->fd) );
  if( rc==SQLITE_OK 
   && pPager->dbHintSize<pPager->dbSize
   && (pList->pDirty || pList->pgno>pPager->dbHintSize)
  ){
    sqlite3_int64 szFile = pPager->pageSize * (sqlite3_int64)pPager->dbSize;
    sqlite3OsFileControlHint(pPager->fd, SQLITE_FCNTL_SIZE_HINT, &szFile);
    pPager->dbHintSize = pPager->dbSize;
  }

  while( rc==SQLITE_OK && pList ){
    Pgno pgno = pList->pgno;

    /* If there are dirty pages in the page cache with page numbers greater
    ** than Pager.dbSize, this means sqlite3PagerTruncateImage() was called to
    ** make the file smaller (presumably by auto-vacuum code). Do not write
    ** any such pages to the file.
    **
    ** Also, do not write out any page that has the PGHDR_DONT_WRITE flag
    ** set (set by sqlite3PagerDontWrite()).
    */
    if( pgno<=pPager->dbSize && 0==(pList->flags&PGHDR_DONT_WRITE) ){
      i64 offset = (pgno-1)*(i64)pPager->pageSize;   /* Offset to write */
      char *pData;                                   /* Data to write */    

      assert( (pList->flags&PGHDR_NEED_SYNC)==0 );
      if( pList->pgno==1 ) pager_write_changecounter(pList);

      /* Encode the database */
      CODEC2(pPager, pList->pData, pgno, 6, return SQLITE_NOMEM, pData);

      /* Write out the page data. */
      rc = sqlite3OsWrite(pPager->fd, pData, pPager->pageSize, offset);

      /* If page 1 was just written, update Pager.dbFileVers to match
      ** the value now stored in the database file. If writing this 
      ** page caused the database file to grow, update dbFileSize. 
      */
      if( pgno==1 ){
        memcpy(&pPager->dbFileVers, &pData[24], sizeof(pPager->dbFileVers));
      }
      if( pgno>pPager->dbFileSize ){
        pPager->dbFileSize = pgno;
      }
      pPager->aStat[PAGER_STAT_WRITE]++;

      /* Update any backup objects copying the contents of this pager. */
      sqlite3BackupUpdate(pPager->pBackup, pgno, (u8*)pList->pData);

      PAGERTRACE(("STORE %d page %d hash(%08x)\n",
                   PAGERID(pPager), pgno, pager_pagehash(pList)));
      IOTRACE(("PGOUT %p %d\n", pPager, pgno));
      PAGER_INCR(sqlite3_pager_writedb_count);
    }else{
      PAGERTRACE(("NOSTORE %d page %d\n", PAGERID(pPager), pgno));
    }
    pager_set_pagehash(pList);
    pList = pList->pDirty;
  }

  return rc;
}

/*
** Ensure that the sub-journal file is open. If it is already open, this 
** function is a no-op.
**
** SQLITE_OK is returned if everything goes according to plan. An 
** SQLITE_IOERR_XXX error code is returned if a call to sqlite3OsOpen() 
** fails.
*/
static int openSubJournal(Pager *pPager){
  int rc = SQLITE_OK;
  if( !isOpen(pPager->sjfd) ){
    if( pPager->journalMode==PAGER_JOURNALMODE_MEMORY || pPager->subjInMemory ){
      sqlite3MemJournalOpen(pPager->sjfd);
    }else{
      rc = pagerOpentemp(pPager, pPager->sjfd, SQLITE_OPEN_SUBJOURNAL);
    }
  }
  return rc;
}

/*
** Append a record of the current state of page pPg to the sub-journal. 
** It is the callers responsibility to use subjRequiresPage() to check 
** that it is really required before calling this function.
**
** If successful, set the bit corresponding to pPg->pgno in the bitvecs
** for all open savepoints before returning.
**
** This function returns SQLITE_OK if everything is successful, an IO
** error code if the attempt to write to the sub-journal fails, or 
** SQLITE_NOMEM if a malloc fails while setting a bit in a savepoint
** bitvec.
*/
static int subjournalPage(PgHdr *pPg){
  int rc = SQLITE_OK;
  Pager *pPager = pPg->pPager;
  if( pPager->journalMode!=PAGER_JOURNALMODE_OFF ){

    /* Open the sub-journal, if it has not already been opened */
    assert( pPager->useJournal );
    assert( isOpen(pPager->jfd) || pagerUseWal(pPager) );
    assert( isOpen(pPager->sjfd) || pPager->nSubRec==0 );
    assert( pagerUseWal(pPager) 
         || pageInJournal(pPager, pPg) 
         || pPg->pgno>pPager->dbOrigSize 
    );
    rc = openSubJournal(pPager);

    /* If the sub-journal was opened successfully (or was already open),
    ** write the journal record into the file.  */
    if( rc==SQLITE_OK ){
      void *pData = pPg->pData;
      i64 offset = (i64)pPager->nSubRec*(4+pPager->pageSize);
      char *pData2;
  
      CODEC2(pPager, pData, pPg->pgno, 7, return SQLITE_NOMEM, pData2);
      PAGERTRACE(("STMT-JOURNAL %d page %d\n", PAGERID(pPager), pPg->pgno));
      rc = write32bits(pPager->sjfd, offset, pPg->pgno);
      if( rc==SQLITE_OK ){
        rc = sqlite3OsWrite(pPager->sjfd, pData2, pPager->pageSize, offset+4);
      }
    }
  }
  if( rc==SQLITE_OK ){
    pPager->nSubRec++;
    assert( pPager->nSavepoint>0 );
    rc = addToSavepointBitvecs(pPager, pPg->pgno);
  }
  return rc;
}

/*
** This function is called by the pcache layer when it has reached some
** soft memory limit. The first argument is a pointer to a Pager object
** (cast as a void*). The pager is always 'purgeable' (not an in-memory
** database). The second argument is a reference to a page that is 
** currently dirty but has no outstanding references. The page
** is always associated with the Pager object passed as the first 
** argument.
**
** The job of this function is to make pPg clean by writing its contents
** out to the database file, if possible. This may involve syncing the
** journal file. 
**
** If successful, sqlite3PcacheMakeClean() is called on the page and
** SQLITE_OK returned. If an IO error occurs while trying to make the
** page clean, the IO error code is returned. If the page cannot be
** made clean for some other reason, but no error occurs, then SQLITE_OK
** is returned by sqlite3PcacheMakeClean() is not called.
*/
static int pagerStress(void *p, PgHdr *pPg){
  Pager *pPager = (Pager *)p;
  int rc = SQLITE_OK;

  assert( pPg->pPager==pPager );
  assert( pPg->flags&PGHDR_DIRTY );

  /* The doNotSpill NOSYNC bit is set during times when doing a sync of
  ** journal (and adding a new header) is not allowed.  This occurs
  ** during calls to sqlite3PagerWrite() while trying to journal multiple
  ** pages belonging to the same sector.
  **
  ** The doNotSpill ROLLBACK and OFF bits inhibits all cache spilling
  ** regardless of whether or not a sync is required.  This is set during
  ** a rollback or by user request, respectively.
  **
  ** Spilling is also prohibited when in an error state since that could
  ** lead to database corruption.   In the current implementation it 
  ** is impossible for sqlite3PcacheFetch() to be called with createFlag==3
  ** while in the error state, hence it is impossible for this routine to
  ** be called in the error state.  Nevertheless, we include a NEVER()
  ** test for the error state as a safeguard against future changes.
  */
  if( NEVER(pPager->errCode) ) return SQLITE_OK;
  testcase( pPager->doNotSpill & SPILLFLAG_ROLLBACK );
  testcase( pPager->doNotSpill & SPILLFLAG_OFF );
  testcase( pPager->doNotSpill & SPILLFLAG_NOSYNC );
  if( pPager->doNotSpill
   && ((pPager->doNotSpill & (SPILLFLAG_ROLLBACK|SPILLFLAG_OFF))!=0
      || (pPg->flags & PGHDR_NEED_SYNC)!=0)
  ){
    return SQLITE_OK;
  }

  pPg->pDirty = 0;
  if( pagerUseWal(pPager) ){
    /* Write a single frame for this page to the log. */
    if( subjRequiresPage(pPg) ){ 
      rc = subjournalPage(pPg); 
    }
    if( rc==SQLITE_OK ){
      rc = pagerWalFrames(pPager, pPg, 0, 0);
    }
  }else{
  
    /* Sync the journal file if required. */
    if( pPg->flags&PGHDR_NEED_SYNC 
     || pPager->eState==PAGER_WRITER_CACHEMOD
    ){
      rc = syncJournal(pPager, 1);
    }
  
    /* If the page number of this page is larger than the current size of
    ** the database image, it may need to be written to the sub-journal.
    ** This is because the call to pager_write_pagelist() below will not
    ** actually write data to the file in this case.
    **
    ** Consider the following sequence of events:
    **
    **   BEGIN;
    **     <journal page X>
    **     <modify page X>
    **     SAVEPOINT sp;
    **       <shrink database file to Y pages>
    **       pagerStress(page X)
    **     ROLLBACK TO sp;
    **
    ** If (X>Y), then when pagerStress is called page X will not be written
    ** out to the database file, but will be dropped from the cache. Then,
    ** following the "ROLLBACK TO sp" statement, reading page X will read
    ** data from the database file. This will be the copy of page X as it
    ** was when the transaction started, not as it was when "SAVEPOINT sp"
    ** was executed.
    **
    ** The solution is to write the current data for page X into the 
    ** sub-journal file now (if it is not already there), so that it will
    ** be restored to its current value when the "ROLLBACK TO sp" is 
    ** executed.
    */
    if( NEVER(
        rc==SQLITE_OK && pPg->pgno>pPager->dbSize && subjRequiresPage(pPg)
    ) ){
      rc = subjournalPage(pPg);
    }
  
    /* Write the contents of the page out to the database file. */
    if( rc==SQLITE_OK ){
      assert( (pPg->flags&PGHDR_NEED_SYNC)==0 );
      rc = pager_write_pagelist(pPager, pPg);
    }
  }

  /* Mark the page as clean. */
  if( rc==SQLITE_OK ){
    PAGERTRACE(("STRESS %d page %d\n", PAGERID(pPager), pPg->pgno));
    sqlite3PcacheMakeClean(pPg);
  }

  return pager_error(pPager, rc); 
}


/*
** Allocate and initialize a new Pager object and put a pointer to it
** in *ppPager. The pager should eventually be freed by passing it
** to sqlite3PagerClose().
**
** The zFilename argument is the path to the database file to open.
** If zFilename is NULL then a randomly-named temporary file is created
** and used as the file to be cached. Temporary files are be deleted
** automatically when they are closed. If zFilename is ":memory:" then 
** all information is held in cache. It is never written to disk. 
** This can be used to implement an in-memory database.
**
** The nExtra parameter specifies the number of bytes of space allocated
** along with each page reference. This space is available to the user
** via the sqlite3PagerGetExtra() API.
**
** The flags argument is used to specify properties that affect the
** operation of the pager. It should be passed some bitwise combination
** of the PAGER_* flags.
**
** The vfsFlags parameter is a bitmask to pass to the flags parameter
** of the xOpen() method of the supplied VFS when opening files. 
**
** If the pager object is allocated and the specified file opened 
** successfully, SQLITE_OK is returned and *ppPager set to point to
** the new pager object. If an error occurs, *ppPager is set to NULL
** and error code returned. This function may return SQLITE_NOMEM
** (sqlite3Malloc() is used to allocate memory), SQLITE_CANTOPEN or 
** various SQLITE_IO_XXX errors.
*/
int sqlite3PagerOpen(
  sqlite3_vfs *pVfs,       /* The virtual file system to use */
  Pager **ppPager,         /* OUT: Return the Pager structure here */
  const char *zFilename,   /* Name of the database file to open */
  int nExtra,              /* Extra bytes append to each in-memory page */
  int flags,               /* flags controlling this file */
  int vfsFlags,            /* flags passed through to sqlite3_vfs.xOpen() */
  void (*xReinit)(DbPage*) /* Function to reinitialize pages */
){
  u8 *pPtr;
  Pager *pPager = 0;       /* Pager object to allocate and return */
  int rc = SQLITE_OK;      /* Return code */
  int tempFile = 0;        /* True for temp files (incl. in-memory files) */
  int memDb = 0;           /* True if this is an in-memory file */
  int readOnly = 0;        /* True if this is a read-only file */
  int journalFileSize;     /* Bytes to allocate for each journal fd */
  char *zPathname = 0;     /* Full path to database file */
  int nPathname = 0;       /* Number of bytes in zPathname */
  int useJournal = (flags & PAGER_OMIT_JOURNAL)==0; /* False to omit journal */
  int pcacheSize = sqlite3PcacheSize();       /* Bytes to allocate for PCache */
  u32 szPageDflt = SQLITE_DEFAULT_PAGE_SIZE;  /* Default page size */
  const char *zUri = 0;    /* URI args to copy */
  int nUri = 0;            /* Number of bytes of URI args at *zUri */

  /* Figure out how much space is required for each journal file-handle
  ** (there are two of them, the main journal and the sub-journal). This
  ** is the maximum space required for an in-memory journal file handle 
  ** and a regular journal file-handle. Note that a "regular journal-handle"
  ** may be a wrapper capable of caching the first portion of the journal
  ** file in memory to implement the atomic-write optimization (see 
  ** source file journal.c).
  */
  if( sqlite3JournalSize(pVfs)>sqlite3MemJournalSize() ){
    journalFileSize = ROUND8(sqlite3JournalSize(pVfs));
  }else{
    journalFileSize = ROUND8(sqlite3MemJournalSize());
  }

  /* Set the output variable to NULL in case an error occurs. */
  *ppPager = 0;

#ifndef SQLITE_OMIT_MEMORYDB
  if( flags & PAGER_MEMORY ){
    memDb = 1;
    if( zFilename && zFilename[0] ){
      zPathname = sqlite3DbStrDup(0, zFilename);
      if( zPathname==0  ) return SQLITE_NOMEM;
      nPathname = sqlite3Strlen30(zPathname);
      zFilename = 0;
    }
  }
#endif

  /* Compute and store the full pathname in an allocated buffer pointed
  ** to by zPathname, length nPathname. Or, if this is a temporary file,
  ** leave both nPathname and zPathname set to 0.
  */
  if( zFilename && zFilename[0] ){
    const char *z;
    nPathname = pVfs->mxPathname+1;
    zPathname = sqlite3DbMallocRaw(0, nPathname*2);
    if( zPathname==0 ){
      return SQLITE_NOMEM;
    }
    zPathname[0] = 0; /* Make sure initialized even if FullPathname() fails */
    rc = sqlite3OsFullPathname(pVfs, zFilename, nPathname, zPathname);
    nPathname = sqlite3Strlen30(zPathname);
    z = zUri = &zFilename[sqlite3Strlen30(zFilename)+1];
    while( *z ){
      z += sqlite3Strlen30(z)+1;
      z += sqlite3Strlen30(z)+1;
    }
    nUri = (int)(&z[1] - zUri);
    assert( nUri>=0 );
    if( rc==SQLITE_OK && nPathname+8>pVfs->mxPathname ){
      /* This branch is taken when the journal path required by
      ** the database being opened will be more than pVfs->mxPathname
      ** bytes in length. This means the database cannot be opened,
      ** as it will not be possible to open the journal file or even
      ** check for a hot-journal before reading.
      */
      rc = SQLITE_CANTOPEN_BKPT;
    }
    if( rc!=SQLITE_OK ){
      sqlite3DbFree(0, zPathname);
      return rc;
    }
  }

  /* Allocate memory for the Pager structure, PCache object, the
  ** three file descriptors, the database file name and the journal 
  ** file name. The layout in memory is as follows:
  **
  **     Pager object                    (sizeof(Pager) bytes)
  **     PCache object                   (sqlite3PcacheSize() bytes)
  **     Database file handle            (pVfs->szOsFile bytes)
  **     Sub-journal file handle         (journalFileSize bytes)
  **     Main journal file handle        (journalFileSize bytes)
  **     Database file name              (nPathname+1 bytes)
  **     Journal file name               (nPathname+8+1 bytes)
  */
  pPtr = (u8 *)sqlite3MallocZero(
    ROUND8(sizeof(*pPager)) +      /* Pager structure */
    ROUND8(pcacheSize) +           /* PCache object */
    ROUND8(pVfs->szOsFile) +       /* The main db file */
    journalFileSize * 2 +          /* The two journal files */ 
    nPathname + 1 + nUri +         /* zFilename */
    nPathname + 8 + 2              /* zJournal */
#ifndef SQLITE_OMIT_WAL
    + nPathname + 4 + 2            /* zWal */
#endif
  );
  assert( EIGHT_BYTE_ALIGNMENT(SQLITE_INT_TO_PTR(journalFileSize)) );
  if( !pPtr ){
    sqlite3DbFree(0, zPathname);
    return SQLITE_NOMEM;
  }
  pPager =              (Pager*)(pPtr);
  pPager->pPCache =    (PCache*)(pPtr += ROUND8(sizeof(*pPager)));
  pPager->fd =   (sqlite3_file*)(pPtr += ROUND8(pcacheSize));
  pPager->sjfd = (sqlite3_file*)(pPtr += ROUND8(pVfs->szOsFile));
  pPager->jfd =  (sqlite3_file*)(pPtr += journalFileSize);
  pPager->zFilename =    (char*)(pPtr += journalFileSize);
  assert( EIGHT_BYTE_ALIGNMENT(pPager->jfd) );

  /* Fill in the Pager.zFilename and Pager.zJournal buffers, if required. */
  if( zPathname ){
    assert( nPathname>0 );
    pPager->zJournal =   (char*)(pPtr += nPathname + 1 + nUri);
    memcpy(pPager->zFilename, zPathname, nPathname);
    if( nUri ) memcpy(&pPager->zFilename[nPathname+1], zUri, nUri);
    memcpy(pPager->zJournal, zPathname, nPathname);
    memcpy(&pPager->zJournal[nPathname], "-journal\000", 8+2);
    sqlite3FileSuffix3(pPager->zFilename, pPager->zJournal);
#ifndef SQLITE_OMIT_WAL
    pPager->zWal = &pPager->zJournal[nPathname+8+1];
    memcpy(pPager->zWal, zPathname, nPathname);
    memcpy(&pPager->zWal[nPathname], "-wal\000", 4+1);
    sqlite3FileSuffix3(pPager->zFilename, pPager->zWal);
#endif
    sqlite3DbFree(0, zPathname);
  }
  pPager->pVfs = pVfs;
  pPager->vfsFlags = vfsFlags;

  /* Open the pager file.
  */
  if( zFilename && zFilename[0] ){
    int fout = 0;                    /* VFS flags returned by xOpen() */
    rc = sqlite3OsOpen(pVfs, pPager->zFilename, pPager->fd, vfsFlags, &fout);
    assert( !memDb );
    readOnly = (fout&SQLITE_OPEN_READONLY);

    /* If the file was successfully opened for read/write access,
    ** choose a default page size in case we have to create the
    ** database file. The default page size is the maximum of:
    **
    **    + SQLITE_DEFAULT_PAGE_SIZE,
    **    + The value returned by sqlite3OsSectorSize()
    **    + The largest page size that can be written atomically.
    */
    if( rc==SQLITE_OK ){
      int iDc = sqlite3OsDeviceCharacteristics(pPager->fd);
      if( !readOnly ){
        setSectorSize(pPager);
        assert(SQLITE_DEFAULT_PAGE_SIZE<=SQLITE_MAX_DEFAULT_PAGE_SIZE);
        if( szPageDflt<pPager->sectorSize ){
          if( pPager->sectorSize>SQLITE_MAX_DEFAULT_PAGE_SIZE ){
            szPageDflt = SQLITE_MAX_DEFAULT_PAGE_SIZE;
          }else{
            szPageDflt = (u32)pPager->sectorSize;
          }
        }
#ifdef SQLITE_ENABLE_ATOMIC_WRITE
        {
          int ii;
          assert(SQLITE_IOCAP_ATOMIC512==(512>>8));
          assert(SQLITE_IOCAP_ATOMIC64K==(65536>>8));
          assert(SQLITE_MAX_DEFAULT_PAGE_SIZE<=65536);
          for(ii=szPageDflt; ii<=SQLITE_MAX_DEFAULT_PAGE_SIZE; ii=ii*2){
            if( iDc&(SQLITE_IOCAP_ATOMIC|(ii>>8)) ){
              szPageDflt = ii;
            }
          }
        }
#endif
      }
      pPager->noLock = sqlite3_uri_boolean(zFilename, "nolock", 0);
      if( (iDc & SQLITE_IOCAP_IMMUTABLE)!=0
       || sqlite3_uri_boolean(zFilename, "immutable", 0) ){
          vfsFlags |= SQLITE_OPEN_READONLY;
          goto act_like_temp_file;
      }
    }
  }else{
    /* If a temporary file is requested, it is not opened immediately.
    ** In this case we accept the default page size and delay actually
    ** opening the file until the first call to OsWrite().
    **
    ** This branch is also run for an in-memory database. An in-memory
    ** database is the same as a temp-file that is never written out to
    ** disk and uses an in-memory rollback journal.
    **
    ** This branch also runs for files marked as immutable.
    */ 
act_like_temp_file:
    tempFile = 1;
    pPager->eState = PAGER_READER;     /* Pretend we already have a lock */
    pPager->eLock = EXCLUSIVE_LOCK;    /* Pretend we are in EXCLUSIVE locking mode */
    pPager->noLock = 1;                /* Do no locking */
    readOnly = (vfsFlags&SQLITE_OPEN_READONLY);
  }

  /* The following call to PagerSetPagesize() serves to set the value of 
  ** Pager.pageSize and to allocate the Pager.pTmpSpace buffer.
  */
  if( rc==SQLITE_OK ){
    assert( pPager->memDb==0 );
    rc = sqlite3PagerSetPagesize(pPager, &szPageDflt, -1);
    testcase( rc!=SQLITE_OK );
  }

  /* Initialize the PCache object. */
  if( rc==SQLITE_OK ){
    assert( nExtra<1000 );
    nExtra = ROUND8(nExtra);
    rc = sqlite3PcacheOpen(szPageDflt, nExtra, !memDb,
                           !memDb?pagerStress:0, (void *)pPager, pPager->pPCache);
  }

  /* If an error occurred above, free the  Pager structure and close the file.
  */
  if( rc!=SQLITE_OK ){
    sqlite3OsClose(pPager->fd);
    sqlite3PageFree(pPager->pTmpSpace);
    sqlite3_free(pPager);
    return rc;
  }

  PAGERTRACE(("OPEN %d %s\n", FILEHANDLEID(pPager->fd), pPager->zFilename));
  IOTRACE(("OPEN %p %s\n", pPager, pPager->zFilename))

  pPager->useJournal = (u8)useJournal;
  /* pPager->stmtOpen = 0; */
  /* pPager->stmtInUse = 0; */
  /* pPager->nRef = 0; */
  /* pPager->stmtSize = 0; */
  /* pPager->stmtJSize = 0; */
  /* pPager->nPage = 0; */
  pPager->mxPgno = SQLITE_MAX_PAGE_COUNT;
  /* pPager->state = PAGER_UNLOCK; */
  /* pPager->errMask = 0; */
  pPager->tempFile = (u8)tempFile;
  assert( tempFile==PAGER_LOCKINGMODE_NORMAL 
          || tempFile==PAGER_LOCKINGMODE_EXCLUSIVE );
  assert( PAGER_LOCKINGMODE_EXCLUSIVE==1 );
  pPager->exclusiveMode = (u8)tempFile; 
  pPager->changeCountDone = pPager->tempFile;
  pPager->memDb = (u8)memDb;
  pPager->readOnly = (u8)readOnly;
  assert( useJournal || pPager->tempFile );
  pPager->noSync = pPager->tempFile;
  if( pPager->noSync ){
    assert( pPager->fullSync==0 );
    assert( pPager->syncFlags==0 );
    assert( pPager->walSyncFlags==0 );
    assert( pPager->ckptSyncFlags==0 );
  }else{
    pPager->fullSync = 1;
    pPager->syncFlags = SQLITE_SYNC_NORMAL;
    pPager->walSyncFlags = SQLITE_SYNC_NORMAL | WAL_SYNC_TRANSACTIONS;
    pPager->ckptSyncFlags = SQLITE_SYNC_NORMAL;
  }
  /* pPager->pFirst = 0; */
  /* pPager->pFirstSynced = 0; */
  /* pPager->pLast = 0; */
  pPager->nExtra = (u16)nExtra;
  pPager->journalSizeLimit = SQLITE_DEFAULT_JOURNAL_SIZE_LIMIT;
  assert( isOpen(pPager->fd) || tempFile );
  setSectorSize(pPager);
  if( !useJournal ){
    pPager->journalMode = PAGER_JOURNALMODE_OFF;
  }else if( memDb ){
    pPager->journalMode = PAGER_JOURNALMODE_MEMORY;
  }
  /* pPager->xBusyHandler = 0; */
  /* pPager->pBusyHandlerArg = 0; */
  pPager->xReiniter = xReinit;
  /* memset(pPager->aHash, 0, sizeof(pPager->aHash)); */
  /* pPager->szMmap = SQLITE_DEFAULT_MMAP_SIZE // will be set by btree.c */

  *ppPager = pPager;
  return SQLITE_OK;
}


/* Verify that the database file has not be deleted or renamed out from
** under the pager.  Return SQLITE_OK if the database is still were it ought
** to be on disk.  Return non-zero (SQLITE_READONLY_DBMOVED or some other error
** code from sqlite3OsAccess()) if the database has gone missing.
*/
static int databaseIsUnmoved(Pager *pPager){
  int bHasMoved = 0;
  int rc;

  if( pPager->tempFile ) return SQLITE_OK;
  if( pPager->dbSize==0 ) return SQLITE_OK;
  assert( pPager->zFilename && pPager->zFilename[0] );
  rc = sqlite3OsFileControl(pPager->fd, SQLITE_FCNTL_HAS_MOVED, &bHasMoved);
  if( rc==SQLITE_NOTFOUND ){
    /* If the HAS_MOVED file-control is unimplemented, assume that the file
    ** has not been moved.  That is the historical behavior of SQLite: prior to
    ** version 3.8.3, it never checked */
    rc = SQLITE_OK;
  }else if( rc==SQLITE_OK && bHasMoved ){
    rc = SQLITE_READONLY_DBMOVED;
  }
  return rc;
}


/*
** This function is called after transitioning from PAGER_UNLOCK to
** PAGER_SHARED state. It tests if there is a hot journal present in
** the file-system for the given pager. A hot journal is one that 
** needs to be played back. According to this function, a hot-journal
** file exists if the following criteria are met:
**
**   * The journal file exists in the file system, and
**   * No process holds a RESERVED or greater lock on the database file, and
**   * The database file itself is greater than 0 bytes in size, and
**   * The first byte of the journal file exists and is not 0x00.
**
** If the current size of the database file is 0 but a journal file
** exists, that is probably an old journal left over from a prior
** database with the same name. In this case the journal file is
** just deleted using OsDelete, *pExists is set to 0 and SQLITE_OK
** is returned.
**
** This routine does not check if there is a master journal filename
** at the end of the file. If there is, and that master journal file
** does not exist, then the journal file is not really hot. In this
** case this routine will return a false-positive. The pager_playback()
** routine will discover that the journal file is not really hot and 
** will not roll it back. 
**
** If a hot-journal file is found to exist, *pExists is set to 1 and 
** SQLITE_OK returned. If no hot-journal file is present, *pExists is
** set to 0 and SQLITE_OK returned. If an IO error occurs while trying
** to determine whether or not a hot-journal file exists, the IO error
** code is returned and the value of *pExists is undefined.
*/
static int hasHotJournal(Pager *pPager, int *pExists){
  sqlite3_vfs * const pVfs = pPager->pVfs;
  int rc = SQLITE_OK;           /* Return code */
  int exists = 1;               /* True if a journal file is present */
  int jrnlOpen = !!isOpen(pPager->jfd);

  assert( pPager->useJournal );
  assert( isOpen(pPager->fd) );
  assert( pPager->eState==PAGER_OPEN );

  assert( jrnlOpen==0 || ( sqlite3OsDeviceCharacteristics(pPager->jfd) &
    SQLITE_IOCAP_UNDELETABLE_WHEN_OPEN
  ));

  *pExists = 0;
  if( !jrnlOpen ){
    rc = sqlite3OsAccess(pVfs, pPager->zJournal, SQLITE_ACCESS_EXISTS, &exists);
  }
  if( rc==SQLITE_OK && exists ){
    int locked = 0;             /* True if some process holds a RESERVED lock */

    /* Race condition here:  Another process might have been holding the
    ** the RESERVED lock and have a journal open at the sqlite3OsAccess() 
    ** call above, but then delete the journal and drop the lock before
    ** we get to the following sqlite3OsCheckReservedLock() call.  If that
    ** is the case, this routine might think there is a hot journal when
    ** in fact there is none.  This results in a false-positive which will
    ** be dealt with by the playback routine.  Ticket #3883.
    */
    rc = sqlite3OsCheckReservedLock(pPager->fd, &locked);
    if( rc==SQLITE_OK && !locked ){
      Pgno nPage;                 /* Number of pages in database file */

      rc = pagerPagecount(pPager, &nPage);
      if( rc==SQLITE_OK ){
        /* If the database is zero pages in size, that means that either (1) the
        ** journal is a remnant from a prior database with the same name where
        ** the database file but not the journal was deleted, or (2) the initial
        ** transaction that populates a new database is being rolled back.
        ** In either case, the journal file can be deleted.  However, take care
        ** not to delete the journal file if it is already open due to
        ** journal_mode=PERSIST.
        */
        if( nPage==0 && !jrnlOpen ){
          sqlite3BeginBenignMalloc();
          if( pagerLockDb(pPager, RESERVED_LOCK)==SQLITE_OK ){
            sqlite3OsDelete(pVfs, pPager->zJournal, 0);
            if( !pPager->exclusiveMode ) pagerUnlockDb(pPager, SHARED_LOCK);
          }
          sqlite3EndBenignMalloc();
        }else{
          /* The journal file exists and no other connection has a reserved
          ** or greater lock on the database file. Now check that there is
          ** at least one non-zero bytes at the start of the journal file.
          ** If there is, then we consider this journal to be hot. If not, 
          ** it can be ignored.
          */
          if( !jrnlOpen ){
            int f = SQLITE_OPEN_READONLY|SQLITE_OPEN_MAIN_JOURNAL;
            rc = sqlite3OsOpen(pVfs, pPager->zJournal, pPager->jfd, f, &f);
          }
          if( rc==SQLITE_OK ){
            u8 first = 0;
            rc = sqlite3OsRead(pPager->jfd, (void *)&first, 1, 0);
            if( rc==SQLITE_IOERR_SHORT_READ ){
              rc = SQLITE_OK;
            }
            if( !jrnlOpen ){
              sqlite3OsClose(pPager->jfd);
            }
            *pExists = (first!=0);
          }else if( rc==SQLITE_CANTOPEN ){
            /* If we cannot open the rollback journal file in order to see if
            ** it has a zero header, that might be due to an I/O error, or
            ** it might be due to the race condition described above and in
            ** ticket #3883.  Either way, assume that the journal is hot.
            ** This might be a false positive.  But if it is, then the
            ** automatic journal playback and recovery mechanism will deal
            ** with it under an EXCLUSIVE lock where we do not need to
            ** worry so much with race conditions.
            */
            *pExists = 1;
            rc = SQLITE_OK;
          }
        }
      }
    }
  }

  return rc;
}

/*
** This function is called to obtain a shared lock on the database file.
** It is illegal to call sqlite3PagerAcquire() until after this function
** has been successfully called. If a shared-lock is already held when
** this function is called, it is a no-op.
**
** The following operations are also performed by this function.
**
**   1) If the pager is currently in PAGER_OPEN state (no lock held
**      on the database file), then an attempt is made to obtain a
**      SHARED lock on the database file. Immediately after obtaining
**      the SHARED lock, the file-system is checked for a hot-journal,
**      which is played back if present. Following any hot-journal 
**      rollback, the contents of the cache are validated by checking
**      the 'change-counter' field of the database file header and
**      discarded if they are found to be invalid.
**
**   2) If the pager is running in exclusive-mode, and there are currently
**      no outstanding references to any pages, and is in the error state,
**      then an attempt is made to clear the error state by discarding
**      the contents of the page cache and rolling back any open journal
**      file.
**
** If everything is successful, SQLITE_OK is returned. If an IO error 
** occurs while locking the database, checking for a hot-journal file or 
** rolling back a journal file, the IO error code is returned.
*/
int sqlite3PagerSharedLock(Pager *pPager){
  int rc = SQLITE_OK;                /* Return code */

  /* This routine is only called from b-tree and only when there are no
  ** outstanding pages. This implies that the pager state should either
  ** be OPEN or READER. READER is only possible if the pager is or was in 
  ** exclusive access mode.
  */
  assert( sqlite3PcacheRefCount(pPager->pPCache)==0 );
  assert( assert_pager_state(pPager) );
  assert( pPager->eState==PAGER_OPEN || pPager->eState==PAGER_READER );
  if( NEVER(MEMDB && pPager->errCode) ){ return pPager->errCode; }

  if( !pagerUseWal(pPager) && pPager->eState==PAGER_OPEN ){
    int bHotJournal = 1;          /* True if there exists a hot journal-file */

    assert( !MEMDB );

    rc = pager_wait_on_lock(pPager, SHARED_LOCK);
    if( rc!=SQLITE_OK ){
      assert( pPager->eLock==NO_LOCK || pPager->eLock==UNKNOWN_LOCK );
      goto failed;
    }

    /* If a journal file exists, and there is no RESERVED lock on the
    ** database file, then it either needs to be played back or deleted.
    */
    if( pPager->eLock<=SHARED_LOCK ){
      rc = hasHotJournal(pPager, &bHotJournal);
    }
    if( rc!=SQLITE_OK ){
      goto failed;
    }
    if( bHotJournal ){
      if( pPager->readOnly ){
        rc = SQLITE_READONLY_ROLLBACK;
        goto failed;
      }

      /* Get an EXCLUSIVE lock on the database file. At this point it is
      ** important that a RESERVED lock is not obtained on the way to the
      ** EXCLUSIVE lock. If it were, another process might open the
      ** database file, detect the RESERVED lock, and conclude that the
      ** database is safe to read while this process is still rolling the 
      ** hot-journal back.
      ** 
      ** Because the intermediate RESERVED lock is not requested, any
      ** other process attempting to access the database file will get to 
      ** this point in the code and fail to obtain its own EXCLUSIVE lock 
      ** on the database file.
      **
      ** Unless the pager is in locking_mode=exclusive mode, the lock is
      ** downgraded to SHARED_LOCK before this function returns.
      */
      rc = pagerLockDb(pPager, EXCLUSIVE_LOCK);
      if( rc!=SQLITE_OK ){
        goto failed;
      }
 
      /* If it is not already open and the file exists on disk, open the 
      ** journal for read/write access. Write access is required because 
      ** in exclusive-access mode the file descriptor will be kept open 
      ** and possibly used for a transaction later on. Also, write-access 
      ** is usually required to finalize the journal in journal_mode=persist 
      ** mode (and also for journal_mode=truncate on some systems).
      **
      ** If the journal does not exist, it usually means that some 
      ** other connection managed to get in and roll it back before 
      ** this connection obtained the exclusive lock above. Or, it 
      ** may mean that the pager was in the error-state when this
      ** function was called and the journal file does not exist.
      */
      if( !isOpen(pPager->jfd) ){
        sqlite3_vfs * const pVfs = pPager->pVfs;
        int bExists;              /* True if journal file exists */
        rc = sqlite3OsAccess(
            pVfs, pPager->zJournal, SQLITE_ACCESS_EXISTS, &bExists);
        if( rc==SQLITE_OK && bExists ){
          int fout = 0;
          int f = SQLITE_OPEN_READWRITE|SQLITE_OPEN_MAIN_JOURNAL;
          assert( !pPager->tempFile );
          rc = sqlite3OsOpen(pVfs, pPager->zJournal, pPager->jfd, f, &fout);
          assert( rc!=SQLITE_OK || isOpen(pPager->jfd) );
          if( rc==SQLITE_OK && fout&SQLITE_OPEN_READONLY ){
            rc = SQLITE_CANTOPEN_BKPT;
            sqlite3OsClose(pPager->jfd);
          }
        }
      }
 
      /* Playback and delete the journal.  Drop the database write
      ** lock and reacquire the read lock. Purge the cache before
      ** playing back the hot-journal so that we don't end up with
      ** an inconsistent cache.  Sync the hot journal before playing
      ** it back since the process that crashed and left the hot journal
      ** probably did not sync it and we are required to always sync
      ** the journal before playing it back.
      */
      if( isOpen(pPager->jfd) ){
        assert( rc==SQLITE_OK );
        rc = pagerSyncHotJournal(pPager);
        if( rc==SQLITE_OK ){
          rc = pager_playback(pPager, 1);
          pPager->eState = PAGER_OPEN;
        }
      }else if( !pPager->exclusiveMode ){
        pagerUnlockDb(pPager, SHARED_LOCK);
      }

      if( rc!=SQLITE_OK ){
        /* This branch is taken if an error occurs while trying to open
        ** or roll back a hot-journal while holding an EXCLUSIVE lock. The
        ** pager_unlock() routine will be called before returning to unlock
        ** the file. If the unlock attempt fails, then Pager.eLock must be
        ** set to UNKNOWN_LOCK (see the comment above the #define for 
        ** UNKNOWN_LOCK above for an explanation). 
        **
        ** In order to get pager_unlock() to do this, set Pager.eState to
        ** PAGER_ERROR now. This is not actually counted as a transition
        ** to ERROR state in the state diagram at the top of this file,
        ** since we know that the same call to pager_unlock() will very
        ** shortly transition the pager object to the OPEN state. Calling
        ** assert_pager_state() would fail now, as it should not be possible
        ** to be in ERROR state when there are zero outstanding page 
        ** references.
        */
        pager_error(pPager, rc);
        goto failed;
      }

      assert( pPager->eState==PAGER_OPEN );
      assert( (pPager->eLock==SHARED_LOCK)
           || (pPager->exclusiveMode && pPager->eLock>SHARED_LOCK)
      );
    }

    if( !pPager->tempFile && (
        pPager->pBackup 
     || sqlite3PcachePagecount(pPager->pPCache)>0 
     || USEFETCH(pPager)
    )){
      /* The shared-lock has just been acquired on the database file
      ** and there are already pages in the cache (from a previous
      ** read or write transaction).  Check to see if the database
      ** has been modified.  If the database has changed, flush the
      ** cache.
      **
      ** Database changes is detected by looking at 15 bytes beginning
      ** at offset 24 into the file.  The first 4 of these 16 bytes are
      ** a 32-bit counter that is incremented with each change.  The
      ** other bytes change randomly with each file change when
      ** a codec is in use.
      ** 
      ** There is a vanishingly small chance that a change will not be 
      ** detected.  The chance of an undetected change is so small that
      ** it can be neglected.
      */
      Pgno nPage = 0;
      char dbFileVers[sizeof(pPager->dbFileVers)];

      rc = pagerPagecount(pPager, &nPage);
      if( rc ) goto failed;

      if( nPage>0 ){
        IOTRACE(("CKVERS %p %d\n", pPager, sizeof(dbFileVers)));
        rc = sqlite3OsRead(pPager->fd, &dbFileVers, sizeof(dbFileVers), 24);
        if( rc!=SQLITE_OK && rc!=SQLITE_IOERR_SHORT_READ ){
          goto failed;
        }
      }else{
        memset(dbFileVers, 0, sizeof(dbFileVers));
      }

      if( memcmp(pPager->dbFileVers, dbFileVers, sizeof(dbFileVers))!=0 ){
        pager_reset(pPager);

        /* Unmap the database file. It is possible that external processes
        ** may have truncated the database file and then extended it back
        ** to its original size while this process was not holding a lock.
        ** In this case there may exist a Pager.pMap mapping that appears
        ** to be the right size but is not actually valid. Avoid this
        ** possibility by unmapping the db here. */
        if( USEFETCH(pPager) ){
          sqlite3OsUnfetch(pPager->fd, 0, 0);
        }
      }
    }

    /* If there is a WAL file in the file-system, open this database in WAL
    ** mode. Otherwise, the following function call is a no-op.
    */
    rc = pagerOpenWalIfPresent(pPager);
    if( rc==SQLITE_OK && pPager->otaMode ){
      int nWal = sqlite3Strlen30(pPager->zWal);
      pPager->zWal[nWal-3] = 'o';
      rc = pagerOpenWalInternal(pPager, 0);
    }

#ifndef SQLITE_OMIT_WAL
    assert( pPager->pWal==0 || rc==SQLITE_OK );
#endif
  }

  if( pagerUseWal(pPager) ){
    assert( rc==SQLITE_OK );
    rc = pagerBeginReadTransaction(pPager);
    if( rc==SQLITE_OK && pPager->otaMode==1 ){
      rc = sqlite3WalCheckSalt(pPager->pWal, pPager->fd);
      if( rc!=SQLITE_OK ){
        sqlite3WalClose(pPager->pWal, 0, 0, 0);
        pPager->pWal = 0;
      }else{
        pPager->otaMode = 2;
      }
    }
  }

  if( pPager->eState==PAGER_OPEN && rc==SQLITE_OK ){
    rc = pagerPagecount(pPager, &pPager->dbSize);
  }

 failed:
  if( rc!=SQLITE_OK ){
    assert( !MEMDB );
    pager_unlock(pPager);
    assert( pPager->eState==PAGER_OPEN );
  }else{
    pPager->eState = PAGER_READER;
  }
  return rc;
}

/*
** If the reference count has reached zero, rollback any active
** transaction and unlock the pager.
**
** Except, in locking_mode=EXCLUSIVE when there is nothing to in
** the rollback journal, the unlock is not performed and there is
** nothing to rollback, so this routine is a no-op.
*/ 
static void pagerUnlockIfUnused(Pager *pPager){
  if( pPager->nMmapOut==0 && (sqlite3PcacheRefCount(pPager->pPCache)==0) ){
    pagerUnlockAndRollback(pPager);
  }
}

/*
** Acquire a reference to page number pgno in pager pPager (a page
** reference has type DbPage*). If the requested reference is 
** successfully obtained, it is copied to *ppPage and SQLITE_OK returned.
**
** If the requested page is already in the cache, it is returned. 
** Otherwise, a new page object is allocated and populated with data
** read from the database file. In some cases, the pcache module may
** choose not to allocate a new page object and may reuse an existing
** object with no outstanding references.
**
** The extra data appended to a page is always initialized to zeros the 
** first time a page is loaded into memory. If the page requested is 
** already in the cache when this function is called, then the extra
** data is left as it was when the page object was last used.
**
** If the database image is smaller than the requested page or if a 
** non-zero value is passed as the noContent parameter and the 
** requested page is not already stored in the cache, then no 
** actual disk read occurs. In this case the memory image of the 
** page is initialized to all zeros. 
**
** If noContent is true, it means that we do not care about the contents
** of the page. This occurs in two scenarios:
**
**   a) When reading a free-list leaf page from the database, and
**
**   b) When a savepoint is being rolled back and we need to load
**      a new page into the cache to be filled with the data read
**      from the savepoint journal.
**
** If noContent is true, then the data returned is zeroed instead of
** being read from the database. Additionally, the bits corresponding
** to pgno in Pager.pInJournal (bitvec of pages already written to the
** journal file) and the PagerSavepoint.pInSavepoint bitvecs of any open
** savepoints are set. This means if the page is made writable at any
** point in the future, using a call to sqlite3PagerWrite(), its contents
** will not be journaled. This saves IO.
**
** The acquisition might fail for several reasons.  In all cases,
** an appropriate error code is returned and *ppPage is set to NULL.
**
** See also sqlite3PagerLookup().  Both this routine and Lookup() attempt
** to find a page in the in-memory cache first.  If the page is not already
** in memory, this routine goes to disk to read it in whereas Lookup()
** just returns 0.  This routine acquires a read-lock the first time it
** has to go to disk, and could also playback an old journal if necessary.
** Since Lookup() never goes to disk, it never has to deal with locks
** or journal files.
*/
int sqlite3PagerAcquire(
  Pager *pPager,      /* The pager open on the database file */
  Pgno pgno,          /* Page number to fetch */
  DbPage **ppPage,    /* Write a pointer to the page here */
  int flags           /* PAGER_GET_XXX flags */
){
  int rc = SQLITE_OK;
  PgHdr *pPg = 0;
  u32 iFrame = 0;                 /* Frame to read from WAL file */
  const int noContent = (flags & PAGER_GET_NOCONTENT);

  /* It is acceptable to use a read-only (mmap) page for any page except
  ** page 1 if there is no write-transaction open or the ACQUIRE_READONLY
  ** flag was specified by the caller. And so long as the db is not a 
  ** temporary or in-memory database.  */
  const int bMmapOk = (pgno!=1 && USEFETCH(pPager)
   && (pPager->eState==PAGER_READER || (flags & PAGER_GET_READONLY))
#ifdef SQLITE_HAS_CODEC
   && pPager->xCodec==0
#endif
  );

  assert( pPager->eState>=PAGER_READER );
  assert( assert_pager_state(pPager) );
  assert( noContent==0 || bMmapOk==0 );

  if( pgno==0 ){
    return SQLITE_CORRUPT_BKPT;
  }

  /* If the pager is in the error state, return an error immediately. 
  ** Otherwise, request the page from the PCache layer. */
  if( pPager->errCode!=SQLITE_OK ){
    rc = pPager->errCode;
  }else{
    if( bMmapOk && pagerUseWal(pPager) ){
      rc = sqlite3WalFindFrame(pPager->pWal, pgno, &iFrame);
      if( rc!=SQLITE_OK ) goto pager_acquire_err;
    }

    if( bMmapOk && iFrame==0 ){
      void *pData = 0;

      rc = sqlite3OsFetch(pPager->fd, 
          (i64)(pgno-1) * pPager->pageSize, pPager->pageSize, &pData
      );

      if( rc==SQLITE_OK && pData ){
        if( pPager->eState>PAGER_READER ){
          pPg = sqlite3PagerLookup(pPager, pgno);
        }
        if( pPg==0 ){
          rc = pagerAcquireMapPage(pPager, pgno, pData, &pPg);
        }else{
          sqlite3OsUnfetch(pPager->fd, (i64)(pgno-1)*pPager->pageSize, pData);
        }
        if( pPg ){
          assert( rc==SQLITE_OK );
          *ppPage = pPg;
          return SQLITE_OK;
        }
      }
      if( rc!=SQLITE_OK ){
        goto pager_acquire_err;
      }
    }

    {
      sqlite3_pcache_page *pBase;
      pBase = sqlite3PcacheFetch(pPager->pPCache, pgno, 3);
      if( pBase==0 ){
        rc = sqlite3PcacheFetchStress(pPager->pPCache, pgno, &pBase);
        if( rc!=SQLITE_OK ) goto pager_acquire_err;
      }
      pPg = *ppPage = sqlite3PcacheFetchFinish(pPager->pPCache, pgno, pBase);
      if( pPg==0 ) rc = SQLITE_NOMEM;
    }
  }

  if( rc!=SQLITE_OK ){
    /* Either the call to sqlite3PcacheFetch() returned an error or the
    ** pager was already in the error-state when this function was called.
    ** Set pPg to 0 and jump to the exception handler.  */
    pPg = 0;
    goto pager_acquire_err;
  }
  assert( (*ppPage)->pgno==pgno );
  assert( (*ppPage)->pPager==pPager || (*ppPage)->pPager==0 );

  if( (*ppPage)->pPager && !noContent ){
    /* In this case the pcache already contains an initialized copy of
    ** the page. Return without further ado.  */
    assert( pgno<=PAGER_MAX_PGNO && pgno!=PAGER_MJ_PGNO(pPager) );
    pPager->aStat[PAGER_STAT_HIT]++;
    return SQLITE_OK;

  }else{
    /* The pager cache has created a new page. Its content needs to 
    ** be initialized.  */

    pPg = *ppPage;
    pPg->pPager = pPager;

    /* The maximum page number is 2^31. Return SQLITE_CORRUPT if a page
    ** number greater than this, or the unused locking-page, is requested. */
    if( pgno>PAGER_MAX_PGNO || pgno==PAGER_MJ_PGNO(pPager) ){
      rc = SQLITE_CORRUPT_BKPT;
      goto pager_acquire_err;
    }

    if( MEMDB || pPager->dbSize<pgno || noContent || !isOpen(pPager->fd) ){
      if( pgno>pPager->mxPgno ){
        rc = SQLITE_FULL;
        goto pager_acquire_err;
      }
      if( noContent ){
        /* Failure to set the bits in the InJournal bit-vectors is benign.
        ** It merely means that we might do some extra work to journal a 
        ** page that does not need to be journaled.  Nevertheless, be sure 
        ** to test the case where a malloc error occurs while trying to set 
        ** a bit in a bit vector.
        */
        sqlite3BeginBenignMalloc();
        if( pgno<=pPager->dbOrigSize ){
          TESTONLY( rc = ) sqlite3BitvecSet(pPager->pInJournal, pgno);
          testcase( rc==SQLITE_NOMEM );
        }
        TESTONLY( rc = ) addToSavepointBitvecs(pPager, pgno);
        testcase( rc==SQLITE_NOMEM );
        sqlite3EndBenignMalloc();
      }
      memset(pPg->pData, 0, pPager->pageSize);
      IOTRACE(("ZERO %p %d\n", pPager, pgno));
    }else{
      if( pagerUseWal(pPager) && bMmapOk==0 ){
        rc = sqlite3WalFindFrame(pPager->pWal, pgno, &iFrame);
        if( rc!=SQLITE_OK ) goto pager_acquire_err;
      }
      assert( pPg->pPager==pPager );
      pPager->aStat[PAGER_STAT_MISS]++;
      rc = readDbPage(pPg, iFrame);
      if( rc!=SQLITE_OK ){
        goto pager_acquire_err;
      }
    }
    pager_set_pagehash(pPg);
  }

  return SQLITE_OK;

pager_acquire_err:
  assert( rc!=SQLITE_OK );
  if( pPg ){
    sqlite3PcacheDrop(pPg);
  }
  pagerUnlockIfUnused(pPager);

  *ppPage = 0;
  return rc;
}

/*
** Acquire a page if it is already in the in-memory cache.  Do
** not read the page from disk.  Return a pointer to the page,
** or 0 if the page is not in cache. 
**
** See also sqlite3PagerGet().  The difference between this routine
** and sqlite3PagerGet() is that _get() will go to the disk and read
** in the page if the page is not already in cache.  This routine
** returns NULL if the page is not in cache or if a disk I/O error 
** has ever happened.
*/
DbPage *sqlite3PagerLookup(Pager *pPager, Pgno pgno){
  sqlite3_pcache_page *pPage;
  assert( pPager!=0 );
  assert( pgno!=0 );
  assert( pPager->pPCache!=0 );
  pPage = sqlite3PcacheFetch(pPager->pPCache, pgno, 0);
  return sqlite3PcacheFetchFinish(pPager->pPCache, pgno, pPage);
}

/*
** Release a page reference.
**
** If the number of references to the page drop to zero, then the
** page is added to the LRU list.  When all references to all pages
** are released, a rollback occurs and the lock on the database is
** removed.
*/
void sqlite3PagerUnrefNotNull(DbPage *pPg){
  Pager *pPager;
  assert( pPg!=0 );
  pPager = pPg->pPager;
  if( pPg->flags & PGHDR_MMAP ){
    pagerReleaseMapPage(pPg);
  }else{
    sqlite3PcacheRelease(pPg);
  }
  pagerUnlockIfUnused(pPager);
}
void sqlite3PagerUnref(DbPage *pPg){
  if( pPg ) sqlite3PagerUnrefNotNull(pPg);
}

/*
** This function is called at the start of every write transaction.
** There must already be a RESERVED or EXCLUSIVE lock on the database 
** file when this routine is called.
**
** Open the journal file for pager pPager and write a journal header
** to the start of it. If there are active savepoints, open the sub-journal
** as well. This function is only used when the journal file is being 
** opened to write a rollback log for a transaction. It is not used 
** when opening a hot journal file to roll it back.
**
** If the journal file is already open (as it may be in exclusive mode),
** then this function just writes a journal header to the start of the
** already open file. 
**
** Whether or not the journal file is opened by this function, the
** Pager.pInJournal bitvec structure is allocated.
**
** Return SQLITE_OK if everything is successful. Otherwise, return 
** SQLITE_NOMEM if the attempt to allocate Pager.pInJournal fails, or 
** an IO error code if opening or writing the journal file fails.
*/
static int pager_open_journal(Pager *pPager){
  int rc = SQLITE_OK;                        /* Return code */
  sqlite3_vfs * const pVfs = pPager->pVfs;   /* Local cache of vfs pointer */

  assert( pPager->eState==PAGER_WRITER_LOCKED );
  assert( assert_pager_state(pPager) );
  assert( pPager->pInJournal==0 );
  
  /* If already in the error state, this function is a no-op.  But on
  ** the other hand, this routine is never called if we are already in
  ** an error state. */
  if( NEVER(pPager->errCode) ) return pPager->errCode;

  if( !pagerUseWal(pPager) && pPager->journalMode!=PAGER_JOURNALMODE_OFF ){
    pPager->pInJournal = sqlite3BitvecCreate(pPager->dbSize);
    if( pPager->pInJournal==0 ){
      return SQLITE_NOMEM;
    }
  
    /* Open the journal file if it is not already open. */
    if( !isOpen(pPager->jfd) ){
      if( pPager->journalMode==PAGER_JOURNALMODE_MEMORY ){
        sqlite3MemJournalOpen(pPager->jfd);
      }else{
        const int flags =                   /* VFS flags to open journal file */
          SQLITE_OPEN_READWRITE|SQLITE_OPEN_CREATE|
          (pPager->tempFile ? 
            (SQLITE_OPEN_DELETEONCLOSE|SQLITE_OPEN_TEMP_JOURNAL):
            (SQLITE_OPEN_MAIN_JOURNAL)
          );

        /* Verify that the database still has the same name as it did when
        ** it was originally opened. */
        rc = databaseIsUnmoved(pPager);
        if( rc==SQLITE_OK ){
#ifdef SQLITE_ENABLE_ATOMIC_WRITE
          rc = sqlite3JournalOpen(
              pVfs, pPager->zJournal, pPager->jfd, flags, jrnlBufferSize(pPager)
          );
#else
          rc = sqlite3OsOpen(pVfs, pPager->zJournal, pPager->jfd, flags, 0);
#endif
        }
      }
      assert( rc!=SQLITE_OK || isOpen(pPager->jfd) );
    }
  
  
    /* Write the first journal header to the journal file and open 
    ** the sub-journal if necessary.
    */
    if( rc==SQLITE_OK ){
      /* TODO: Check if all of these are really required. */
      pPager->nRec = 0;
      pPager->journalOff = 0;
      pPager->setMaster = 0;
      pPager->journalHdr = 0;
      rc = writeJournalHdr(pPager);
    }
  }

  if( rc!=SQLITE_OK ){
    sqlite3BitvecDestroy(pPager->pInJournal);
    pPager->pInJournal = 0;
  }else{
    assert( pPager->eState==PAGER_WRITER_LOCKED );
    pPager->eState = PAGER_WRITER_CACHEMOD;
  }

  return rc;
}

/*
** Begin a write-transaction on the specified pager object. If a 
** write-transaction has already been opened, this function is a no-op.
**
** If the exFlag argument is false, then acquire at least a RESERVED
** lock on the database file. If exFlag is true, then acquire at least
** an EXCLUSIVE lock. If such a lock is already held, no locking 
** functions need be called.
**
** If the subjInMemory argument is non-zero, then any sub-journal opened
** within this transaction will be opened as an in-memory file. This
** has no effect if the sub-journal is already opened (as it may be when
** running in exclusive mode) or if the transaction does not require a
** sub-journal. If the subjInMemory argument is zero, then any required
** sub-journal is implemented in-memory if pPager is an in-memory database, 
** or using a temporary file otherwise.
*/
int sqlite3PagerBegin(Pager *pPager, int exFlag, int subjInMemory){
  int rc = SQLITE_OK;

  if( pPager->errCode ) return pPager->errCode;
  assert( pPager->eState>=PAGER_READER && pPager->eState<PAGER_ERROR );
  pPager->subjInMemory = (u8)subjInMemory;

  if( ALWAYS(pPager->eState==PAGER_READER) ){
    assert( pPager->pInJournal==0 );

    if( pagerUseWal(pPager) ){
      /* If the pager is configured to use locking_mode=exclusive, and an
      ** exclusive lock on the database is not already held, obtain it now.
      */
      if( pPager->exclusiveMode && sqlite3WalExclusiveMode(pPager->pWal, -1) ){
        rc = pagerLockDb(pPager, EXCLUSIVE_LOCK);
        if( rc!=SQLITE_OK ){
          return rc;
        }
        sqlite3WalExclusiveMode(pPager->pWal, 1);
      }

      /* Grab the write lock on the log file. If successful, upgrade to
      ** PAGER_RESERVED state. Otherwise, return an error code to the caller.
      ** The busy-handler is not invoked if another connection already
      ** holds the write-lock. If possible, the upper layer will call it.
      */
      rc = sqlite3WalBeginWriteTransaction(pPager->pWal);
    }else{
      /* Obtain a RESERVED lock on the database file. If the exFlag parameter
      ** is true, then immediately upgrade this to an EXCLUSIVE lock. The
      ** busy-handler callback can be used when upgrading to the EXCLUSIVE
      ** lock, but not when obtaining the RESERVED lock.
      */
      rc = pagerLockDb(pPager, RESERVED_LOCK);
      if( rc==SQLITE_OK && exFlag ){
        rc = pager_wait_on_lock(pPager, EXCLUSIVE_LOCK);
      }
    }

    if( rc==SQLITE_OK ){
      /* Change to WRITER_LOCKED state.
      **
      ** WAL mode sets Pager.eState to PAGER_WRITER_LOCKED or CACHEMOD
      ** when it has an open transaction, but never to DBMOD or FINISHED.
      ** This is because in those states the code to roll back savepoint 
      ** transactions may copy data from the sub-journal into the database 
      ** file as well as into the page cache. Which would be incorrect in 
      ** WAL mode.
      */
      pPager->eState = PAGER_WRITER_LOCKED;
      pPager->dbHintSize = pPager->dbSize;
      pPager->dbFileSize = pPager->dbSize;
      pPager->dbOrigSize = pPager->dbSize;
      pPager->journalOff = 0;
    }

    assert( rc==SQLITE_OK || pPager->eState==PAGER_READER );
    assert( rc!=SQLITE_OK || pPager->eState==PAGER_WRITER_LOCKED );
    assert( assert_pager_state(pPager) );
  }

  PAGERTRACE(("TRANSACTION %d\n", PAGERID(pPager)));
  return rc;
}

/*
** Mark a single data page as writeable. The page is written into the 
** main journal or sub-journal as required. If the page is written into
** one of the journals, the corresponding bit is set in the 
** Pager.pInJournal bitvec and the PagerSavepoint.pInSavepoint bitvecs
** of any open savepoints as appropriate.
*/
static int pager_write(PgHdr *pPg){
  Pager *pPager = pPg->pPager;
  int rc = SQLITE_OK;
  int inJournal;

  /* This routine is not called unless a write-transaction has already 
  ** been started. The journal file may or may not be open at this point.
  ** It is never called in the ERROR state.
  */
  assert( pPager->eState==PAGER_WRITER_LOCKED
       || pPager->eState==PAGER_WRITER_CACHEMOD
       || pPager->eState==PAGER_WRITER_DBMOD
  );
  assert( assert_pager_state(pPager) );
  assert( pPager->errCode==0 );
  assert( pPager->readOnly==0 );

  CHECK_PAGE(pPg);

  /* The journal file needs to be opened. Higher level routines have already
  ** obtained the necessary locks to begin the write-transaction, but the
  ** rollback journal might not yet be open. Open it now if this is the case.
  **
  ** This is done before calling sqlite3PcacheMakeDirty() on the page. 
  ** Otherwise, if it were done after calling sqlite3PcacheMakeDirty(), then
  ** an error might occur and the pager would end up in WRITER_LOCKED state
  ** with pages marked as dirty in the cache.
  */
  if( pPager->eState==PAGER_WRITER_LOCKED ){
    rc = pager_open_journal(pPager);
    if( rc!=SQLITE_OK ) return rc;
  }
  assert( pPager->eState>=PAGER_WRITER_CACHEMOD );
  assert( assert_pager_state(pPager) );

  /* Mark the page as dirty.  If the page has already been written
  ** to the journal then we can return right away.
  */
  sqlite3PcacheMakeDirty(pPg);
  inJournal = pageInJournal(pPager, pPg);
  if( inJournal && (pPager->nSavepoint==0 || !subjRequiresPage(pPg)) ){
    assert( !pagerUseWal(pPager) );
  }else{
  
    /* The transaction journal now exists and we have a RESERVED or an
    ** EXCLUSIVE lock on the main database file.  Write the current page to
    ** the transaction journal if it is not there already.
    */
    if( !inJournal && !pagerUseWal(pPager) ){
      assert( pagerUseWal(pPager)==0 );
      if( pPg->pgno<=pPager->dbOrigSize && isOpen(pPager->jfd) ){
        u32 cksum;
        char *pData2;
        i64 iOff = pPager->journalOff;

        /* We should never write to the journal file the page that
        ** contains the database locks.  The following assert verifies
        ** that we do not. */
        assert( pPg->pgno!=PAGER_MJ_PGNO(pPager) );

        assert( pPager->journalHdr<=pPager->journalOff );
        CODEC2(pPager, pPg->pData, pPg->pgno, 7, return SQLITE_NOMEM, pData2);
        cksum = pager_cksum(pPager, (u8*)pData2);

        /* Even if an IO or diskfull error occurs while journalling the
        ** page in the block above, set the need-sync flag for the page.
        ** Otherwise, when the transaction is rolled back, the logic in
        ** playback_one_page() will think that the page needs to be restored
        ** in the database file. And if an IO error occurs while doing so,
        ** then corruption may follow.
        */
        pPg->flags |= PGHDR_NEED_SYNC;

        rc = write32bits(pPager->jfd, iOff, pPg->pgno);
        if( rc!=SQLITE_OK ) return rc;
        rc = sqlite3OsWrite(pPager->jfd, pData2, pPager->pageSize, iOff+4);
        if( rc!=SQLITE_OK ) return rc;
        rc = write32bits(pPager->jfd, iOff+pPager->pageSize+4, cksum);
        if( rc!=SQLITE_OK ) return rc;

        IOTRACE(("JOUT %p %d %lld %d\n", pPager, pPg->pgno, 
                 pPager->journalOff, pPager->pageSize));
        PAGER_INCR(sqlite3_pager_writej_count);
        PAGERTRACE(("JOURNAL %d page %d needSync=%d hash(%08x)\n",
             PAGERID(pPager), pPg->pgno, 
             ((pPg->flags&PGHDR_NEED_SYNC)?1:0), pager_pagehash(pPg)));

        pPager->journalOff += 8 + pPager->pageSize;
        pPager->nRec++;
        assert( pPager->pInJournal!=0 );
        rc = sqlite3BitvecSet(pPager->pInJournal, pPg->pgno);
        testcase( rc==SQLITE_NOMEM );
        assert( rc==SQLITE_OK || rc==SQLITE_NOMEM );
        rc |= addToSavepointBitvecs(pPager, pPg->pgno);
        if( rc!=SQLITE_OK ){
          assert( rc==SQLITE_NOMEM );
          return rc;
        }
      }else{
        if( pPager->eState!=PAGER_WRITER_DBMOD ){
          pPg->flags |= PGHDR_NEED_SYNC;
        }
        PAGERTRACE(("APPEND %d page %d needSync=%d\n",
                PAGERID(pPager), pPg->pgno,
               ((pPg->flags&PGHDR_NEED_SYNC)?1:0)));
      }
    }
  
    /* If the statement journal is open and the page is not in it,
    ** then write the current page to the statement journal.  Note that
    ** the statement journal format differs from the standard journal format
    ** in that it omits the checksums and the header.
    */
    if( pPager->nSavepoint>0 && subjRequiresPage(pPg) ){
      rc = subjournalPage(pPg);
    }
  }

  /* Update the database size and return.
  */
  if( pPager->dbSize<pPg->pgno ){
    pPager->dbSize = pPg->pgno;
  }
  return rc;
}

/*
** This is a variant of sqlite3PagerWrite() that runs when the sector size
** is larger than the page size.  SQLite makes the (reasonable) assumption that
** all bytes of a sector are written together by hardware.  Hence, all bytes of
** a sector need to be journalled in case of a power loss in the middle of
** a write.
**
** Usually, the sector size is less than or equal to the page size, in which
** case pages can be individually written.  This routine only runs in the exceptional
** case where the page size is smaller than the sector size.
*/
static SQLITE_NOINLINE int pagerWriteLargeSector(PgHdr *pPg){
  int rc = SQLITE_OK;            /* Return code */
  Pgno nPageCount;               /* Total number of pages in database file */
  Pgno pg1;                      /* First page of the sector pPg is located on. */
  int nPage = 0;                 /* Number of pages starting at pg1 to journal */
  int ii;                        /* Loop counter */
  int needSync = 0;              /* True if any page has PGHDR_NEED_SYNC */
  Pager *pPager = pPg->pPager;   /* The pager that owns pPg */
  Pgno nPagePerSector = (pPager->sectorSize/pPager->pageSize);

  /* Set the doNotSpill NOSYNC bit to 1. This is because we cannot allow
  ** a journal header to be written between the pages journaled by
  ** this function.
  */
  assert( !MEMDB );
  assert( (pPager->doNotSpill & SPILLFLAG_NOSYNC)==0 );
  pPager->doNotSpill |= SPILLFLAG_NOSYNC;

  /* This trick assumes that both the page-size and sector-size are
  ** an integer power of 2. It sets variable pg1 to the identifier
  ** of the first page of the sector pPg is located on.
  */
  pg1 = ((pPg->pgno-1) & ~(nPagePerSector-1)) + 1;

  nPageCount = pPager->dbSize;
  if( pPg->pgno>nPageCount ){
    nPage = (pPg->pgno - pg1)+1;
  }else if( (pg1+nPagePerSector-1)>nPageCount ){
    nPage = nPageCount+1-pg1;
  }else{
    nPage = nPagePerSector;
  }
  assert(nPage>0);
  assert(pg1<=pPg->pgno);
  assert((pg1+nPage)>pPg->pgno);

  for(ii=0; ii<nPage && rc==SQLITE_OK; ii++){
    Pgno pg = pg1+ii;
    PgHdr *pPage;
    if( pg==pPg->pgno || !sqlite3BitvecTest(pPager->pInJournal, pg) ){
      if( pg!=PAGER_MJ_PGNO(pPager) ){
        rc = sqlite3PagerGet(pPager, pg, &pPage);
        if( rc==SQLITE_OK ){
          rc = pager_write(pPage);
          if( pPage->flags&PGHDR_NEED_SYNC ){
            needSync = 1;
          }
          sqlite3PagerUnrefNotNull(pPage);
        }
      }
    }else if( (pPage = sqlite3PagerLookup(pPager, pg))!=0 ){
      if( pPage->flags&PGHDR_NEED_SYNC ){
        needSync = 1;
      }
      sqlite3PagerUnrefNotNull(pPage);
    }
  }

  /* If the PGHDR_NEED_SYNC flag is set for any of the nPage pages 
  ** starting at pg1, then it needs to be set for all of them. Because
  ** writing to any of these nPage pages may damage the others, the
  ** journal file must contain sync()ed copies of all of them
  ** before any of them can be written out to the database file.
  */
  if( rc==SQLITE_OK && needSync ){
    assert( !MEMDB );
    for(ii=0; ii<nPage; ii++){
      PgHdr *pPage = sqlite3PagerLookup(pPager, pg1+ii);
      if( pPage ){
        pPage->flags |= PGHDR_NEED_SYNC;
        sqlite3PagerUnrefNotNull(pPage);
      }
    }
  }

  assert( (pPager->doNotSpill & SPILLFLAG_NOSYNC)!=0 );
  pPager->doNotSpill &= ~SPILLFLAG_NOSYNC;
  return rc;
}

/*
** Mark a data page as writeable. This routine must be called before 
** making changes to a page. The caller must check the return value 
** of this function and be careful not to change any page data unless 
** this routine returns SQLITE_OK.
**
** The difference between this function and pager_write() is that this
** function also deals with the special case where 2 or more pages
** fit on a single disk sector. In this case all co-resident pages
** must have been written to the journal file before returning.
**
** If an error occurs, SQLITE_NOMEM or an IO error code is returned
** as appropriate. Otherwise, SQLITE_OK.
*/
int sqlite3PagerWrite(PgHdr *pPg){
  assert( (pPg->flags & PGHDR_MMAP)==0 );
  assert( pPg->pPager->eState>=PAGER_WRITER_LOCKED );
  assert( pPg->pPager->eState!=PAGER_ERROR );
  assert( assert_pager_state(pPg->pPager) );
  if( pPg->pPager->sectorSize > (u32)pPg->pPager->pageSize ){
    return pagerWriteLargeSector(pPg);
  }else{
    return pager_write(pPg);
  }
}

/*
** Return TRUE if the page given in the argument was previously passed
** to sqlite3PagerWrite().  In other words, return TRUE if it is ok
** to change the content of the page.
*/
#ifndef NDEBUG
int sqlite3PagerIswriteable(DbPage *pPg){
  return pPg->flags&PGHDR_DIRTY;
}
#endif

/*
** A call to this routine tells the pager that it is not necessary to
** write the information on page pPg back to the disk, even though
** that page might be marked as dirty.  This happens, for example, when
** the page has been added as a leaf of the freelist and so its
** content no longer matters.
**
** The overlying software layer calls this routine when all of the data
** on the given page is unused. The pager marks the page as clean so
** that it does not get written to disk.
**
** Tests show that this optimization can quadruple the speed of large 
** DELETE operations.
*/
void sqlite3PagerDontWrite(PgHdr *pPg){
  Pager *pPager = pPg->pPager;
  if( (pPg->flags&PGHDR_DIRTY) && pPager->nSavepoint==0 ){
    PAGERTRACE(("DONT_WRITE page %d of %d\n", pPg->pgno, PAGERID(pPager)));
    IOTRACE(("CLEAN %p %d\n", pPager, pPg->pgno))
    pPg->flags |= PGHDR_DONT_WRITE;
    pager_set_pagehash(pPg);
  }
}

/*
** This routine is called to increment the value of the database file 
** change-counter, stored as a 4-byte big-endian integer starting at 
** byte offset 24 of the pager file.  The secondary change counter at
** 92 is also updated, as is the SQLite version number at offset 96.
**
** But this only happens if the pPager->changeCountDone flag is false.
** To avoid excess churning of page 1, the update only happens once.
** See also the pager_write_changecounter() routine that does an 
** unconditional update of the change counters.
**
** If the isDirectMode flag is zero, then this is done by calling 
** sqlite3PagerWrite() on page 1, then modifying the contents of the
** page data. In this case the file will be updated when the current
** transaction is committed.
**
** The isDirectMode flag may only be non-zero if the library was compiled
** with the SQLITE_ENABLE_ATOMIC_WRITE macro defined. In this case,
** if isDirect is non-zero, then the database file is updated directly
** by writing an updated version of page 1 using a call to the 
** sqlite3OsWrite() function.
*/
static int pager_incr_changecounter(Pager *pPager, int isDirectMode){
  int rc = SQLITE_OK;

  assert( pPager->eState==PAGER_WRITER_CACHEMOD
       || pPager->eState==PAGER_WRITER_DBMOD
  );
  assert( assert_pager_state(pPager) );

  /* Declare and initialize constant integer 'isDirect'. If the
  ** atomic-write optimization is enabled in this build, then isDirect
  ** is initialized to the value passed as the isDirectMode parameter
  ** to this function. Otherwise, it is always set to zero.
  **
  ** The idea is that if the atomic-write optimization is not
  ** enabled at compile time, the compiler can omit the tests of
  ** 'isDirect' below, as well as the block enclosed in the
  ** "if( isDirect )" condition.
  */
#ifndef SQLITE_ENABLE_ATOMIC_WRITE
# define DIRECT_MODE 0
  assert( isDirectMode==0 );
  UNUSED_PARAMETER(isDirectMode);
#else
# define DIRECT_MODE isDirectMode
#endif

  if( !pPager->changeCountDone && ALWAYS(pPager->dbSize>0) ){
    PgHdr *pPgHdr;                /* Reference to page 1 */

    assert( !pPager->tempFile && isOpen(pPager->fd) );

    /* Open page 1 of the file for writing. */
    rc = sqlite3PagerGet(pPager, 1, &pPgHdr);
    assert( pPgHdr==0 || rc==SQLITE_OK );

    /* If page one was fetched successfully, and this function is not
    ** operating in direct-mode, make page 1 writable.  When not in 
    ** direct mode, page 1 is always held in cache and hence the PagerGet()
    ** above is always successful - hence the ALWAYS on rc==SQLITE_OK.
    */
    if( !DIRECT_MODE && ALWAYS(rc==SQLITE_OK) ){
      rc = sqlite3PagerWrite(pPgHdr);
    }

    if( rc==SQLITE_OK ){
      /* Actually do the update of the change counter */
      pager_write_changecounter(pPgHdr);

      /* If running in direct mode, write the contents of page 1 to the file. */
      if( DIRECT_MODE ){
        const void *zBuf;
        assert( pPager->dbFileSize>0 );
        CODEC2(pPager, pPgHdr->pData, 1, 6, rc=SQLITE_NOMEM, zBuf);
        if( rc==SQLITE_OK ){
          rc = sqlite3OsWrite(pPager->fd, zBuf, pPager->pageSize, 0);
          pPager->aStat[PAGER_STAT_WRITE]++;
        }
        if( rc==SQLITE_OK ){
          /* Update the pager's copy of the change-counter. Otherwise, the
          ** next time a read transaction is opened the cache will be
          ** flushed (as the change-counter values will not match).  */
          const void *pCopy = (const void *)&((const char *)zBuf)[24];
          memcpy(&pPager->dbFileVers, pCopy, sizeof(pPager->dbFileVers));
          pPager->changeCountDone = 1;
        }
      }else{
        pPager->changeCountDone = 1;
      }
    }

    /* Release the page reference. */
    sqlite3PagerUnref(pPgHdr);
  }
  return rc;
}

/*
** Sync the database file to disk. This is a no-op for in-memory databases
** or pages with the Pager.noSync flag set.
**
** If successful, or if called on a pager for which it is a no-op, this
** function returns SQLITE_OK. Otherwise, an IO error code is returned.
*/
int sqlite3PagerSync(Pager *pPager, const char *zMaster){
  int rc = SQLITE_OK;

  if( isOpen(pPager->fd) ){
    void *pArg = (void*)zMaster;
    rc = sqlite3OsFileControl(pPager->fd, SQLITE_FCNTL_SYNC, pArg);
    if( rc==SQLITE_NOTFOUND ) rc = SQLITE_OK;
  }
  if( rc==SQLITE_OK && !pPager->noSync ){
    assert( !MEMDB );
    rc = sqlite3OsSync(pPager->fd, pPager->syncFlags);
  }
  return rc;
}

/*
** This function may only be called while a write-transaction is active in
** rollback. If the connection is in WAL mode, this call is a no-op. 
** Otherwise, if the connection does not already have an EXCLUSIVE lock on 
** the database file, an attempt is made to obtain one.
**
** If the EXCLUSIVE lock is already held or the attempt to obtain it is
** successful, or the connection is in WAL mode, SQLITE_OK is returned.
** Otherwise, either SQLITE_BUSY or an SQLITE_IOERR_XXX error code is 
** returned.
*/
int sqlite3PagerExclusiveLock(Pager *pPager){
  int rc = SQLITE_OK;
  assert( pPager->eState==PAGER_WRITER_CACHEMOD 
       || pPager->eState==PAGER_WRITER_DBMOD 
       || pPager->eState==PAGER_WRITER_LOCKED 
  );
  assert( assert_pager_state(pPager) );
  if( 0==pagerUseWal(pPager) ){
    rc = pager_wait_on_lock(pPager, EXCLUSIVE_LOCK);
  }
  return rc;
}

/*
** Sync the database file for the pager pPager. zMaster points to the name
** of a master journal file that should be written into the individual
** journal file. zMaster may be NULL, which is interpreted as no master
** journal (a single database transaction).
**
** This routine ensures that:
**
**   * The database file change-counter is updated,
**   * the journal is synced (unless the atomic-write optimization is used),
**   * all dirty pages are written to the database file, 
**   * the database file is truncated (if required), and
**   * the database file synced. 
**
** The only thing that remains to commit the transaction is to finalize 
** (delete, truncate or zero the first part of) the journal file (or 
** delete the master journal file if specified).
**
** Note that if zMaster==NULL, this does not overwrite a previous value
** passed to an sqlite3PagerCommitPhaseOne() call.
**
** If the final parameter - noSync - is true, then the database file itself
** is not synced. The caller must call sqlite3PagerSync() directly to
** sync the database file before calling CommitPhaseTwo() to delete the
** journal file in this case.
*/
int sqlite3PagerCommitPhaseOne(
  Pager *pPager,                  /* Pager object */
  const char *zMaster,            /* If not NULL, the master journal name */
  int noSync                      /* True to omit the xSync on the db file */
){
  int rc = SQLITE_OK;             /* Return code */

  assert( pPager->eState==PAGER_WRITER_LOCKED
       || pPager->eState==PAGER_WRITER_CACHEMOD
       || pPager->eState==PAGER_WRITER_DBMOD
       || pPager->eState==PAGER_ERROR
  );
  assert( assert_pager_state(pPager) );

  /* If a prior error occurred, report that error again. */
  if( NEVER(pPager->errCode) ) return pPager->errCode;

  PAGERTRACE(("DATABASE SYNC: File=%s zMaster=%s nSize=%d\n", 
      pPager->zFilename, zMaster, pPager->dbSize));

  /* If no database changes have been made, return early. */
  if( pPager->eState<PAGER_WRITER_CACHEMOD ) return SQLITE_OK;

  if( MEMDB ){
    /* If this is an in-memory db, or no pages have been written to, or this
    ** function has already been called, it is mostly a no-op.  However, any
    ** backup in progress needs to be restarted.
    */
    sqlite3BackupRestart(pPager->pBackup);
  }else{
    if( pagerUseWal(pPager) ){
      PgHdr *pList = sqlite3PcacheDirtyList(pPager->pPCache);
      PgHdr *pPageOne = 0;
      if( pList==0 ){
        /* Must have at least one page for the WAL commit flag.
        ** Ticket [2d1a5c67dfc2363e44f29d9bbd57f] 2011-05-18 */
        rc = sqlite3PagerGet(pPager, 1, &pPageOne);
        pList = pPageOne;
        pList->pDirty = 0;
      }
      assert( rc==SQLITE_OK );
      if( ALWAYS(pList) ){
        rc = pagerWalFrames(pPager, pList, pPager->dbSize, 1);
      }
      sqlite3PagerUnref(pPageOne);
      if( rc==SQLITE_OK ){
        sqlite3PcacheCleanAll(pPager->pPCache);
      }
    }else{
      /* The following block updates the change-counter. Exactly how it
      ** does this depends on whether or not the atomic-update optimization
      ** was enabled at compile time, and if this transaction meets the 
      ** runtime criteria to use the operation: 
      **
      **    * The file-system supports the atomic-write property for
      **      blocks of size page-size, and 
      **    * This commit is not part of a multi-file transaction, and
      **    * Exactly one page has been modified and store in the journal file.
      **
      ** If the optimization was not enabled at compile time, then the
      ** pager_incr_changecounter() function is called to update the change
      ** counter in 'indirect-mode'. If the optimization is compiled in but
      ** is not applicable to this transaction, call sqlite3JournalCreate()
      ** to make sure the journal file has actually been created, then call
      ** pager_incr_changecounter() to update the change-counter in indirect
      ** mode. 
      **
      ** Otherwise, if the optimization is both enabled and applicable,
      ** then call pager_incr_changecounter() to update the change-counter
      ** in 'direct' mode. In this case the journal file will never be
      ** created for this transaction.
      */
  #ifdef SQLITE_ENABLE_ATOMIC_WRITE
      PgHdr *pPg;
      assert( isOpen(pPager->jfd) 
           || pPager->journalMode==PAGER_JOURNALMODE_OFF 
           || pPager->journalMode==PAGER_JOURNALMODE_WAL 
      );
      if( !zMaster && isOpen(pPager->jfd) 
       && pPager->journalOff==jrnlBufferSize(pPager) 
       && pPager->dbSize>=pPager->dbOrigSize
       && (0==(pPg = sqlite3PcacheDirtyList(pPager->pPCache)) || 0==pPg->pDirty)
      ){
        /* Update the db file change counter via the direct-write method. The 
        ** following call will modify the in-memory representation of page 1 
        ** to include the updated change counter and then write page 1 
        ** directly to the database file. Because of the atomic-write 
        ** property of the host file-system, this is safe.
        */
        rc = pager_incr_changecounter(pPager, 1);
      }else{
        rc = sqlite3JournalCreate(pPager->jfd);
        if( rc==SQLITE_OK ){
          rc = pager_incr_changecounter(pPager, 0);
        }
      }
  #else
      rc = pager_incr_changecounter(pPager, 0);
  #endif
      if( rc!=SQLITE_OK ) goto commit_phase_one_exit;
  
      /* Write the master journal name into the journal file. If a master 
      ** journal file name has already been written to the journal file, 
      ** or if zMaster is NULL (no master journal), then this call is a no-op.
      */
      rc = writeMasterJournal(pPager, zMaster);
      if( rc!=SQLITE_OK ) goto commit_phase_one_exit;
  
      /* Sync the journal file and write all dirty pages to the database.
      ** If the atomic-update optimization is being used, this sync will not 
      ** create the journal file or perform any real IO.
      **
      ** Because the change-counter page was just modified, unless the
      ** atomic-update optimization is used it is almost certain that the
      ** journal requires a sync here. However, in locking_mode=exclusive
      ** on a system under memory pressure it is just possible that this is 
      ** not the case. In this case it is likely enough that the redundant
      ** xSync() call will be changed to a no-op by the OS anyhow. 
      */
      rc = syncJournal(pPager, 0);
      if( rc!=SQLITE_OK ) goto commit_phase_one_exit;
  
      rc = pager_write_pagelist(pPager,sqlite3PcacheDirtyList(pPager->pPCache));
      if( rc!=SQLITE_OK ){
        assert( rc!=SQLITE_IOERR_BLOCKED );
        goto commit_phase_one_exit;
      }
      sqlite3PcacheCleanAll(pPager->pPCache);

      /* If the file on disk is smaller than the database image, use 
      ** pager_truncate to grow the file here. This can happen if the database
      ** image was extended as part of the current transaction and then the
      ** last page in the db image moved to the free-list. In this case the
      ** last page is never written out to disk, leaving the database file
      ** undersized. Fix this now if it is the case.  */
      if( pPager->dbSize>pPager->dbFileSize ){
        Pgno nNew = pPager->dbSize - (pPager->dbSize==PAGER_MJ_PGNO(pPager));
        assert( pPager->eState==PAGER_WRITER_DBMOD );
        rc = pager_truncate(pPager, nNew);
        if( rc!=SQLITE_OK ) goto commit_phase_one_exit;
      }
  
      /* Finally, sync the database file. */
      if( !noSync ){
        rc = sqlite3PagerSync(pPager, zMaster);
      }
      IOTRACE(("DBSYNC %p\n", pPager))
    }
  }

commit_phase_one_exit:
  if( rc==SQLITE_OK && !pagerUseWal(pPager) ){
    pPager->eState = PAGER_WRITER_FINISHED;
  }
  return rc;
}


/*
** When this function is called, the database file has been completely
** updated to reflect the changes made by the current transaction and
** synced to disk. The journal file still exists in the file-system 
** though, and if a failure occurs at this point it will eventually
** be used as a hot-journal and the current transaction rolled back.
**
** This function finalizes the journal file, either by deleting, 
** truncating or partially zeroing it, so that it cannot be used 
** for hot-journal rollback. Once this is done the transaction is
** irrevocably committed.
**
** If an error occurs, an IO error code is returned and the pager
** moves into the error state. Otherwise, SQLITE_OK is returned.
*/
int sqlite3PagerCommitPhaseTwo(Pager *pPager){
  int rc = SQLITE_OK;                  /* Return code */

  /* This routine should not be called if a prior error has occurred.
  ** But if (due to a coding error elsewhere in the system) it does get
  ** called, just return the same error code without doing anything. */
  if( NEVER(pPager->errCode) ) return pPager->errCode;

  assert( pPager->eState==PAGER_WRITER_LOCKED
       || pPager->eState==PAGER_WRITER_FINISHED
       || (pagerUseWal(pPager) && pPager->eState==PAGER_WRITER_CACHEMOD)
  );
  assert( assert_pager_state(pPager) );

  /* An optimization. If the database was not actually modified during
  ** this transaction, the pager is running in exclusive-mode and is
  ** using persistent journals, then this function is a no-op.
  **
  ** The start of the journal file currently contains a single journal 
  ** header with the nRec field set to 0. If such a journal is used as
  ** a hot-journal during hot-journal rollback, 0 changes will be made
  ** to the database file. So there is no need to zero the journal 
  ** header. Since the pager is in exclusive mode, there is no need
  ** to drop any locks either.
  */
  if( pPager->eState==PAGER_WRITER_LOCKED 
   && pPager->exclusiveMode 
   && pPager->journalMode==PAGER_JOURNALMODE_PERSIST
  ){
    assert( pPager->journalOff==JOURNAL_HDR_SZ(pPager) || !pPager->journalOff );
    pPager->eState = PAGER_READER;
    return SQLITE_OK;
  }

  PAGERTRACE(("COMMIT %d\n", PAGERID(pPager)));
  rc = pager_end_transaction(pPager, pPager->setMaster, 1);
  return pager_error(pPager, rc);
}

/*
** If a write transaction is open, then all changes made within the 
** transaction are reverted and the current write-transaction is closed.
** The pager falls back to PAGER_READER state if successful, or PAGER_ERROR
** state if an error occurs.
**
** If the pager is already in PAGER_ERROR state when this function is called,
** it returns Pager.errCode immediately. No work is performed in this case.
**
** Otherwise, in rollback mode, this function performs two functions:
**
**   1) It rolls back the journal file, restoring all database file and 
**      in-memory cache pages to the state they were in when the transaction
**      was opened, and
**
**   2) It finalizes the journal file, so that it is not used for hot
**      rollback at any point in the future.
**
** Finalization of the journal file (task 2) is only performed if the 
** rollback is successful.
**
** In WAL mode, all cache-entries containing data modified within the
** current transaction are either expelled from the cache or reverted to
** their pre-transaction state by re-reading data from the database or
** WAL files. The WAL transaction is then closed.
*/
int sqlite3PagerRollback(Pager *pPager){
  int rc = SQLITE_OK;                  /* Return code */
  PAGERTRACE(("ROLLBACK %d\n", PAGERID(pPager)));

  /* PagerRollback() is a no-op if called in READER or OPEN state. If
  ** the pager is already in the ERROR state, the rollback is not 
  ** attempted here. Instead, the error code is returned to the caller.
  */
  assert( assert_pager_state(pPager) );
  if( pPager->eState==PAGER_ERROR ) return pPager->errCode;
  if( pPager->eState<=PAGER_READER ) return SQLITE_OK;

  if( pagerUseWal(pPager) ){
    int rc2;
    rc = sqlite3PagerSavepoint(pPager, SAVEPOINT_ROLLBACK, -1);
    rc2 = pager_end_transaction(pPager, pPager->setMaster, 0);
    if( rc==SQLITE_OK ) rc = rc2;
  }else if( !isOpen(pPager->jfd) || pPager->eState==PAGER_WRITER_LOCKED ){
    int eState = pPager->eState;
    rc = pager_end_transaction(pPager, 0, 0);
    if( !MEMDB && eState>PAGER_WRITER_LOCKED ){
      /* This can happen using journal_mode=off. Move the pager to the error 
      ** state to indicate that the contents of the cache may not be trusted.
      ** Any active readers will get SQLITE_ABORT.
      */
      pPager->errCode = SQLITE_ABORT;
      pPager->eState = PAGER_ERROR;
      return rc;
    }
  }else{
    rc = pager_playback(pPager, 0);
  }

  assert( pPager->eState==PAGER_READER || rc!=SQLITE_OK );
  assert( rc==SQLITE_OK || rc==SQLITE_FULL || rc==SQLITE_CORRUPT
          || rc==SQLITE_NOMEM || (rc&0xFF)==SQLITE_IOERR 
          || rc==SQLITE_CANTOPEN
  );

  /* If an error occurs during a ROLLBACK, we can no longer trust the pager
  ** cache. So call pager_error() on the way out to make any error persistent.
  */
  return pager_error(pPager, rc);
}

/*
** Return TRUE if the database file is opened read-only.  Return FALSE
** if the database is (in theory) writable.
*/
u8 sqlite3PagerIsreadonly(Pager *pPager){
  return pPager->readOnly;
}

/*
** Return the number of references to the pager.
*/
int sqlite3PagerRefcount(Pager *pPager){
  return sqlite3PcacheRefCount(pPager->pPCache);
}

/*
** Return the approximate number of bytes of memory currently
** used by the pager and its associated cache.
*/
int sqlite3PagerMemUsed(Pager *pPager){
  int perPageSize = pPager->pageSize + pPager->nExtra + sizeof(PgHdr)
                                     + 5*sizeof(void*);
  return perPageSize*sqlite3PcachePagecount(pPager->pPCache)
           + sqlite3MallocSize(pPager)
           + pPager->pageSize;
}

/*
** Return the number of references to the specified page.
*/
int sqlite3PagerPageRefcount(DbPage *pPage){
  return sqlite3PcachePageRefcount(pPage);
}

#ifdef SQLITE_TEST
/*
** This routine is used for testing and analysis only.
*/
int *sqlite3PagerStats(Pager *pPager){
  static int a[11];
  a[0] = sqlite3PcacheRefCount(pPager->pPCache);
  a[1] = sqlite3PcachePagecount(pPager->pPCache);
  a[2] = sqlite3PcacheGetCachesize(pPager->pPCache);
  a[3] = pPager->eState==PAGER_OPEN ? -1 : (int) pPager->dbSize;
  a[4] = pPager->eState;
  a[5] = pPager->errCode;
  a[6] = pPager->aStat[PAGER_STAT_HIT];
  a[7] = pPager->aStat[PAGER_STAT_MISS];
  a[8] = 0;  /* Used to be pPager->nOvfl */
  a[9] = pPager->nRead;
  a[10] = pPager->aStat[PAGER_STAT_WRITE];
  return a;
}
#endif

/*
** Parameter eStat must be either SQLITE_DBSTATUS_CACHE_HIT or
** SQLITE_DBSTATUS_CACHE_MISS. Before returning, *pnVal is incremented by the
** current cache hit or miss count, according to the value of eStat. If the 
** reset parameter is non-zero, the cache hit or miss count is zeroed before 
** returning.
*/
void sqlite3PagerCacheStat(Pager *pPager, int eStat, int reset, int *pnVal){

  assert( eStat==SQLITE_DBSTATUS_CACHE_HIT
       || eStat==SQLITE_DBSTATUS_CACHE_MISS
       || eStat==SQLITE_DBSTATUS_CACHE_WRITE
  );

  assert( SQLITE_DBSTATUS_CACHE_HIT+1==SQLITE_DBSTATUS_CACHE_MISS );
  assert( SQLITE_DBSTATUS_CACHE_HIT+2==SQLITE_DBSTATUS_CACHE_WRITE );
  assert( PAGER_STAT_HIT==0 && PAGER_STAT_MISS==1 && PAGER_STAT_WRITE==2 );

  *pnVal += pPager->aStat[eStat - SQLITE_DBSTATUS_CACHE_HIT];
  if( reset ){
    pPager->aStat[eStat - SQLITE_DBSTATUS_CACHE_HIT] = 0;
  }
}

/*
** Return true if this is an in-memory pager.
*/
int sqlite3PagerIsMemdb(Pager *pPager){
  return MEMDB;
}

/*
** Check that there are at least nSavepoint savepoints open. If there are
** currently less than nSavepoints open, then open one or more savepoints
** to make up the difference. If the number of savepoints is already
** equal to nSavepoint, then this function is a no-op.
**
** If a memory allocation fails, SQLITE_NOMEM is returned. If an error 
** occurs while opening the sub-journal file, then an IO error code is
** returned. Otherwise, SQLITE_OK.
*/
int sqlite3PagerOpenSavepoint(Pager *pPager, int nSavepoint){
  int rc = SQLITE_OK;                       /* Return code */
  int nCurrent = pPager->nSavepoint;        /* Current number of savepoints */

  assert( pPager->eState>=PAGER_WRITER_LOCKED );
  assert( assert_pager_state(pPager) );

  if( nSavepoint>nCurrent && pPager->useJournal ){
    int ii;                                 /* Iterator variable */
    PagerSavepoint *aNew;                   /* New Pager.aSavepoint array */

    /* Grow the Pager.aSavepoint array using realloc(). Return SQLITE_NOMEM
    ** if the allocation fails. Otherwise, zero the new portion in case a 
    ** malloc failure occurs while populating it in the for(...) loop below.
    */
    aNew = (PagerSavepoint *)sqlite3Realloc(
        pPager->aSavepoint, sizeof(PagerSavepoint)*nSavepoint
    );
    if( !aNew ){
      return SQLITE_NOMEM;
    }
    memset(&aNew[nCurrent], 0, (nSavepoint-nCurrent) * sizeof(PagerSavepoint));
    pPager->aSavepoint = aNew;

    /* Populate the PagerSavepoint structures just allocated. */
    for(ii=nCurrent; ii<nSavepoint; ii++){
      aNew[ii].nOrig = pPager->dbSize;
      if( isOpen(pPager->jfd) && pPager->journalOff>0 ){
        aNew[ii].iOffset = pPager->journalOff;
      }else{
        aNew[ii].iOffset = JOURNAL_HDR_SZ(pPager);
      }
      aNew[ii].iSubRec = pPager->nSubRec;
      aNew[ii].pInSavepoint = sqlite3BitvecCreate(pPager->dbSize);
      if( !aNew[ii].pInSavepoint ){
        return SQLITE_NOMEM;
      }
      if( pagerUseWal(pPager) ){
        sqlite3WalSavepoint(pPager->pWal, aNew[ii].aWalData);
      }
      pPager->nSavepoint = ii+1;
    }
    assert( pPager->nSavepoint==nSavepoint );
    assertTruncateConstraint(pPager);
  }

  return rc;
}

/*
** This function is called to rollback or release (commit) a savepoint.
** The savepoint to release or rollback need not be the most recently 
** created savepoint.
**
** Parameter op is always either SAVEPOINT_ROLLBACK or SAVEPOINT_RELEASE.
** If it is SAVEPOINT_RELEASE, then release and destroy the savepoint with
** index iSavepoint. If it is SAVEPOINT_ROLLBACK, then rollback all changes
** that have occurred since the specified savepoint was created.
**
** The savepoint to rollback or release is identified by parameter 
** iSavepoint. A value of 0 means to operate on the outermost savepoint
** (the first created). A value of (Pager.nSavepoint-1) means operate
** on the most recently created savepoint. If iSavepoint is greater than
** (Pager.nSavepoint-1), then this function is a no-op.
**
** If a negative value is passed to this function, then the current
** transaction is rolled back. This is different to calling 
** sqlite3PagerRollback() because this function does not terminate
** the transaction or unlock the database, it just restores the 
** contents of the database to its original state. 
**
** In any case, all savepoints with an index greater than iSavepoint 
** are destroyed. If this is a release operation (op==SAVEPOINT_RELEASE),
** then savepoint iSavepoint is also destroyed.
**
** This function may return SQLITE_NOMEM if a memory allocation fails,
** or an IO error code if an IO error occurs while rolling back a 
** savepoint. If no errors occur, SQLITE_OK is returned.
*/ 
int sqlite3PagerSavepoint(Pager *pPager, int op, int iSavepoint){
  int rc = pPager->errCode;       /* Return code */

  assert( op==SAVEPOINT_RELEASE || op==SAVEPOINT_ROLLBACK );
  assert( iSavepoint>=0 || op==SAVEPOINT_ROLLBACK );

  if( rc==SQLITE_OK && iSavepoint<pPager->nSavepoint ){
    int ii;            /* Iterator variable */
    int nNew;          /* Number of remaining savepoints after this op. */

    /* Figure out how many savepoints will still be active after this
    ** operation. Store this value in nNew. Then free resources associated 
    ** with any savepoints that are destroyed by this operation.
    */
    nNew = iSavepoint + (( op==SAVEPOINT_RELEASE ) ? 0 : 1);
    for(ii=nNew; ii<pPager->nSavepoint; ii++){
      sqlite3BitvecDestroy(pPager->aSavepoint[ii].pInSavepoint);
    }
    pPager->nSavepoint = nNew;

    /* If this is a release of the outermost savepoint, truncate 
    ** the sub-journal to zero bytes in size. */
    if( op==SAVEPOINT_RELEASE ){
      if( nNew==0 && isOpen(pPager->sjfd) ){
        /* Only truncate if it is an in-memory sub-journal. */
        if( sqlite3IsMemJournal(pPager->sjfd) ){
          rc = sqlite3OsTruncate(pPager->sjfd, 0);
          assert( rc==SQLITE_OK );
        }
        pPager->nSubRec = 0;
      }
    }
    /* Else this is a rollback operation, playback the specified savepoint.
    ** If this is a temp-file, it is possible that the journal file has
    ** not yet been opened. In this case there have been no changes to
    ** the database file, so the playback operation can be skipped.
    */
    else if( pagerUseWal(pPager) || isOpen(pPager->jfd) ){
      PagerSavepoint *pSavepoint = (nNew==0)?0:&pPager->aSavepoint[nNew-1];
      rc = pagerPlaybackSavepoint(pPager, pSavepoint);
      assert(rc!=SQLITE_DONE);
    }
  }

  return rc;
}

/*
** Return the full pathname of the database file.
**
** Except, if the pager is in-memory only, then return an empty string if
** nullIfMemDb is true.  This routine is called with nullIfMemDb==1 when
** used to report the filename to the user, for compatibility with legacy
** behavior.  But when the Btree needs to know the filename for matching to
** shared cache, it uses nullIfMemDb==0 so that in-memory databases can
** participate in shared-cache.
*/
const char *sqlite3PagerFilename(Pager *pPager, int nullIfMemDb){
  return (nullIfMemDb && pPager->memDb) ? "" : pPager->zFilename;
}

/*
** Return the VFS structure for the pager.
*/
const sqlite3_vfs *sqlite3PagerVfs(Pager *pPager){
  return pPager->pVfs;
}

/*
** Return the file handle for the database file associated
** with the pager.  This might return NULL if the file has
** not yet been opened.
*/
sqlite3_file *sqlite3PagerFile(Pager *pPager){
  return pPager->fd;
}

/*
** Return the full pathname of the journal file.
*/
const char *sqlite3PagerJournalname(Pager *pPager){
  return pPager->zJournal;
}

/*
** Return true if fsync() calls are disabled for this pager.  Return FALSE
** if fsync()s are executed normally.
*/
int sqlite3PagerNosync(Pager *pPager){
  return pPager->noSync;
}

#ifdef SQLITE_HAS_CODEC
/*
** Set or retrieve the codec for this pager
*/
void sqlite3PagerSetCodec(
  Pager *pPager,
  void *(*xCodec)(void*,void*,Pgno,int),
  void (*xCodecSizeChng)(void*,int,int),
  void (*xCodecFree)(void*),
  void *pCodec
){
  if( pPager->xCodecFree ) pPager->xCodecFree(pPager->pCodec);
  pPager->xCodec = pPager->memDb ? 0 : xCodec;
  pPager->xCodecSizeChng = xCodecSizeChng;
  pPager->xCodecFree = xCodecFree;
  pPager->pCodec = pCodec;
  pagerReportSize(pPager);
}
void *sqlite3PagerGetCodec(Pager *pPager){
  return pPager->pCodec;
}

/*
** This function is called by the wal module when writing page content
** into the log file.
**
** This function returns a pointer to a buffer containing the encrypted
** page content. If a malloc fails, this function may return NULL.
*/
void *sqlite3PagerCodec(PgHdr *pPg){
  void *aData = 0;
  CODEC2(pPg->pPager, pPg->pData, pPg->pgno, 6, return 0, aData);
  return aData;
}

/*
** Return the current pager state
*/
int sqlite3PagerState(Pager *pPager){
  return pPager->eState;
}
#endif /* SQLITE_HAS_CODEC */

#ifndef SQLITE_OMIT_AUTOVACUUM
/*
** Move the page pPg to location pgno in the file.
**
** There must be no references to the page previously located at
** pgno (which we call pPgOld) though that page is allowed to be
** in cache.  If the page previously located at pgno is not already
** in the rollback journal, it is not put there by by this routine.
**
** References to the page pPg remain valid. Updating any
** meta-data associated with pPg (i.e. data stored in the nExtra bytes
** allocated along with the page) is the responsibility of the caller.
**
** A transaction must be active when this routine is called. It used to be
** required that a statement transaction was not active, but this restriction
** has been removed (CREATE INDEX needs to move a page when a statement
** transaction is active).
**
** If the fourth argument, isCommit, is non-zero, then this page is being
** moved as part of a database reorganization just before the transaction 
** is being committed. In this case, it is guaranteed that the database page 
** pPg refers to will not be written to again within this transaction.
**
** This function may return SQLITE_NOMEM or an IO error code if an error
** occurs. Otherwise, it returns SQLITE_OK.
*/
int sqlite3PagerMovepage(Pager *pPager, DbPage *pPg, Pgno pgno, int isCommit){
  PgHdr *pPgOld;               /* The page being overwritten. */
  Pgno needSyncPgno = 0;       /* Old value of pPg->pgno, if sync is required */
  int rc;                      /* Return code */
  Pgno origPgno;               /* The original page number */

  assert( pPg->nRef>0 );
  assert( pPager->eState==PAGER_WRITER_CACHEMOD
       || pPager->eState==PAGER_WRITER_DBMOD
  );
  assert( assert_pager_state(pPager) );

  /* In order to be able to rollback, an in-memory database must journal
  ** the page we are moving from.
  */
  if( MEMDB ){
    rc = sqlite3PagerWrite(pPg);
    if( rc ) return rc;
  }

  /* If the page being moved is dirty and has not been saved by the latest
  ** savepoint, then save the current contents of the page into the 
  ** sub-journal now. This is required to handle the following scenario:
  **
  **   BEGIN;
  **     <journal page X, then modify it in memory>
  **     SAVEPOINT one;
  **       <Move page X to location Y>
  **     ROLLBACK TO one;
  **
  ** If page X were not written to the sub-journal here, it would not
  ** be possible to restore its contents when the "ROLLBACK TO one"
  ** statement were is processed.
  **
  ** subjournalPage() may need to allocate space to store pPg->pgno into
  ** one or more savepoint bitvecs. This is the reason this function
  ** may return SQLITE_NOMEM.
  */
  if( pPg->flags&PGHDR_DIRTY
   && subjRequiresPage(pPg)
   && SQLITE_OK!=(rc = subjournalPage(pPg))
  ){
    return rc;
  }

  PAGERTRACE(("MOVE %d page %d (needSync=%d) moves to %d\n", 
      PAGERID(pPager), pPg->pgno, (pPg->flags&PGHDR_NEED_SYNC)?1:0, pgno));
  IOTRACE(("MOVE %p %d %d\n", pPager, pPg->pgno, pgno))

  /* If the journal needs to be sync()ed before page pPg->pgno can
  ** be written to, store pPg->pgno in local variable needSyncPgno.
  **
  ** If the isCommit flag is set, there is no need to remember that
  ** the journal needs to be sync()ed before database page pPg->pgno 
  ** can be written to. The caller has already promised not to write to it.
  */
  if( (pPg->flags&PGHDR_NEED_SYNC) && !isCommit ){
    needSyncPgno = pPg->pgno;
    assert( pPager->journalMode==PAGER_JOURNALMODE_OFF ||
            pageInJournal(pPager, pPg) || pPg->pgno>pPager->dbOrigSize );
    assert( pPg->flags&PGHDR_DIRTY );
  }

  /* If the cache contains a page with page-number pgno, remove it
  ** from its hash chain. Also, if the PGHDR_NEED_SYNC flag was set for 
  ** page pgno before the 'move' operation, it needs to be retained 
  ** for the page moved there.
  */
  pPg->flags &= ~PGHDR_NEED_SYNC;
  pPgOld = sqlite3PagerLookup(pPager, pgno);
  assert( !pPgOld || pPgOld->nRef==1 );
  if( pPgOld ){
    pPg->flags |= (pPgOld->flags&PGHDR_NEED_SYNC);
    if( MEMDB ){
      /* Do not discard pages from an in-memory database since we might
      ** need to rollback later.  Just move the page out of the way. */
      sqlite3PcacheMove(pPgOld, pPager->dbSize+1);
    }else{
      sqlite3PcacheDrop(pPgOld);
    }
  }

  origPgno = pPg->pgno;
  sqlite3PcacheMove(pPg, pgno);
  sqlite3PcacheMakeDirty(pPg);

  /* For an in-memory database, make sure the original page continues
  ** to exist, in case the transaction needs to roll back.  Use pPgOld
  ** as the original page since it has already been allocated.
  */
  if( MEMDB ){
    assert( pPgOld );
    sqlite3PcacheMove(pPgOld, origPgno);
    sqlite3PagerUnrefNotNull(pPgOld);
  }

  if( needSyncPgno ){
    /* If needSyncPgno is non-zero, then the journal file needs to be 
    ** sync()ed before any data is written to database file page needSyncPgno.
    ** Currently, no such page exists in the page-cache and the 
    ** "is journaled" bitvec flag has been set. This needs to be remedied by
    ** loading the page into the pager-cache and setting the PGHDR_NEED_SYNC
    ** flag.
    **
    ** If the attempt to load the page into the page-cache fails, (due
    ** to a malloc() or IO failure), clear the bit in the pInJournal[]
    ** array. Otherwise, if the page is loaded and written again in
    ** this transaction, it may be written to the database file before
    ** it is synced into the journal file. This way, it may end up in
    ** the journal file twice, but that is not a problem.
    */
    PgHdr *pPgHdr;
    rc = sqlite3PagerGet(pPager, needSyncPgno, &pPgHdr);
    if( rc!=SQLITE_OK ){
      if( needSyncPgno<=pPager->dbOrigSize ){
        assert( pPager->pTmpSpace!=0 );
        sqlite3BitvecClear(pPager->pInJournal, needSyncPgno, pPager->pTmpSpace);
      }
      return rc;
    }
    pPgHdr->flags |= PGHDR_NEED_SYNC;
    sqlite3PcacheMakeDirty(pPgHdr);
    sqlite3PagerUnrefNotNull(pPgHdr);
  }

  return SQLITE_OK;
}
#endif

/*
** The page handle passed as the first argument refers to a dirty page 
** with a page number other than iNew. This function changes the page's 
** page number to iNew and sets the value of the PgHdr.flags field to 
** the value passed as the third parameter.
*/
void sqlite3PagerRekey(DbPage *pPg, Pgno iNew, u16 flags){
  assert( pPg->pgno!=iNew );
  pPg->flags = flags;
  sqlite3PcacheMove(pPg, iNew);
}

/*
** Return a pointer to the data for the specified page.
*/
void *sqlite3PagerGetData(DbPage *pPg){
  assert( pPg->nRef>0 || pPg->pPager->memDb );
  return pPg->pData;
}

/*
** Return a pointer to the Pager.nExtra bytes of "extra" space 
** allocated along with the specified page.
*/
void *sqlite3PagerGetExtra(DbPage *pPg){
  return pPg->pExtra;
}

/*
** Get/set the locking-mode for this pager. Parameter eMode must be one
** of PAGER_LOCKINGMODE_QUERY, PAGER_LOCKINGMODE_NORMAL or 
** PAGER_LOCKINGMODE_EXCLUSIVE. If the parameter is not _QUERY, then
** the locking-mode is set to the value specified.
**
** The returned value is either PAGER_LOCKINGMODE_NORMAL or
** PAGER_LOCKINGMODE_EXCLUSIVE, indicating the current (possibly updated)
** locking-mode.
*/
int sqlite3PagerLockingMode(Pager *pPager, int eMode){
  assert( eMode==PAGER_LOCKINGMODE_QUERY
            || eMode==PAGER_LOCKINGMODE_NORMAL
            || eMode==PAGER_LOCKINGMODE_EXCLUSIVE );
  assert( PAGER_LOCKINGMODE_QUERY<0 );
  assert( PAGER_LOCKINGMODE_NORMAL>=0 && PAGER_LOCKINGMODE_EXCLUSIVE>=0 );
  assert( pPager->exclusiveMode || 0==sqlite3WalHeapMemory(pPager->pWal) );
  if( eMode>=0 && !pPager->tempFile && !sqlite3WalHeapMemory(pPager->pWal) ){
    pPager->exclusiveMode = (u8)eMode;
  }
  return (int)pPager->exclusiveMode;
}

/*
** Set the journal-mode for this pager. Parameter eMode must be one of:
**
**    PAGER_JOURNALMODE_DELETE
**    PAGER_JOURNALMODE_TRUNCATE
**    PAGER_JOURNALMODE_PERSIST
**    PAGER_JOURNALMODE_OFF
**    PAGER_JOURNALMODE_MEMORY
**    PAGER_JOURNALMODE_WAL
**
** The journalmode is set to the value specified if the change is allowed.
** The change may be disallowed for the following reasons:
**
**   *  An in-memory database can only have its journal_mode set to _OFF
**      or _MEMORY.
**
**   *  Temporary databases cannot have _WAL journalmode.
**
** The returned indicate the current (possibly updated) journal-mode.
*/
int sqlite3PagerSetJournalMode(Pager *pPager, int eMode){
  u8 eOld = pPager->journalMode;    /* Prior journalmode */

#ifdef SQLITE_DEBUG
  /* The print_pager_state() routine is intended to be used by the debugger
  ** only.  We invoke it once here to suppress a compiler warning. */
  print_pager_state(pPager);
#endif


  /* The eMode parameter is always valid */
  assert(      eMode==PAGER_JOURNALMODE_DELETE
            || eMode==PAGER_JOURNALMODE_TRUNCATE
            || eMode==PAGER_JOURNALMODE_PERSIST
            || eMode==PAGER_JOURNALMODE_OFF 
            || eMode==PAGER_JOURNALMODE_WAL 
            || eMode==PAGER_JOURNALMODE_MEMORY );

  /* This routine is only called from the OP_JournalMode opcode, and
  ** the logic there will never allow a temporary file to be changed
  ** to WAL mode.
  */
  assert( pPager->tempFile==0 || eMode!=PAGER_JOURNALMODE_WAL );

  /* Do allow the journalmode of an in-memory database to be set to
  ** anything other than MEMORY or OFF
  */
  if( MEMDB ){
    assert( eOld==PAGER_JOURNALMODE_MEMORY || eOld==PAGER_JOURNALMODE_OFF );
    if( eMode!=PAGER_JOURNALMODE_MEMORY && eMode!=PAGER_JOURNALMODE_OFF ){
      eMode = eOld;
    }
  }

  if( eMode!=eOld ){

    /* Change the journal mode. */
    assert( pPager->eState!=PAGER_ERROR );
    pPager->journalMode = (u8)eMode;

    /* When transistioning from TRUNCATE or PERSIST to any other journal
    ** mode except WAL, unless the pager is in locking_mode=exclusive mode,
    ** delete the journal file.
    */
    assert( (PAGER_JOURNALMODE_TRUNCATE & 5)==1 );
    assert( (PAGER_JOURNALMODE_PERSIST & 5)==1 );
    assert( (PAGER_JOURNALMODE_DELETE & 5)==0 );
    assert( (PAGER_JOURNALMODE_MEMORY & 5)==4 );
    assert( (PAGER_JOURNALMODE_OFF & 5)==0 );
    assert( (PAGER_JOURNALMODE_WAL & 5)==5 );

    assert( isOpen(pPager->fd) || pPager->exclusiveMode );
    if( !pPager->exclusiveMode && (eOld & 5)==1 && (eMode & 1)==0 ){

      /* In this case we would like to delete the journal file. If it is
      ** not possible, then that is not a problem. Deleting the journal file
      ** here is an optimization only.
      **
      ** Before deleting the journal file, obtain a RESERVED lock on the
      ** database file. This ensures that the journal file is not deleted
      ** while it is in use by some other client.
      */
      sqlite3OsClose(pPager->jfd);
      if( pPager->eLock>=RESERVED_LOCK ){
        sqlite3OsDelete(pPager->pVfs, pPager->zJournal, 0);
      }else{
        int rc = SQLITE_OK;
        int state = pPager->eState;
        assert( state==PAGER_OPEN || state==PAGER_READER );
        if( state==PAGER_OPEN ){
          rc = sqlite3PagerSharedLock(pPager);
        }
        if( pPager->eState==PAGER_READER ){
          assert( rc==SQLITE_OK );
          rc = pagerLockDb(pPager, RESERVED_LOCK);
        }
        if( rc==SQLITE_OK ){
          sqlite3OsDelete(pPager->pVfs, pPager->zJournal, 0);
        }
        if( rc==SQLITE_OK && state==PAGER_READER ){
          pagerUnlockDb(pPager, SHARED_LOCK);
        }else if( state==PAGER_OPEN ){
          pager_unlock(pPager);
        }
        assert( state==pPager->eState );
      }
    }
  }

  /* Return the new journal mode */
  return (int)pPager->journalMode;
}

/*
** Return the current journal mode.
*/
int sqlite3PagerGetJournalMode(Pager *pPager){
  return (int)pPager->journalMode;
}

/*
** Return TRUE if the pager is in a state where it is OK to change the
** journalmode.  Journalmode changes can only happen when the database
** is unmodified.
*/
int sqlite3PagerOkToChangeJournalMode(Pager *pPager){
  assert( assert_pager_state(pPager) );
  if( pPager->eState>=PAGER_WRITER_CACHEMOD ) return 0;
  if( NEVER(isOpen(pPager->jfd) && pPager->journalOff>0) ) return 0;
  return 1;
}

/*
** Get/set the size-limit used for persistent journal files.
**
** Setting the size limit to -1 means no limit is enforced.
** An attempt to set a limit smaller than -1 is a no-op.
*/
i64 sqlite3PagerJournalSizeLimit(Pager *pPager, i64 iLimit){
  if( iLimit>=-1 ){
    pPager->journalSizeLimit = iLimit;
    sqlite3WalLimit(pPager->pWal, iLimit);
  }
  return pPager->journalSizeLimit;
}

/*
** Return a pointer to the pPager->pBackup variable. The backup module
** in backup.c maintains the content of this variable. This module
** uses it opaquely as an argument to sqlite3BackupRestart() and
** sqlite3BackupUpdate() only.
*/
sqlite3_backup **sqlite3PagerBackupPtr(Pager *pPager){
  return &pPager->pBackup;
}

#ifndef SQLITE_OMIT_VACUUM
/*
** Unless this is an in-memory or temporary database, clear the pager cache.
*/
void sqlite3PagerClearCache(Pager *pPager){
  if( !MEMDB && pPager->tempFile==0 ) pager_reset(pPager);
}
#endif

#ifndef SQLITE_OMIT_WAL
/*
** This function is called when the user invokes "PRAGMA wal_checkpoint",
** "PRAGMA wal_blocking_checkpoint" or calls the sqlite3_wal_checkpoint()
** or wal_blocking_checkpoint() API functions.
**
** Parameter eMode is one of SQLITE_CHECKPOINT_PASSIVE, FULL or RESTART.
*/
int sqlite3PagerCheckpoint(Pager *pPager, int eMode, int *pnLog, int *pnCkpt){
  int rc = SQLITE_OK;
  if( pPager->pWal && pPager->otaMode==0 ){
    rc = sqlite3WalCheckpoint(pPager->pWal, eMode,
        pPager->xBusyHandler, pPager->pBusyHandlerArg,
        pPager->ckptSyncFlags, pPager->pageSize, (u8 *)pPager->pTmpSpace,
        pnLog, pnCkpt
    );
  }
  return rc;
}

int sqlite3PagerWalCallback(Pager *pPager){
  return sqlite3WalCallback(pPager->pWal);
}

/*
** Return true if the underlying VFS for the given pager supports the
** primitives necessary for write-ahead logging.
*/
int sqlite3PagerWalSupported(Pager *pPager){
  const sqlite3_io_methods *pMethods = pPager->fd->pMethods;
  return pPager->exclusiveMode || (pMethods->iVersion>=2 && pMethods->xShmMap);
}

/*
** Attempt to take an exclusive lock on the database file. If a PENDING lock
** is obtained instead, immediately release it.
*/
static int pagerExclusiveLock(Pager *pPager){
  int rc;                         /* Return code */

  assert( pPager->eLock==SHARED_LOCK || pPager->eLock==EXCLUSIVE_LOCK );
  rc = pagerLockDb(pPager, EXCLUSIVE_LOCK);
  if( rc!=SQLITE_OK ){
    /* If the attempt to grab the exclusive lock failed, release the 
    ** pending lock that may have been obtained instead.  */
    pagerUnlockDb(pPager, SHARED_LOCK);
  }

  return rc;
}

/*
** Call sqlite3WalOpen() to open the WAL handle. If the pager is in 
** exclusive-locking mode when this function is called, take an EXCLUSIVE
** lock on the database file and use heap-memory to store the wal-index
** in. Otherwise, use the normal shared-memory.
*/
static int pagerOpenWal(Pager *pPager){
  int rc = SQLITE_OK;

  assert( pPager->pWal==0 && pPager->tempFile==0 );
  assert( pPager->eLock==SHARED_LOCK || pPager->eLock==EXCLUSIVE_LOCK );

  /* If the pager is already in exclusive-mode, the WAL module will use 
  ** heap-memory for the wal-index instead of the VFS shared-memory 
  ** implementation. Take the exclusive lock now, before opening the WAL
  ** file, to make sure this is safe.
  */
  if( pPager->exclusiveMode ){
    rc = pagerExclusiveLock(pPager);
  }

  /* Open the connection to the log file. If this operation fails, 
  ** (e.g. due to malloc() failure), return an error code.
  */
  if( rc==SQLITE_OK ){
    rc = sqlite3WalOpen(pPager->pVfs,
        pPager->fd, pPager->zWal, pPager->exclusiveMode || pPager->otaMode,
        pPager->journalSizeLimit, &pPager->pWal
    );
  }
  pagerFixMaplimit(pPager);

  return rc;
}

static int pagerOpenWalInternal(
  Pager *pPager,                  /* Pager object */
  int *pbOpen                     /* OUT: Set to true if call is a no-op */
){
  int rc = SQLITE_OK;             /* Return code */

  assert( assert_pager_state(pPager) );
  assert( pPager->eState==PAGER_OPEN   || pbOpen );
  assert( pPager->eState==PAGER_READER || !pbOpen );
  assert( pbOpen==0 || *pbOpen==0 );
  assert( pbOpen!=0 || (!pPager->tempFile && !pPager->pWal) );

  if( !pPager->tempFile && !pPager->pWal ){
    if( !sqlite3PagerWalSupported(pPager) ) return SQLITE_CANTOPEN;

    /* Close any rollback journal previously open */
    sqlite3OsClose(pPager->jfd);

    rc = pagerOpenWal(pPager);
    if( rc==SQLITE_OK ){
      pPager->journalMode = PAGER_JOURNALMODE_WAL;
      pPager->eState = PAGER_OPEN;
    }
  }else{
    *pbOpen = 1;
  }

  return rc;
}

/*
** The caller must be holding a SHARED lock on the database file to call
** this function.
**
** If the pager passed as the first argument is open on a real database
** file (not a temp file or an in-memory database), and the WAL file
** is not already open, make an attempt to open it now. If successful,
** return SQLITE_OK. If an error occurs or the VFS used by the pager does 
** not support the xShmXXX() methods, return an error code. *pbOpen is
** not modified in either case.
**
** If the pager is open on a temp-file (or in-memory database), or if
** the WAL file is already open, set *pbOpen to 1 and return SQLITE_OK
** without doing anything.
*/
int sqlite3PagerOpenWal(
  Pager *pPager,                  /* Pager object */
  int *pbOpen                     /* OUT: Set to true if call is a no-op */
){
  if( pPager->otaMode ) return SQLITE_CANTOPEN;
  return pagerOpenWalInternal(pPager, pbOpen);
}

/*
** This function is called to close the connection to the log file prior
** to switching from WAL to rollback mode.
**
** Before closing the log file, this function attempts to take an 
** EXCLUSIVE lock on the database file. If this cannot be obtained, an
** error (SQLITE_BUSY) is returned and the log connection is not closed.
** If successful, the EXCLUSIVE lock is not released before returning.
*/
int sqlite3PagerCloseWal(Pager *pPager){
  int rc = SQLITE_OK;

  assert( pPager->journalMode==PAGER_JOURNALMODE_WAL );

  /* If the log file is not already open, but does exist in the file-system,
  ** it may need to be checkpointed before the connection can switch to
  ** rollback mode. Open it now so this can happen.
  */
  if( !pPager->pWal ){
    int logexists = 0;
    rc = pagerLockDb(pPager, SHARED_LOCK);
    if( rc==SQLITE_OK ){
      rc = sqlite3OsAccess(
          pPager->pVfs, pPager->zWal, SQLITE_ACCESS_EXISTS, &logexists
      );
    }
    if( rc==SQLITE_OK && logexists ){
      rc = pagerOpenWal(pPager);
    }
  }
    
  /* Checkpoint and close the log. Because an EXCLUSIVE lock is held on
  ** the database file, the log and log-summary files will be deleted.
  */
  if( rc==SQLITE_OK && pPager->pWal ){
    rc = pagerExclusiveLock(pPager);
    if( rc==SQLITE_OK ){
      rc = sqlite3WalClose(pPager->pWal, pPager->ckptSyncFlags,
                           pPager->pageSize, (u8*)pPager->pTmpSpace);
      pPager->pWal = 0;
      pagerFixMaplimit(pPager);
    }
  }
  return rc;
}

/*
** This function is called by the wal.c module to obtain the 8 bytes of 
** "salt" written into the wal file header. In OTA mode, this is a copy
** of bytes 24-31 of the database file. In non-OTA mode, it is 8 bytes
** of pseudo-random data.
*/
void sqlite3PagerWalSalt(Pager *pPager, u32 *aSalt){
  if( pPager->otaMode ){
    memcpy(aSalt, pPager->dbFileVers, 8);
  }else{
    sqlite3_randomness(8, aSalt);
  }
}

#endif /* !SQLITE_OMIT_WAL */

#ifdef SQLITE_ENABLE_ZIPVFS
/*
** A read-lock must be held on the pager when this function is called. If
** the pager is in WAL mode and the WAL file currently contains one or more
** frames, return the size in bytes of the page images stored within the
** WAL frames. Otherwise, if this is not a WAL database or the WAL file
** is empty, return 0.
*/
int sqlite3PagerWalFramesize(Pager *pPager){
  assert( pPager->eState>=PAGER_READER );
  return sqlite3WalFramesize(pPager->pWal);
}
#endif

<<<<<<< HEAD
/*
** Set or clear the "OTA mode" flag.
*/
int sqlite3PagerSetOtaMode(Pager *pPager, int iOta){
  assert( iOta==1 || iOta==2 );
  if( iOta==1 && (pPager->pWal || pPager->eState!=PAGER_OPEN) ){
    return SQLITE_ERROR;
  }
  pPager->otaMode = iOta;
  return SQLITE_OK;
}

/*
** Open an incremental checkpoint handle.
*/
int sqlite3PagerWalCheckpointStart(
  sqlite3 *db, 
  Pager *pPager,
  u8 *a, int n, 
  sqlite3_ckpt **ppCkpt
){
  if( pPager->pWal==0 ){
    *ppCkpt = 0;
    return SQLITE_OK;
  }else{
    return sqlite3WalCheckpointStart(db, pPager->pWal, a, n,
        pPager->xBusyHandler, pPager->pBusyHandlerArg,
        pPager->ckptSyncFlags, ppCkpt
    );
  }
}
=======
>>>>>>> 643091f0

#endif /* SQLITE_OMIT_DISKIO */<|MERGE_RESOLUTION|>--- conflicted
+++ resolved
@@ -7310,7 +7310,6 @@
 }
 #endif
 
-<<<<<<< HEAD
 /*
 ** Set or clear the "OTA mode" flag.
 */
@@ -7342,7 +7341,5 @@
     );
   }
 }
-=======
->>>>>>> 643091f0
 
 #endif /* SQLITE_OMIT_DISKIO */