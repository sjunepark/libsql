/*
** 2001 September 15
**
** The author disclaims copyright to this source code.  In place of
** a legal notice, here is a blessing:
**
**    May you do good and not evil.
**    May you find forgiveness for yourself and forgive others.
**    May you share freely, never taking more than you give.
**
*************************************************************************
** Internal interface definitions for SQLite.
**
*/
#ifndef SQLITEINT_H
#define SQLITEINT_H

/* Special Comments:
**
** Some comments have special meaning to the tools that measure test
** coverage:
**
**    NO_TEST                     - The branches on this line are not
**                                  measured by branch coverage.  This is
**                                  used on lines of code that actually
**                                  implement parts of coverage testing.
**
**    OPTIMIZATION-IF-TRUE        - This branch is allowed to always be false
**                                  and the correct answer is still obtained,
**                                  though perhaps more slowly.
**
**    OPTIMIZATION-IF-FALSE       - This branch is allowed to always be true
**                                  and the correct answer is still obtained,
**                                  though perhaps more slowly.
**
**    PREVENTS-HARMLESS-OVERREAD  - This branch prevents a buffer overread
**                                  that would be harmless and undetectable
**                                  if it did occur.
**
** In all cases, the special comment must be enclosed in the usual
** slash-asterisk...asterisk-slash comment marks, with no spaces between the
** asterisks and the comment text.
*/

/*
** Make sure the Tcl calling convention macro is defined.  This macro is
** only used by test code and Tcl integration code.
*/
#ifndef SQLITE_TCLAPI
#  define SQLITE_TCLAPI
#endif

/*
** Include the header file used to customize the compiler options for MSVC.
** This should be done first so that it can successfully prevent spurious
** compiler warnings due to subsequent content in this file and other files
** that are included by this file.
*/
#include "msvc.h"

/*
** Special setup for VxWorks
*/
#include "vxworks.h"

/*
** These #defines should enable >2GB file support on POSIX if the
** underlying operating system supports it.  If the OS lacks
** large file support, or if the OS is windows, these should be no-ops.
**
** Ticket #2739:  The _LARGEFILE_SOURCE macro must appear before any
** system #includes.  Hence, this block of code must be the very first
** code in all source files.
**
** Large file support can be disabled using the -DSQLITE_DISABLE_LFS switch
** on the compiler command line.  This is necessary if you are compiling
** on a recent machine (ex: Red Hat 7.2) but you want your code to work
** on an older machine (ex: Red Hat 6.0).  If you compile on Red Hat 7.2
** without this option, LFS is enable.  But LFS does not exist in the kernel
** in Red Hat 6.0, so the code won't work.  Hence, for maximum binary
** portability you should omit LFS.
**
** The previous paragraph was written in 2005.  (This paragraph is written
** on 2008-11-28.) These days, all Linux kernels support large files, so
** you should probably leave LFS enabled.  But some embedded platforms might
** lack LFS in which case the SQLITE_DISABLE_LFS macro might still be useful.
**
** Similar is true for Mac OS X.  LFS is only supported on Mac OS X 9 and later.
*/
#ifndef SQLITE_DISABLE_LFS
# define _LARGE_FILE       1
# ifndef _FILE_OFFSET_BITS
#   define _FILE_OFFSET_BITS 64
# endif
# define _LARGEFILE_SOURCE 1
#endif

/* The GCC_VERSION and MSVC_VERSION macros are used to
** conditionally include optimizations for each of these compilers.  A
** value of 0 means that compiler is not being used.  The
** SQLITE_DISABLE_INTRINSIC macro means do not use any compiler-specific
** optimizations, and hence set all compiler macros to 0
**
** There was once also a CLANG_VERSION macro.  However, we learn that the
** version numbers in clang are for "marketing" only and are inconsistent
** and unreliable.  Fortunately, all versions of clang also recognize the
** gcc version numbers and have reasonable settings for gcc version numbers,
** so the GCC_VERSION macro will be set to a correct non-zero value even
** when compiling with clang.
*/
#if defined(__GNUC__) && !defined(SQLITE_DISABLE_INTRINSIC)
# define GCC_VERSION (__GNUC__*1000000+__GNUC_MINOR__*1000+__GNUC_PATCHLEVEL__)
#else
# define GCC_VERSION 0
#endif
#if defined(_MSC_VER) && !defined(SQLITE_DISABLE_INTRINSIC)
# define MSVC_VERSION _MSC_VER
#else
# define MSVC_VERSION 0
#endif

/*
** Some C99 functions in "math.h" are only present for MSVC when its version
** is associated with Visual Studio 2013 or higher.
*/
#ifndef SQLITE_HAVE_C99_MATH_FUNCS
# if MSVC_VERSION==0 || MSVC_VERSION>=1800
#  define SQLITE_HAVE_C99_MATH_FUNCS (1)
# else
#  define SQLITE_HAVE_C99_MATH_FUNCS (0)
# endif
#endif

/* Needed for various definitions... */
#if defined(__GNUC__) && !defined(_GNU_SOURCE)
# define _GNU_SOURCE
#endif

#if defined(__OpenBSD__) && !defined(_BSD_SOURCE)
# define _BSD_SOURCE
#endif

/*
** Macro to disable warnings about missing "break" at the end of a "case".
*/
#if GCC_VERSION>=7000000
# define deliberate_fall_through __attribute__((fallthrough));
#else
# define deliberate_fall_through
#endif

/*
** For MinGW, check to see if we can include the header file containing its
** version information, among other things.  Normally, this internal MinGW
** header file would [only] be included automatically by other MinGW header
** files; however, the contained version information is now required by this
** header file to work around binary compatibility issues (see below) and
** this is the only known way to reliably obtain it.  This entire #if block
** would be completely unnecessary if there was any other way of detecting
** MinGW via their preprocessor (e.g. if they customized their GCC to define
** some MinGW-specific macros).  When compiling for MinGW, either the
** _HAVE_MINGW_H or _HAVE__MINGW_H (note the extra underscore) macro must be
** defined; otherwise, detection of conditions specific to MinGW will be
** disabled.
*/
#if defined(_HAVE_MINGW_H)
# include "mingw.h"
#elif defined(_HAVE__MINGW_H)
# include "_mingw.h"
#endif

/*
** For MinGW version 4.x (and higher), check to see if the _USE_32BIT_TIME_T
** define is required to maintain binary compatibility with the MSVC runtime
** library in use (e.g. for Windows XP).
*/
#if !defined(_USE_32BIT_TIME_T) && !defined(_USE_64BIT_TIME_T) && \
    defined(_WIN32) && !defined(_WIN64) && \
    defined(__MINGW_MAJOR_VERSION) && __MINGW_MAJOR_VERSION >= 4 && \
    defined(__MSVCRT__)
# define _USE_32BIT_TIME_T
#endif

/* Optionally #include a user-defined header, whereby compilation options
** may be set prior to where they take effect, but after platform setup.
** If SQLITE_CUSTOM_INCLUDE=? is defined, its value names the #include
** file.
*/
#ifdef SQLITE_CUSTOM_INCLUDE
# define INC_STRINGIFY_(f) #f
# define INC_STRINGIFY(f) INC_STRINGIFY_(f)
# include INC_STRINGIFY(SQLITE_CUSTOM_INCLUDE)
#endif

/* The public SQLite interface.  The _FILE_OFFSET_BITS macro must appear
** first in QNX.  Also, the _USE_32BIT_TIME_T macro must appear first for
** MinGW.
*/
#include "sqlite3.h"

/*
** Reuse the STATIC_LRU for mutex access to sqlite3_temp_directory.
*/
#define SQLITE_MUTEX_STATIC_TEMPDIR SQLITE_MUTEX_STATIC_VFS1

/*
** Include the configuration header output by 'configure' if we're using the
** autoconf-based build
*/
#if defined(_HAVE_SQLITE_CONFIG_H) && !defined(SQLITECONFIG_H)
#include "sqlite_cfg.h"
#define SQLITECONFIG_H 1
#endif

#include "sqliteLimit.h"

/* Disable nuisance warnings on Borland compilers */
#if defined(__BORLANDC__)
#pragma warn -rch /* unreachable code */
#pragma warn -ccc /* Condition is always true or false */
#pragma warn -aus /* Assigned value is never used */
#pragma warn -csu /* Comparing signed and unsigned */
#pragma warn -spa /* Suspicious pointer arithmetic */
#endif

/*
** A few places in the code require atomic load/store of aligned
** integer values.
*/
#ifndef __has_extension
# define __has_extension(x) 0     /* compatibility with non-clang compilers */
#endif
#if GCC_VERSION>=4007000 || __has_extension(c_atomic)
# define SQLITE_ATOMIC_INTRINSICS 1
# define AtomicLoad(PTR)       __atomic_load_n((PTR),__ATOMIC_RELAXED)
# define AtomicStore(PTR,VAL)  __atomic_store_n((PTR),(VAL),__ATOMIC_RELAXED)
#else
# define SQLITE_ATOMIC_INTRINSICS 0
# define AtomicLoad(PTR)       (*(PTR))
# define AtomicStore(PTR,VAL)  (*(PTR) = (VAL))
#endif

/*
** Include standard header files as necessary
*/
#ifdef HAVE_STDINT_H
#include <stdint.h>
#endif
#ifdef HAVE_INTTYPES_H
#include <inttypes.h>
#endif

/*
** The following macros are used to cast pointers to integers and
** integers to pointers.  The way you do this varies from one compiler
** to the next, so we have developed the following set of #if statements
** to generate appropriate macros for a wide range of compilers.
**
** The correct "ANSI" way to do this is to use the intptr_t type.
** Unfortunately, that typedef is not available on all compilers, or
** if it is available, it requires an #include of specific headers
** that vary from one machine to the next.
**
** Ticket #3860:  The llvm-gcc-4.2 compiler from Apple chokes on
** the ((void*)&((char*)0)[X]) construct.  But MSVC chokes on ((void*)(X)).
** So we have to define the macros in different ways depending on the
** compiler.
*/
#if defined(HAVE_STDINT_H)   /* Use this case if we have ANSI headers */
# define SQLITE_INT_TO_PTR(X)  ((void*)(intptr_t)(X))
# define SQLITE_PTR_TO_INT(X)  ((int)(intptr_t)(X))
#elif defined(__PTRDIFF_TYPE__)  /* This case should work for GCC */
# define SQLITE_INT_TO_PTR(X)  ((void*)(__PTRDIFF_TYPE__)(X))
# define SQLITE_PTR_TO_INT(X)  ((int)(__PTRDIFF_TYPE__)(X))
#elif !defined(__GNUC__)       /* Works for compilers other than LLVM */
# define SQLITE_INT_TO_PTR(X)  ((void*)&((char*)0)[X])
# define SQLITE_PTR_TO_INT(X)  ((int)(((char*)X)-(char*)0))
#else                          /* Generates a warning - but it always works */
# define SQLITE_INT_TO_PTR(X)  ((void*)(X))
# define SQLITE_PTR_TO_INT(X)  ((int)(X))
#endif

/*
** Macros to hint to the compiler that a function should or should not be
** inlined.
*/
#if defined(__GNUC__)
#  define SQLITE_NOINLINE  __attribute__((noinline))
#  define SQLITE_INLINE    __attribute__((always_inline)) inline
#elif defined(_MSC_VER) && _MSC_VER>=1310
#  define SQLITE_NOINLINE  __declspec(noinline)
#  define SQLITE_INLINE    __forceinline
#else
#  define SQLITE_NOINLINE
#  define SQLITE_INLINE
#endif
#if defined(SQLITE_COVERAGE_TEST) || defined(__STRICT_ANSI__)
# undef SQLITE_INLINE
# define SQLITE_INLINE
#endif

/*
** Make sure that the compiler intrinsics we desire are enabled when
** compiling with an appropriate version of MSVC unless prevented by
** the SQLITE_DISABLE_INTRINSIC define.
*/
#if !defined(SQLITE_DISABLE_INTRINSIC)
#  if defined(_MSC_VER) && _MSC_VER>=1400
#    if !defined(_WIN32_WCE)
#      include <intrin.h>
#      pragma intrinsic(_byteswap_ushort)
#      pragma intrinsic(_byteswap_ulong)
#      pragma intrinsic(_byteswap_uint64)
#      pragma intrinsic(_ReadWriteBarrier)
#    else
#      include <cmnintrin.h>
#    endif
#  endif
#endif

/*
** Enable SQLITE_USE_SEH by default on MSVC builds.  Only omit
** SEH support if the -DSQLITE_OMIT_SEH option is given.
*/
#if defined(_MSC_VER) && !defined(SQLITE_OMIT_SEH)
# define SQLITE_USE_SEH 1
#else
# undef SQLITE_USE_SEH
#endif

/*
** The SQLITE_THREADSAFE macro must be defined as 0, 1, or 2.
** 0 means mutexes are permanently disable and the library is never
** threadsafe.  1 means the library is serialized which is the highest
** level of threadsafety.  2 means the library is multithreaded - multiple
** threads can use SQLite as long as no two threads try to use the same
** database connection at the same time.
**
** Older versions of SQLite used an optional THREADSAFE macro.
** We support that for legacy.
**
** To ensure that the correct value of "THREADSAFE" is reported when querying
** for compile-time options at runtime (e.g. "PRAGMA compile_options"), this
** logic is partially replicated in ctime.c. If it is updated here, it should
** also be updated there.
*/
#if !defined(SQLITE_THREADSAFE)
# if defined(THREADSAFE)
#   define SQLITE_THREADSAFE THREADSAFE
# else
#   define SQLITE_THREADSAFE 1 /* IMP: R-07272-22309 */
# endif
#endif

/*
** Powersafe overwrite is on by default.  But can be turned off using
** the -DSQLITE_POWERSAFE_OVERWRITE=0 command-line option.
*/
#ifndef SQLITE_POWERSAFE_OVERWRITE
# define SQLITE_POWERSAFE_OVERWRITE 1
#endif

/*
** EVIDENCE-OF: R-25715-37072 Memory allocation statistics are enabled by
** default unless SQLite is compiled with SQLITE_DEFAULT_MEMSTATUS=0 in
** which case memory allocation statistics are disabled by default.
*/
#if !defined(SQLITE_DEFAULT_MEMSTATUS)
# define SQLITE_DEFAULT_MEMSTATUS 1
#endif

/*
** Exactly one of the following macros must be defined in order to
** specify which memory allocation subsystem to use.
**
**     SQLITE_SYSTEM_MALLOC          // Use normal system malloc()
**     SQLITE_WIN32_MALLOC           // Use Win32 native heap API
**     SQLITE_ZERO_MALLOC            // Use a stub allocator that always fails
**     SQLITE_MEMDEBUG               // Debugging version of system malloc()
**
** On Windows, if the SQLITE_WIN32_MALLOC_VALIDATE macro is defined and the
** assert() macro is enabled, each call into the Win32 native heap subsystem
** will cause HeapValidate to be called.  If heap validation should fail, an
** assertion will be triggered.
**
** If none of the above are defined, then set SQLITE_SYSTEM_MALLOC as
** the default.
*/
#if defined(SQLITE_SYSTEM_MALLOC) \
  + defined(SQLITE_WIN32_MALLOC) \
  + defined(SQLITE_ZERO_MALLOC) \
  + defined(SQLITE_MEMDEBUG)>1
# error "Two or more of the following compile-time configuration options\
 are defined but at most one is allowed:\
 SQLITE_SYSTEM_MALLOC, SQLITE_WIN32_MALLOC, SQLITE_MEMDEBUG,\
 SQLITE_ZERO_MALLOC"
#endif
#if defined(SQLITE_SYSTEM_MALLOC) \
  + defined(SQLITE_WIN32_MALLOC) \
  + defined(SQLITE_ZERO_MALLOC) \
  + defined(SQLITE_MEMDEBUG)==0
# define SQLITE_SYSTEM_MALLOC 1
#endif

/*
** If SQLITE_MALLOC_SOFT_LIMIT is not zero, then try to keep the
** sizes of memory allocations below this value where possible.
*/
#if !defined(SQLITE_MALLOC_SOFT_LIMIT)
# define SQLITE_MALLOC_SOFT_LIMIT 1024
#endif

/*
** We need to define _XOPEN_SOURCE as follows in order to enable
** recursive mutexes on most Unix systems and fchmod() on OpenBSD.
** But _XOPEN_SOURCE define causes problems for Mac OS X, so omit
** it.
*/
#if !defined(_XOPEN_SOURCE) && !defined(__DARWIN__) && !defined(__APPLE__)
#  define _XOPEN_SOURCE 600
#endif

/*
** NDEBUG and SQLITE_DEBUG are opposites.  It should always be true that
** defined(NDEBUG)==!defined(SQLITE_DEBUG).  If this is not currently true,
** make it true by defining or undefining NDEBUG.
**
** Setting NDEBUG makes the code smaller and faster by disabling the
** assert() statements in the code.  So we want the default action
** to be for NDEBUG to be set and NDEBUG to be undefined only if SQLITE_DEBUG
** is set.  Thus NDEBUG becomes an opt-in rather than an opt-out
** feature.
*/
#if !defined(NDEBUG) && !defined(SQLITE_DEBUG)
# define NDEBUG 1
#endif
#if defined(NDEBUG) && defined(SQLITE_DEBUG)
# undef NDEBUG
#endif

/*
** Enable SQLITE_ENABLE_EXPLAIN_COMMENTS if SQLITE_DEBUG is turned on.
*/
#if !defined(SQLITE_ENABLE_EXPLAIN_COMMENTS) && defined(SQLITE_DEBUG)
# define SQLITE_ENABLE_EXPLAIN_COMMENTS 1
#endif

/*
** The testcase() macro is used to aid in coverage testing.  When
** doing coverage testing, the condition inside the argument to
** testcase() must be evaluated both true and false in order to
** get full branch coverage.  The testcase() macro is inserted
** to help ensure adequate test coverage in places where simple
** condition/decision coverage is inadequate.  For example, testcase()
** can be used to make sure boundary values are tested.  For
** bitmask tests, testcase() can be used to make sure each bit
** is significant and used at least once.  On switch statements
** where multiple cases go to the same block of code, testcase()
** can insure that all cases are evaluated.
*/
#if defined(SQLITE_COVERAGE_TEST) || defined(SQLITE_DEBUG)
# ifndef SQLITE_AMALGAMATION
    extern unsigned int sqlite3CoverageCounter;
# endif
# define testcase(X)  if( X ){ sqlite3CoverageCounter += (unsigned)__LINE__; }
#else
# define testcase(X)
#endif

/*
** The TESTONLY macro is used to enclose variable declarations or
** other bits of code that are needed to support the arguments
** within testcase() and assert() macros.
*/
#if !defined(NDEBUG) || defined(SQLITE_COVERAGE_TEST)
# define TESTONLY(X)  X
#else
# define TESTONLY(X)
#endif

/*
** Sometimes we need a small amount of code such as a variable initialization
** to setup for a later assert() statement.  We do not want this code to
** appear when assert() is disabled.  The following macro is therefore
** used to contain that setup code.  The "VVA" acronym stands for
** "Verification, Validation, and Accreditation".  In other words, the
** code within VVA_ONLY() will only run during verification processes.
*/
#ifndef NDEBUG
# define VVA_ONLY(X)  X
#else
# define VVA_ONLY(X)
#endif

/*
** Disable ALWAYS() and NEVER() (make them pass-throughs) for coverage
** and mutation testing
*/
#if defined(SQLITE_COVERAGE_TEST) || defined(SQLITE_MUTATION_TEST)
# define SQLITE_OMIT_AUXILIARY_SAFETY_CHECKS  1
#endif

/*
** The ALWAYS and NEVER macros surround boolean expressions which
** are intended to always be true or false, respectively.  Such
** expressions could be omitted from the code completely.  But they
** are included in a few cases in order to enhance the resilience
** of SQLite to unexpected behavior - to make the code "self-healing"
** or "ductile" rather than being "brittle" and crashing at the first
** hint of unplanned behavior.
**
** In other words, ALWAYS and NEVER are added for defensive code.
**
** When doing coverage testing ALWAYS and NEVER are hard-coded to
** be true and false so that the unreachable code they specify will
** not be counted as untested code.
*/
#if defined(SQLITE_OMIT_AUXILIARY_SAFETY_CHECKS)
# define ALWAYS(X)      (1)
# define NEVER(X)       (0)
#elif !defined(NDEBUG)
# define ALWAYS(X)      ((X)?1:(assert(0),0))
# define NEVER(X)       ((X)?(assert(0),1):0)
#else
# define ALWAYS(X)      (X)
# define NEVER(X)       (X)
#endif

/*
** Some conditionals are optimizations only.  In other words, if the
** conditionals are replaced with a constant 1 (true) or 0 (false) then
** the correct answer is still obtained, though perhaps not as quickly.
**
** The following macros mark these optimizations conditionals.
*/
#if defined(SQLITE_MUTATION_TEST)
# define OK_IF_ALWAYS_TRUE(X)  (1)
# define OK_IF_ALWAYS_FALSE(X) (0)
#else
# define OK_IF_ALWAYS_TRUE(X)  (X)
# define OK_IF_ALWAYS_FALSE(X) (X)
#endif

/*
** Some malloc failures are only possible if SQLITE_TEST_REALLOC_STRESS is
** defined.  We need to defend against those failures when testing with
** SQLITE_TEST_REALLOC_STRESS, but we don't want the unreachable branches
** during a normal build.  The following macro can be used to disable tests
** that are always false except when SQLITE_TEST_REALLOC_STRESS is set.
*/
#if defined(SQLITE_TEST_REALLOC_STRESS)
# define ONLY_IF_REALLOC_STRESS(X)  (X)
#elif !defined(NDEBUG)
# define ONLY_IF_REALLOC_STRESS(X)  ((X)?(assert(0),1):0)
#else
# define ONLY_IF_REALLOC_STRESS(X)  (0)
#endif

/*
** Declarations used for tracing the operating system interfaces.
*/
#if defined(SQLITE_FORCE_OS_TRACE) || defined(SQLITE_TEST) || \
    (defined(SQLITE_DEBUG) && SQLITE_OS_WIN)
  extern int sqlite3OSTrace;
# define OSTRACE(X)          if( sqlite3OSTrace ) sqlite3DebugPrintf X
# define SQLITE_HAVE_OS_TRACE
#else
# define OSTRACE(X)
# undef  SQLITE_HAVE_OS_TRACE
#endif

/*
** Is the sqlite3ErrName() function needed in the build?  Currently,
** it is needed by "mutex_w32.c" (when debugging), "os_win.c" (when
** OSTRACE is enabled), and by several "test*.c" files (which are
** compiled using SQLITE_TEST).
*/
#if defined(SQLITE_HAVE_OS_TRACE) || defined(SQLITE_TEST) || \
    (defined(SQLITE_DEBUG) && SQLITE_OS_WIN)
# define SQLITE_NEED_ERR_NAME
#else
# undef  SQLITE_NEED_ERR_NAME
#endif

/*
** SQLITE_ENABLE_EXPLAIN_COMMENTS is incompatible with SQLITE_OMIT_EXPLAIN
*/
#ifdef SQLITE_OMIT_EXPLAIN
# undef SQLITE_ENABLE_EXPLAIN_COMMENTS
#endif

/*
** SQLITE_OMIT_VIRTUALTABLE implies SQLITE_OMIT_ALTERTABLE
*/
#if defined(SQLITE_OMIT_VIRTUALTABLE) && !defined(SQLITE_OMIT_ALTERTABLE)
# define SQLITE_OMIT_ALTERTABLE
#endif

/*
** Return true (non-zero) if the input is an integer that is too large
** to fit in 32-bits.  This macro is used inside of various testcase()
** macros to verify that we have tested SQLite for large-file support.
*/
#define IS_BIG_INT(X)  (((X)&~(i64)0xffffffff)!=0)

/*
** The macro unlikely() is a hint that surrounds a boolean
** expression that is usually false.  Macro likely() surrounds
** a boolean expression that is usually true.  These hints could,
** in theory, be used by the compiler to generate better code, but
** currently they are just comments for human readers.
*/
#define likely(X)    (X)
#define unlikely(X)  (X)

#include "hash.h"
#include "parse.h"
#include <stdio.h>
#include <stdlib.h>
#include <string.h>
#include <assert.h>
#include <stddef.h>

/*
** Use a macro to replace memcpy() if compiled with SQLITE_INLINE_MEMCPY.
** This allows better measurements of where memcpy() is used when running
** cachegrind.  But this macro version of memcpy() is very slow so it
** should not be used in production.  This is a performance measurement
** hack only.
*/
#ifdef SQLITE_INLINE_MEMCPY
# define memcpy(D,S,N) {char*xxd=(char*)(D);const char*xxs=(const char*)(S);\
                        int xxn=(N);while(xxn-->0)*(xxd++)=*(xxs++);}
#endif

/*
** If compiling for a processor that lacks floating point support,
** substitute integer for floating-point
*/
#ifdef SQLITE_OMIT_FLOATING_POINT
# define double sqlite_int64
# define float sqlite_int64
# define LONGDOUBLE_TYPE sqlite_int64
# ifndef SQLITE_BIG_DBL
#   define SQLITE_BIG_DBL (((sqlite3_int64)1)<<50)
# endif
# define SQLITE_OMIT_DATETIME_FUNCS 1
# define SQLITE_OMIT_TRACE 1
# undef SQLITE_MIXED_ENDIAN_64BIT_FLOAT
# undef SQLITE_HAVE_ISNAN
#endif
#ifndef SQLITE_BIG_DBL
# define SQLITE_BIG_DBL (1e99)
#endif

/*
** OMIT_TEMPDB is set to 1 if SQLITE_OMIT_TEMPDB is defined, or 0
** afterward. Having this macro allows us to cause the C compiler
** to omit code used by TEMP tables without messy #ifndef statements.
*/
#ifdef SQLITE_OMIT_TEMPDB
#define OMIT_TEMPDB 1
#else
#define OMIT_TEMPDB 0
#endif

/*
** The "file format" number is an integer that is incremented whenever
** the VDBE-level file format changes.  The following macros define the
** the default file format for new databases and the maximum file format
** that the library can read.
*/
#define SQLITE_MAX_FILE_FORMAT 4
#ifndef SQLITE_DEFAULT_FILE_FORMAT
# define SQLITE_DEFAULT_FILE_FORMAT 4
#endif

/*
** Determine whether triggers are recursive by default.  This can be
** changed at run-time using a pragma.
*/
#ifndef SQLITE_DEFAULT_RECURSIVE_TRIGGERS
# define SQLITE_DEFAULT_RECURSIVE_TRIGGERS 0
#endif

/*
** Provide a default value for SQLITE_TEMP_STORE in case it is not specified
** on the command-line
*/
#ifndef SQLITE_TEMP_STORE
# define SQLITE_TEMP_STORE 1
#endif

/*
** If no value has been provided for SQLITE_MAX_WORKER_THREADS, or if
** SQLITE_TEMP_STORE is set to 3 (never use temporary files), set it
** to zero.
*/
#if SQLITE_TEMP_STORE==3 || SQLITE_THREADSAFE==0
# undef SQLITE_MAX_WORKER_THREADS
# define SQLITE_MAX_WORKER_THREADS 0
#endif
#ifndef SQLITE_MAX_WORKER_THREADS
# define SQLITE_MAX_WORKER_THREADS 8
#endif
#ifndef SQLITE_DEFAULT_WORKER_THREADS
# define SQLITE_DEFAULT_WORKER_THREADS 0
#endif
#if SQLITE_DEFAULT_WORKER_THREADS>SQLITE_MAX_WORKER_THREADS
# undef SQLITE_MAX_WORKER_THREADS
# define SQLITE_MAX_WORKER_THREADS SQLITE_DEFAULT_WORKER_THREADS
#endif

/*
** The default initial allocation for the pagecache when using separate
** pagecaches for each database connection.  A positive number is the
** number of pages.  A negative number N translations means that a buffer
** of -1024*N bytes is allocated and used for as many pages as it will hold.
**
** The default value of "20" was chosen to minimize the run-time of the
** speedtest1 test program with options: --shrink-memory --reprepare
*/
#ifndef SQLITE_DEFAULT_PCACHE_INITSZ
# define SQLITE_DEFAULT_PCACHE_INITSZ 20
#endif

/*
** Default value for the SQLITE_CONFIG_SORTERREF_SIZE option.
*/
#ifndef SQLITE_DEFAULT_SORTERREF_SIZE
# define SQLITE_DEFAULT_SORTERREF_SIZE 0x7fffffff
#endif

/*
** The compile-time options SQLITE_MMAP_READWRITE and
** SQLITE_ENABLE_BATCH_ATOMIC_WRITE are not compatible with one another.
** You must choose one or the other (or neither) but not both.
*/
#if defined(SQLITE_MMAP_READWRITE) && defined(SQLITE_ENABLE_BATCH_ATOMIC_WRITE)
#error Cannot use both SQLITE_MMAP_READWRITE and SQLITE_ENABLE_BATCH_ATOMIC_WRITE
#endif

/*
** GCC does not define the offsetof() macro so we'll have to do it
** ourselves.
*/
#ifndef offsetof
#define offsetof(STRUCTURE,FIELD) ((int)((char*)&((STRUCTURE*)0)->FIELD))
#endif

/*
** Macros to compute minimum and maximum of two numbers.
*/
#ifndef MIN
# define MIN(A,B) ((A)<(B)?(A):(B))
#endif
#ifndef MAX
# define MAX(A,B) ((A)>(B)?(A):(B))
#endif

/*
** Swap two objects of type TYPE.
*/
#define SWAP(TYPE,A,B) {TYPE t=A; A=B; B=t;}

/*
** Check to see if this machine uses EBCDIC.  (Yes, believe it or
** not, there are still machines out there that use EBCDIC.)
*/
#if 'A' == '\301'
# define SQLITE_EBCDIC 1
#else
# define SQLITE_ASCII 1
#endif

/*
** Integers of known sizes.  These typedefs might change for architectures
** where the sizes very.  Preprocessor macros are available so that the
** types can be conveniently redefined at compile-type.  Like this:
**
**         cc '-DUINTPTR_TYPE=long long int' ...
*/
#ifndef UINT32_TYPE
# ifdef HAVE_UINT32_T
#  define UINT32_TYPE uint32_t
# else
#  define UINT32_TYPE unsigned int
# endif
#endif
#ifndef UINT16_TYPE
# ifdef HAVE_UINT16_T
#  define UINT16_TYPE uint16_t
# else
#  define UINT16_TYPE unsigned short int
# endif
#endif
#ifndef INT16_TYPE
# ifdef HAVE_INT16_T
#  define INT16_TYPE int16_t
# else
#  define INT16_TYPE short int
# endif
#endif
#ifndef UINT8_TYPE
# ifdef HAVE_UINT8_T
#  define UINT8_TYPE uint8_t
# else
#  define UINT8_TYPE unsigned char
# endif
#endif
#ifndef INT8_TYPE
# ifdef HAVE_INT8_T
#  define INT8_TYPE int8_t
# else
#  define INT8_TYPE signed char
# endif
#endif
#ifndef LONGDOUBLE_TYPE
# define LONGDOUBLE_TYPE long double
#endif
typedef sqlite_int64 i64;          /* 8-byte signed integer */
typedef sqlite_uint64 u64;         /* 8-byte unsigned integer */
typedef UINT32_TYPE u32;           /* 4-byte unsigned integer */
typedef UINT16_TYPE u16;           /* 2-byte unsigned integer */
typedef INT16_TYPE i16;            /* 2-byte signed integer */
typedef UINT8_TYPE u8;             /* 1-byte unsigned integer */
typedef INT8_TYPE i8;              /* 1-byte signed integer */

/*
** SQLITE_MAX_U32 is a u64 constant that is the maximum u64 value
** that can be stored in a u32 without loss of data.  The value
** is 0x00000000ffffffff.  But because of quirks of some compilers, we
** have to specify the value in the less intuitive manner shown:
*/
#define SQLITE_MAX_U32  ((((u64)1)<<32)-1)

/*
** The datatype used to store estimates of the number of rows in a
** table or index.
*/
typedef u64 tRowcnt;

/*
** Estimated quantities used for query planning are stored as 16-bit
** logarithms.  For quantity X, the value stored is 10*log2(X).  This
** gives a possible range of values of approximately 1.0e986 to 1e-986.
** But the allowed values are "grainy".  Not every value is representable.
** For example, quantities 16 and 17 are both represented by a LogEst
** of 40.  However, since LogEst quantities are suppose to be estimates,
** not exact values, this imprecision is not a problem.
**
** "LogEst" is short for "Logarithmic Estimate".
**
** Examples:
**      1 -> 0              20 -> 43          10000 -> 132
**      2 -> 10             25 -> 46          25000 -> 146
**      3 -> 16            100 -> 66        1000000 -> 199
**      4 -> 20           1000 -> 99        1048576 -> 200
**     10 -> 33           1024 -> 100    4294967296 -> 320
**
** The LogEst can be negative to indicate fractional values.
** Examples:
**
**    0.5 -> -10           0.1 -> -33        0.0625 -> -40
*/
typedef INT16_TYPE LogEst;

/*
** Set the SQLITE_PTRSIZE macro to the number of bytes in a pointer
*/
#ifndef SQLITE_PTRSIZE
# if defined(__SIZEOF_POINTER__)
#   define SQLITE_PTRSIZE __SIZEOF_POINTER__
# elif defined(i386)     || defined(__i386__)   || defined(_M_IX86) ||    \
       defined(_M_ARM)   || defined(__arm__)    || defined(__x86)   ||    \
      (defined(__APPLE__) && defined(__POWERPC__)) ||                     \
      (defined(__TOS_AIX__) && !defined(__64BIT__))
#   define SQLITE_PTRSIZE 4
# else
#   define SQLITE_PTRSIZE 8
# endif
#endif

/* The uptr type is an unsigned integer large enough to hold a pointer
*/
#if defined(HAVE_STDINT_H)
  typedef uintptr_t uptr;
#elif SQLITE_PTRSIZE==4
  typedef u32 uptr;
#else
  typedef u64 uptr;
#endif

/*
** The SQLITE_WITHIN(P,S,E) macro checks to see if pointer P points to
** something between S (inclusive) and E (exclusive).
**
** In other words, S is a buffer and E is a pointer to the first byte after
** the end of buffer S.  This macro returns true if P points to something
** contained within the buffer S.
*/
#define SQLITE_WITHIN(P,S,E)   (((uptr)(P)>=(uptr)(S))&&((uptr)(P)<(uptr)(E)))

/*
** P is one byte past the end of a large buffer. Return true if a span of bytes
** between S..E crosses the end of that buffer.  In other words, return true
** if the sub-buffer S..E-1 overflows the buffer whose last byte is P-1.
**
** S is the start of the span.  E is one byte past the end of end of span.
**
**                        P
**     |-----------------|                FALSE
**               |-------|
**               S        E
**
**                        P
**     |-----------------|
**                    |-------|           TRUE
**                    S        E
**
**                        P
**     |-----------------|               
**                        |-------|       FALSE
**                        S        E
*/
#define SQLITE_OVERFLOW(P,S,E) (((uptr)(S)<(uptr)(P))&&((uptr)(E)>(uptr)(P)))

/*
** Macros to determine whether the machine is big or little endian,
** and whether or not that determination is run-time or compile-time.
**
** For best performance, an attempt is made to guess at the byte-order
** using C-preprocessor macros.  If that is unsuccessful, or if
** -DSQLITE_BYTEORDER=0 is set, then byte-order is determined
** at run-time.
**
** If you are building SQLite on some obscure platform for which the
** following ifdef magic does not work, you can always include either:
**
**    -DSQLITE_BYTEORDER=1234
**
** or
**
**    -DSQLITE_BYTEORDER=4321
**
** to cause the build to work for little-endian or big-endian processors,
** respectively.
*/
#ifndef SQLITE_BYTEORDER  /* Replicate changes at tag-20230904a */
# if defined(__BYTE_ORDER__) && __BYTE_ORDER__==__ORDER_BIG_ENDIAN__
#   define SQLITE_BYTEORDER 4321
# elif defined(__BYTE_ORDER__) && __BYTE_ORDER__==__ORDER_LITTLE_ENDIAN__
#   define SQLITE_BYTEORDER 1234
# elif defined(__BIG_ENDIAN__) && __BIG_ENDIAN__==1
#   define SQLITE_BYTEORDER 4321
# elif defined(i386)    || defined(__i386__)      || defined(_M_IX86) ||    \
     defined(__x86_64)  || defined(__x86_64__)    || defined(_M_X64)  ||    \
     defined(_M_AMD64)  || defined(_M_ARM)        || defined(__x86)   ||    \
     defined(__ARMEL__) || defined(__AARCH64EL__) || defined(_M_ARM64)
#   define SQLITE_BYTEORDER 1234
# elif defined(sparc)   || defined(__ARMEB__)     || defined(__AARCH64EB__)
#   define SQLITE_BYTEORDER 4321
# else
#   define SQLITE_BYTEORDER 0
# endif
#endif
#if SQLITE_BYTEORDER==4321
# define SQLITE_BIGENDIAN    1
# define SQLITE_LITTLEENDIAN 0
# define SQLITE_UTF16NATIVE  SQLITE_UTF16BE
#elif SQLITE_BYTEORDER==1234
# define SQLITE_BIGENDIAN    0
# define SQLITE_LITTLEENDIAN 1
# define SQLITE_UTF16NATIVE  SQLITE_UTF16LE
#else
# ifdef SQLITE_AMALGAMATION
  const int sqlite3one = 1;
# else
  extern const int sqlite3one;
# endif
# define SQLITE_BIGENDIAN    (*(char *)(&sqlite3one)==0)
# define SQLITE_LITTLEENDIAN (*(char *)(&sqlite3one)==1)
# define SQLITE_UTF16NATIVE  (SQLITE_BIGENDIAN?SQLITE_UTF16BE:SQLITE_UTF16LE)
#endif

/*
** Constants for the largest and smallest possible 64-bit signed integers.
** These macros are designed to work correctly on both 32-bit and 64-bit
** compilers.
*/
#define LARGEST_INT64  (0xffffffff|(((i64)0x7fffffff)<<32))
#define LARGEST_UINT64 (0xffffffff|(((u64)0xffffffff)<<32))
#define SMALLEST_INT64 (((i64)-1) - LARGEST_INT64)

/*
** Round up a number to the next larger multiple of 8.  This is used
** to force 8-byte alignment on 64-bit architectures.
**
** ROUND8() always does the rounding, for any argument.
**
** ROUND8P() assumes that the argument is already an integer number of
** pointers in size, and so it is a no-op on systems where the pointer
** size is 8.
*/
#define ROUND8(x)     (((x)+7)&~7)
#if SQLITE_PTRSIZE==8
# define ROUND8P(x)   (x)
#else
# define ROUND8P(x)   (((x)+7)&~7)
#endif

/*
** Round down to the nearest multiple of 8
*/
#define ROUNDDOWN8(x) ((x)&~7)

/*
** Assert that the pointer X is aligned to an 8-byte boundary.  This
** macro is used only within assert() to verify that the code gets
** all alignment restrictions correct.
**
** Except, if SQLITE_4_BYTE_ALIGNED_MALLOC is defined, then the
** underlying malloc() implementation might return us 4-byte aligned
** pointers.  In that case, only verify 4-byte alignment.
*/
#ifdef SQLITE_4_BYTE_ALIGNED_MALLOC
# define EIGHT_BYTE_ALIGNMENT(X)   ((((uptr)(X) - (uptr)0)&3)==0)
#else
# define EIGHT_BYTE_ALIGNMENT(X)   ((((uptr)(X) - (uptr)0)&7)==0)
#endif

/*
** Disable MMAP on platforms where it is known to not work
*/
#if defined(__OpenBSD__) || defined(__QNXNTO__)
# undef SQLITE_MAX_MMAP_SIZE
# define SQLITE_MAX_MMAP_SIZE 0
#endif

/*
** Default maximum size of memory used by memory-mapped I/O in the VFS
*/
#ifdef __APPLE__
# include <TargetConditionals.h>
#endif
#ifndef SQLITE_MAX_MMAP_SIZE
# if defined(__linux__) \
  || defined(_WIN32) \
  || (defined(__APPLE__) && defined(__MACH__)) \
  || defined(__sun) \
  || defined(__FreeBSD__) \
  || defined(__DragonFly__)
#   define SQLITE_MAX_MMAP_SIZE 0x7fff0000  /* 2147418112 */
# else
#   define SQLITE_MAX_MMAP_SIZE 0
# endif
#endif

/*
** The default MMAP_SIZE is zero on all platforms.  Or, even if a larger
** default MMAP_SIZE is specified at compile-time, make sure that it does
** not exceed the maximum mmap size.
*/
#ifndef SQLITE_DEFAULT_MMAP_SIZE
# define SQLITE_DEFAULT_MMAP_SIZE 0
#endif
#if SQLITE_DEFAULT_MMAP_SIZE>SQLITE_MAX_MMAP_SIZE
# undef SQLITE_DEFAULT_MMAP_SIZE
# define SQLITE_DEFAULT_MMAP_SIZE SQLITE_MAX_MMAP_SIZE
#endif

/*
** TREETRACE_ENABLED will be either 1 or 0 depending on whether or not
** the Abstract Syntax Tree tracing logic is turned on.
*/
#if !defined(SQLITE_AMALGAMATION)
extern u32 sqlite3TreeTrace;
#endif
#if defined(SQLITE_DEBUG) \
    && (defined(SQLITE_TEST) || defined(SQLITE_ENABLE_SELECTTRACE) \
                             || defined(SQLITE_ENABLE_TREETRACE))
# define TREETRACE_ENABLED 1
# define TREETRACE(K,P,S,X)  \
  if(sqlite3TreeTrace&(K))   \
    sqlite3DebugPrintf("%u/%d/%p: ",(S)->selId,(P)->addrExplain,(S)),\
    sqlite3DebugPrintf X
#else
# define TREETRACE(K,P,S,X)
# define TREETRACE_ENABLED 0
#endif

/* TREETRACE flag meanings:
**
**   0x00000001     Beginning and end of SELECT processing
**   0x00000002     WHERE clause processing
**   0x00000004     Query flattener
**   0x00000008     Result-set wildcard expansion
**   0x00000010     Query name resolution
**   0x00000020     Aggregate analysis
**   0x00000040     Window functions
**   0x00000080     Generated column names
**   0x00000100     Move HAVING terms into WHERE
**   0x00000200     Count-of-view optimization
**   0x00000400     Compound SELECT processing
**   0x00000800     Drop superfluous ORDER BY
**   0x00001000     LEFT JOIN simplifies to JOIN
**   0x00002000     Constant propagation
**   0x00004000     Push-down optimization
**   0x00008000     After all FROM-clause analysis
**   0x00010000     Beginning of DELETE/INSERT/UPDATE processing
**   0x00020000     Transform DISTINCT into GROUP BY
**   0x00040000     SELECT tree dump after all code has been generated
*/

/*
** Macros for "wheretrace"
*/
extern u32 sqlite3WhereTrace;
#if defined(SQLITE_DEBUG) \
    && (defined(SQLITE_TEST) || defined(SQLITE_ENABLE_WHERETRACE))
# define WHERETRACE(K,X)  if(sqlite3WhereTrace&(K)) sqlite3DebugPrintf X
# define WHERETRACE_ENABLED 1
#else
# define WHERETRACE(K,X)
#endif

/*
** Bits for the sqlite3WhereTrace mask:
**
** (---any--)   Top-level block structure
** 0x-------F   High-level debug messages
** 0x----FFF-   More detail
** 0xFFFF----   Low-level debug messages
**
** 0x00000001   Code generation
** 0x00000002   Solver
** 0x00000004   Solver costs
** 0x00000008   WhereLoop inserts
**
** 0x00000010   Display sqlite3_index_info xBestIndex calls
** 0x00000020   Range an equality scan metrics
** 0x00000040   IN operator decisions
** 0x00000080   WhereLoop cost adjustements
** 0x00000100
** 0x00000200   Covering index decisions
** 0x00000400   OR optimization
** 0x00000800   Index scanner
** 0x00001000   More details associated with code generation
** 0x00002000
** 0x00004000   Show all WHERE terms at key points
** 0x00008000   Show the full SELECT statement at key places
**
** 0x00010000   Show more detail when printing WHERE terms
** 0x00020000   Show WHERE terms returned from whereScanNext()
*/


/*
** An instance of the following structure is used to store the busy-handler
** callback for a given sqlite handle.
**
** The sqlite.busyHandler member of the sqlite struct contains the busy
** callback for the database handle. Each pager opened via the sqlite
** handle is passed a pointer to sqlite.busyHandler. The busy-handler
** callback is currently invoked only from within pager.c.
*/
typedef struct BusyHandler BusyHandler;
struct BusyHandler {
  int (*xBusyHandler)(void *,int);  /* The busy callback */
  void *pBusyArg;                   /* First arg to busy callback */
  int nBusy;                        /* Incremented with each busy call */
};

/*
** Name of table that holds the database schema.
**
** The PREFERRED names are used wherever possible.  But LEGACY is also
** used for backwards compatibility.
**
**  1.  Queries can use either the PREFERRED or the LEGACY names
**  2.  The sqlite3_set_authorizer() callback uses the LEGACY name
**  3.  The PRAGMA table_list statement uses the PREFERRED name
**
** The LEGACY names are stored in the internal symbol hash table
** in support of (2).  Names are translated using sqlite3PreferredTableName()
** for (3).  The sqlite3FindTable() function takes care of translating
** names for (1).
**
** Note that "sqlite_temp_schema" can also be called "temp.sqlite_schema".
*/
#define LEGACY_SCHEMA_TABLE          "sqlite_master"
#define LEGACY_TEMP_SCHEMA_TABLE     "sqlite_temp_master"
#define PREFERRED_SCHEMA_TABLE       "sqlite_schema"
#define PREFERRED_TEMP_SCHEMA_TABLE  "sqlite_temp_schema"


/*
** The root-page of the schema table.
*/
#define SCHEMA_ROOT    1

/*
** The name of the schema table.  The name is different for TEMP.
*/
#define SCHEMA_TABLE(x) \
    ((!OMIT_TEMPDB)&&(x==1)?LEGACY_TEMP_SCHEMA_TABLE:LEGACY_SCHEMA_TABLE)

/*
** A convenience macro that returns the number of elements in
** an array.
*/
#define ArraySize(X)    ((int)(sizeof(X)/sizeof(X[0])))

/*
** Determine if the argument is a power of two
*/
#define IsPowerOfTwo(X) (((X)&((X)-1))==0)

/*
** The following value as a destructor means to use sqlite3DbFree().
** The sqlite3DbFree() routine requires two parameters instead of the
** one parameter that destructors normally want.  So we have to introduce
** this magic value that the code knows to handle differently.  Any
** pointer will work here as long as it is distinct from SQLITE_STATIC
** and SQLITE_TRANSIENT.
*/
#define SQLITE_DYNAMIC   ((sqlite3_destructor_type)sqlite3OomClear)

/*
** When SQLITE_OMIT_WSD is defined, it means that the target platform does
** not support Writable Static Data (WSD) such as global and static variables.
** All variables must either be on the stack or dynamically allocated from
** the heap.  When WSD is unsupported, the variable declarations scattered
** throughout the SQLite code must become constants instead.  The SQLITE_WSD
** macro is used for this purpose.  And instead of referencing the variable
** directly, we use its constant as a key to lookup the run-time allocated
** buffer that holds real variable.  The constant is also the initializer
** for the run-time allocated buffer.
**
** In the usual case where WSD is supported, the SQLITE_WSD and GLOBAL
** macros become no-ops and have zero performance impact.
*/
#ifdef SQLITE_OMIT_WSD
  #define SQLITE_WSD const
  #define GLOBAL(t,v) (*(t*)sqlite3_wsd_find((void*)&(v), sizeof(v)))
  #define sqlite3GlobalConfig GLOBAL(struct Sqlite3Config, sqlite3Config)
  int sqlite3_wsd_init(int N, int J);
  void *sqlite3_wsd_find(void *K, int L);
#else
  #define SQLITE_WSD
  #define GLOBAL(t,v) v
  #define sqlite3GlobalConfig sqlite3Config
#endif

/*
** The following macros are used to suppress compiler warnings and to
** make it clear to human readers when a function parameter is deliberately
** left unused within the body of a function. This usually happens when
** a function is called via a function pointer. For example the
** implementation of an SQL aggregate step callback may not use the
** parameter indicating the number of arguments passed to the aggregate,
** if it knows that this is enforced elsewhere.
**
** When a function parameter is not used at all within the body of a function,
** it is generally named "NotUsed" or "NotUsed2" to make things even clearer.
** However, these macros may also be used to suppress warnings related to
** parameters that may or may not be used depending on compilation options.
** For example those parameters only used in assert() statements. In these
** cases the parameters are named as per the usual conventions.
*/
#define UNUSED_PARAMETER(x) (void)(x)
#define UNUSED_PARAMETER2(x,y) UNUSED_PARAMETER(x),UNUSED_PARAMETER(y)

/*
** Forward references to structures
*/
typedef struct AggInfo AggInfo;
typedef struct AuthContext AuthContext;
typedef struct AutoincInfo AutoincInfo;
typedef struct Bitvec Bitvec;
typedef struct CollSeq CollSeq;
typedef struct Column Column;
typedef struct Cte Cte;
typedef struct CteUse CteUse;
typedef struct Db Db;
typedef struct DbClientData DbClientData;
typedef struct DbFixer DbFixer;
typedef struct Schema Schema;
typedef struct Expr Expr;
typedef struct ExprList ExprList;
typedef struct FKey FKey;
typedef struct FpDecode FpDecode;
typedef struct FuncDestructor FuncDestructor;
typedef struct FuncDef FuncDef;
typedef struct FuncDefHash FuncDefHash;
typedef struct IdList IdList;
typedef struct Index Index;
typedef struct IndexedExpr IndexedExpr;
typedef struct IndexSample IndexSample;
typedef struct KeyClass KeyClass;
typedef struct KeyInfo KeyInfo;
typedef struct Lookaside Lookaside;
typedef struct LookasideSlot LookasideSlot;
typedef struct Module Module;
typedef struct NameContext NameContext;
typedef struct OnOrUsing OnOrUsing;
typedef struct Parse Parse;
typedef struct ParseCleanup ParseCleanup;
typedef struct PreUpdate PreUpdate;
typedef struct PrintfArguments PrintfArguments;
typedef struct RCStr RCStr;
typedef struct RenameToken RenameToken;
typedef struct Returning Returning;
typedef struct RowSet RowSet;
typedef struct Savepoint Savepoint;
typedef struct Select Select;
typedef struct SQLiteThread SQLiteThread;
typedef struct SelectDest SelectDest;
typedef struct SrcItem SrcItem;
typedef struct SrcList SrcList;
typedef struct sqlite3_str StrAccum; /* Internal alias for sqlite3_str */
typedef struct Table Table;
typedef struct TableLock TableLock;
typedef struct Token Token;
typedef struct TreeView TreeView;
typedef struct Trigger Trigger;
typedef struct TriggerPrg TriggerPrg;
typedef struct TriggerStep TriggerStep;
typedef struct UnpackedRecord UnpackedRecord;
typedef struct Upsert Upsert;
typedef struct VTable VTable;
typedef struct VtabCtx VtabCtx;
typedef struct Walker Walker;
typedef struct WhereInfo WhereInfo;
typedef struct Window Window;
typedef struct With With;


/*
** The bitmask datatype defined below is used for various optimizations.
**
** Changing this from a 64-bit to a 32-bit type limits the number of
** tables in a join to 32 instead of 64.  But it also reduces the size
** of the library by 738 bytes on ix86.
*/
#ifdef SQLITE_BITMASK_TYPE
  typedef SQLITE_BITMASK_TYPE Bitmask;
#else
  typedef u64 Bitmask;
#endif

/*
** The number of bits in a Bitmask.  "BMS" means "BitMask Size".
*/
#define BMS  ((int)(sizeof(Bitmask)*8))

/*
** A bit in a Bitmask
*/
#define MASKBIT(n)    (((Bitmask)1)<<(n))
#define MASKBIT64(n)  (((u64)1)<<(n))
#define MASKBIT32(n)  (((unsigned int)1)<<(n))
#define SMASKBIT32(n) ((n)<=31?((unsigned int)1)<<(n):0)
#define ALLBITS       ((Bitmask)-1)
#define TOPBIT        (((Bitmask)1)<<(BMS-1))

/* A VList object records a mapping between parameters/variables/wildcards
** in the SQL statement (such as $abc, @pqr, or :xyz) and the integer
** variable number associated with that parameter.  See the format description
** on the sqlite3VListAdd() routine for more information.  A VList is really
** just an array of integers.
*/
typedef int VList;

/*
** Defer sourcing vdbe.h and btree.h until after the "u8" and
** "BusyHandler" typedefs. vdbe.h also requires a few of the opaque
** pointer types (i.e. FuncDef) defined above.
*/
#include "os.h"
#include "pager.h"
#include "btree.h"
#include "vdbe.h"
#include "pcache.h"
#include "mutex.h"

/* The SQLITE_EXTRA_DURABLE compile-time option used to set the default
** synchronous setting to EXTRA.  It is no longer supported.
*/
#ifdef SQLITE_EXTRA_DURABLE
# warning Use SQLITE_DEFAULT_SYNCHRONOUS=3 instead of SQLITE_EXTRA_DURABLE
# define SQLITE_DEFAULT_SYNCHRONOUS 3
#endif

/*
** Default synchronous levels.
**
** Note that (for historical reasons) the PAGER_SYNCHRONOUS_* macros differ
** from the SQLITE_DEFAULT_SYNCHRONOUS value by 1.
**
**           PAGER_SYNCHRONOUS       DEFAULT_SYNCHRONOUS
**   OFF           1                         0
**   NORMAL        2                         1
**   FULL          3                         2
**   EXTRA         4                         3
**
** The "PRAGMA synchronous" statement also uses the zero-based numbers.
** In other words, the zero-based numbers are used for all external interfaces
** and the one-based values are used internally.
*/
#ifndef SQLITE_DEFAULT_SYNCHRONOUS
# define SQLITE_DEFAULT_SYNCHRONOUS 2
#endif
#ifndef SQLITE_DEFAULT_WAL_SYNCHRONOUS
# define SQLITE_DEFAULT_WAL_SYNCHRONOUS SQLITE_DEFAULT_SYNCHRONOUS
#endif

/*
** Each database file to be accessed by the system is an instance
** of the following structure.  There are normally two of these structures
** in the sqlite.aDb[] array.  aDb[0] is the main database file and
** aDb[1] is the database file used to hold temporary tables.  Additional
** databases may be attached.
*/
struct Db {
  char *zDbSName;      /* Name of this database. (schema name, not filename) */
  Btree *pBt;          /* The B*Tree structure for this database file */
  u8 safety_level;     /* How aggressive at syncing data to disk */
  u8 bSyncSet;         /* True if "PRAGMA synchronous=N" has been run */
  Schema *pSchema;     /* Pointer to database schema (possibly shared) */
};

/*
** An instance of the following structure stores a database schema.
**
** Most Schema objects are associated with a Btree.  The exception is
** the Schema for the TEMP database (sqlite3.aDb[1]) which is free-standing.
** In shared cache mode, a single Schema object can be shared by multiple
** Btrees that refer to the same underlying BtShared object.
**
** Schema objects are automatically deallocated when the last Btree that
** references them is destroyed.   The TEMP Schema is manually freed by
** sqlite3_close().
*
** A thread must be holding a mutex on the corresponding Btree in order
** to access Schema content.  This implies that the thread must also be
** holding a mutex on the sqlite3 connection pointer that owns the Btree.
** For a TEMP Schema, only the connection mutex is required.
*/
struct Schema {
  int schema_cookie;   /* Database schema version number for this file */
  int iGeneration;     /* Generation counter.  Incremented with each change */
  Hash tblHash;        /* All tables indexed by name */
  Hash idxHash;        /* All (named) indices indexed by name */
  Hash trigHash;       /* All triggers indexed by name */
  Hash fkeyHash;       /* All foreign keys by referenced table name */
  Table *pSeqTab;      /* The sqlite_sequence table used by AUTOINCREMENT */
  u8 file_format;      /* Schema format version for this file */
  u8 enc;              /* Text encoding used by this database */
  u16 schemaFlags;     /* Flags associated with this schema */
  int cache_size;      /* Number of pages to use in the cache */
};

/*
** These macros can be used to test, set, or clear bits in the
** Db.pSchema->flags field.
*/
#define DbHasProperty(D,I,P)     (((D)->aDb[I].pSchema->schemaFlags&(P))==(P))
#define DbHasAnyProperty(D,I,P)  (((D)->aDb[I].pSchema->schemaFlags&(P))!=0)
#define DbSetProperty(D,I,P)     (D)->aDb[I].pSchema->schemaFlags|=(P)
#define DbClearProperty(D,I,P)   (D)->aDb[I].pSchema->schemaFlags&=~(P)

/*
** Allowed values for the DB.pSchema->flags field.
**
** The DB_SchemaLoaded flag is set after the database schema has been
** read into internal hash tables.
**
** DB_UnresetViews means that one or more views have column names that
** have been filled out.  If the schema changes, these column names might
** changes and so the view will need to be reset.
*/
#define DB_SchemaLoaded    0x0001  /* The schema has been loaded */
#define DB_UnresetViews    0x0002  /* Some views have defined column names */
#define DB_ResetWanted     0x0008  /* Reset the schema when nSchemaLock==0 */

/*
** The number of different kinds of things that can be limited
** using the sqlite3_limit() interface.
*/
#define SQLITE_N_LIMIT (SQLITE_LIMIT_WORKER_THREADS+1)

/*
** Lookaside malloc is a set of fixed-size buffers that can be used
** to satisfy small transient memory allocation requests for objects
** associated with a particular database connection.  The use of
** lookaside malloc provides a significant performance enhancement
** (approx 10%) by avoiding numerous malloc/free requests while parsing
** SQL statements.
**
** The Lookaside structure holds configuration information about the
** lookaside malloc subsystem.  Each available memory allocation in
** the lookaside subsystem is stored on a linked list of LookasideSlot
** objects.
**
** Lookaside allocations are only allowed for objects that are associated
** with a particular database connection.  Hence, schema information cannot
** be stored in lookaside because in shared cache mode the schema information
** is shared by multiple database connections.  Therefore, while parsing
** schema information, the Lookaside.bEnabled flag is cleared so that
** lookaside allocations are not used to construct the schema objects.
**
** New lookaside allocations are only allowed if bDisable==0.  When
** bDisable is greater than zero, sz is set to zero which effectively
** disables lookaside without adding a new test for the bDisable flag
** in a performance-critical path.  sz should be set by to szTrue whenever
** bDisable changes back to zero.
**
** Lookaside buffers are initially held on the pInit list.  As they are
** used and freed, they are added back to the pFree list.  New allocations
** come off of pFree first, then pInit as a fallback.  This dual-list
** allows use to compute a high-water mark - the maximum number of allocations
** outstanding at any point in the past - by subtracting the number of
** allocations on the pInit list from the total number of allocations.
**
** Enhancement on 2019-12-12:  Two-size-lookaside
** The default lookaside configuration is 100 slots of 1200 bytes each.
** The larger slot sizes are important for performance, but they waste
** a lot of space, as most lookaside allocations are less than 128 bytes.
** The two-size-lookaside enhancement breaks up the lookaside allocation
** into two pools:  One of 128-byte slots and the other of the default size
** (1200-byte) slots.   Allocations are filled from the small-pool first,
** failing over to the full-size pool if that does not work.  Thus more
** lookaside slots are available while also using less memory.
** This enhancement can be omitted by compiling with
** SQLITE_OMIT_TWOSIZE_LOOKASIDE.
*/
struct Lookaside {
  u32 bDisable;           /* Only operate the lookaside when zero */
  u16 sz;                 /* Size of each buffer in bytes */
  u16 szTrue;             /* True value of sz, even if disabled */
  u8 bMalloced;           /* True if pStart obtained from sqlite3_malloc() */
  u32 nSlot;              /* Number of lookaside slots allocated */
  u32 anStat[3];          /* 0: hits.  1: size misses.  2: full misses */
  LookasideSlot *pInit;   /* List of buffers not previously used */
  LookasideSlot *pFree;   /* List of available buffers */
#ifndef SQLITE_OMIT_TWOSIZE_LOOKASIDE
  LookasideSlot *pSmallInit; /* List of small buffers not previously used */
  LookasideSlot *pSmallFree; /* List of available small buffers */
  void *pMiddle;          /* First byte past end of full-size buffers and
                          ** the first byte of LOOKASIDE_SMALL buffers */
#endif /* SQLITE_OMIT_TWOSIZE_LOOKASIDE */
  void *pStart;           /* First byte of available memory space */
  void *pEnd;             /* First byte past end of available space */
  void *pTrueEnd;         /* True value of pEnd, when db->pnBytesFreed!=0 */
};
struct LookasideSlot {
  LookasideSlot *pNext;    /* Next buffer in the list of free buffers */
};

#define DisableLookaside  db->lookaside.bDisable++;db->lookaside.sz=0
#define EnableLookaside   db->lookaside.bDisable--;\
   db->lookaside.sz=db->lookaside.bDisable?0:db->lookaside.szTrue

/* Size of the smaller allocations in two-size lookaside */
#ifdef SQLITE_OMIT_TWOSIZE_LOOKASIDE
#  define LOOKASIDE_SMALL           0
#else
#  define LOOKASIDE_SMALL         128
#endif

/*
** A hash table for built-in function definitions.  (Application-defined
** functions use a regular table table from hash.h.)
**
** Hash each FuncDef structure into one of the FuncDefHash.a[] slots.
** Collisions are on the FuncDef.u.pHash chain.  Use the SQLITE_FUNC_HASH()
** macro to compute a hash on the function name.
*/
#define SQLITE_FUNC_HASH_SZ 23
struct FuncDefHash {
  FuncDef *a[SQLITE_FUNC_HASH_SZ];       /* Hash table for functions */
};
#define SQLITE_FUNC_HASH(C,L) (((C)+(L))%SQLITE_FUNC_HASH_SZ)

#ifdef SQLITE_USER_AUTHENTICATION
/*
** Information held in the "sqlite3" database connection object and used
** to manage user authentication.
*/
typedef struct sqlite3_userauth sqlite3_userauth;
struct sqlite3_userauth {
  u8 authLevel;                 /* Current authentication level */
  int nAuthPW;                  /* Size of the zAuthPW in bytes */
  char *zAuthPW;                /* Password used to authenticate */
  char *zAuthUser;              /* User name used to authenticate */
};

/* Allowed values for sqlite3_userauth.authLevel */
#define UAUTH_Unknown     0     /* Authentication not yet checked */
#define UAUTH_Fail        1     /* User authentication failed */
#define UAUTH_User        2     /* Authenticated as a normal user */
#define UAUTH_Admin       3     /* Authenticated as an administrator */

/* Functions used only by user authorization logic */
int sqlite3UserAuthTable(const char*);
int sqlite3UserAuthCheckLogin(sqlite3*,const char*,u8*);
void sqlite3UserAuthInit(sqlite3*);
void sqlite3CryptFunc(sqlite3_context*,int,sqlite3_value**);

#endif /* SQLITE_USER_AUTHENTICATION */

/*
** typedef for the authorization callback function.
*/
#ifdef SQLITE_USER_AUTHENTICATION
  typedef int (*sqlite3_xauth)(void*,int,const char*,const char*,const char*,
                               const char*, const char*);
#else
  typedef int (*sqlite3_xauth)(void*,int,const char*,const char*,const char*,
                               const char*);
#endif

#ifndef SQLITE_OMIT_DEPRECATED
/* This is an extra SQLITE_TRACE macro that indicates "legacy" tracing
** in the style of sqlite3_trace()
*/
#define SQLITE_TRACE_LEGACY          0x40     /* Use the legacy xTrace */
#define SQLITE_TRACE_XPROFILE        0x80     /* Use the legacy xProfile */
#else
#define SQLITE_TRACE_LEGACY          0
#define SQLITE_TRACE_XPROFILE        0
#endif /* SQLITE_OMIT_DEPRECATED */
#define SQLITE_TRACE_NONLEGACY_MASK  0x0f     /* Normal flags */

/*
** Maximum number of sqlite3.aDb[] entries.  This is the number of attached
** databases plus 2 for "main" and "temp".
*/
#define SQLITE_MAX_DB (SQLITE_MAX_ATTACHED+2)

/*
** Each database connection is an instance of the following structure.
*/
struct sqlite3 {
  sqlite3_vfs *pVfs;            /* OS Interface */
  struct Vdbe *pVdbe;           /* List of active virtual machines */
  CollSeq *pDfltColl;           /* BINARY collseq for the database encoding */
  sqlite3_mutex *mutex;         /* Connection mutex */
  Db *aDb;                      /* All backends */
  int nDb;                      /* Number of backends currently in use */
  u32 mDbFlags;                 /* flags recording internal state */
  u64 flags;                    /* flags settable by pragmas. See below */
  i64 lastRowid;                /* ROWID of most recent insert (see above) */
  i64 szMmap;                   /* Default mmap_size setting */
  u32 nSchemaLock;              /* Do not reset the schema when non-zero */
  unsigned int openFlags;       /* Flags passed to sqlite3_vfs.xOpen() */
  int errCode;                  /* Most recent error code (SQLITE_*) */
  int errByteOffset;            /* Byte offset of error in SQL statement */
  int errMask;                  /* & result codes with this before returning */
  int iSysErrno;                /* Errno value from last system error */
  u32 dbOptFlags;               /* Flags to enable/disable optimizations */
  u8 enc;                       /* Text encoding */
  u8 autoCommit;                /* The auto-commit flag. */
  u8 temp_store;                /* 1: file 2: memory 0: default */
  u8 mallocFailed;              /* True if we have seen a malloc failure */
  u8 bBenignMalloc;             /* Do not require OOMs if true */
  u8 dfltLockMode;              /* Default locking-mode for attached dbs */
  signed char nextAutovac;      /* Autovac setting after VACUUM if >=0 */
  u8 suppressErr;               /* Do not issue error messages if true */
  u8 vtabOnConflict;            /* Value to return for s3_vtab_on_conflict() */
  u8 isTransactionSavepoint;    /* True if the outermost savepoint is a TS */
  u8 mTrace;                    /* zero or more SQLITE_TRACE flags */
  u8 noSharedCache;             /* True if no shared-cache backends */
  u8 nSqlExec;                  /* Number of pending OP_SqlExec opcodes */
  u8 eOpenState;                /* Current condition of the connection */
  int nextPagesize;             /* Pagesize after VACUUM if >0 */
  i64 nChange;                  /* Value returned by sqlite3_changes() */
  i64 nTotalChange;             /* Value returned by sqlite3_total_changes() */
  int aLimit[SQLITE_N_LIMIT];   /* Limits */
  int nMaxSorterMmap;           /* Maximum size of regions mapped by sorter */
  struct sqlite3InitInfo {      /* Information used during initialization */
    Pgno newTnum;               /* Rootpage of table being initialized */
    u8 iDb;                     /* Which db file is being initialized */
    u8 busy;                    /* TRUE if currently initializing */
    unsigned orphanTrigger : 1; /* Last statement is orphaned TEMP trigger */
    unsigned imposterTable : 1; /* Building an imposter table */
    unsigned reopenMemdb : 1;   /* ATTACH is really a reopen using MemDB */
    const char **azInit;        /* "type", "name", and "tbl_name" columns */
  } init;
  int nVdbeActive;              /* Number of VDBEs currently running */
  int nVdbeRead;                /* Number of active VDBEs that read or write */
  int nVdbeWrite;               /* Number of active VDBEs that read and write */
  int nVdbeExec;                /* Number of nested calls to VdbeExec() */
  int nVDestroy;                /* Number of active OP_VDestroy operations */
  int nExtension;               /* Number of loaded extensions */
  void **aExtension;            /* Array of shared library handles */
  union {
    void (*xLegacy)(void*,const char*);   /* mTrace==SQLITE_TRACE_LEGACY */
    int (*xV2)(u32,void*,void*,void*);    /* All other mTrace values */
  } trace;
  void *pTraceArg;                        /* Argument to the trace function */
#ifndef SQLITE_OMIT_DEPRECATED
  void (*xProfile)(void*,const char*,u64);  /* Profiling function */
  void *pProfileArg;                        /* Argument to profile function */
#endif
  void *pCommitArg;                 /* Argument to xCommitCallback() */
  int (*xCommitCallback)(void*);    /* Invoked at every commit. */
  void *pRollbackArg;               /* Argument to xRollbackCallback() */
  void (*xRollbackCallback)(void*); /* Invoked at every commit. */
  void *pUpdateArg;
  void (*xUpdateCallback)(void*,int, const char*,const char*,sqlite_int64);
  void *pAutovacPagesArg;           /* Client argument to autovac_pages */
  void (*xAutovacDestr)(void*);     /* Destructor for pAutovacPAgesArg */
  unsigned int (*xAutovacPages)(void*,const char*,u32,u32,u32);
  Parse *pParse;                /* Current parse */
#ifdef SQLITE_ENABLE_PREUPDATE_HOOK
  void *pPreUpdateArg;          /* First argument to xPreUpdateCallback */
  void (*xPreUpdateCallback)(   /* Registered using sqlite3_preupdate_hook() */
    void*,sqlite3*,int,char const*,char const*,sqlite3_int64,sqlite3_int64
  );
  PreUpdate *pPreUpdate;        /* Context for active pre-update callback */
#endif /* SQLITE_ENABLE_PREUPDATE_HOOK */
#ifndef SQLITE_OMIT_WAL
  int (*xWalCallback)(void *, sqlite3 *, const char *, int);
  void *pWalArg;
#endif
  void(*xCollNeeded)(void*,sqlite3*,int eTextRep,const char*);
  void(*xCollNeeded16)(void*,sqlite3*,int eTextRep,const void*);
  void *pCollNeededArg;
  sqlite3_value *pErr;          /* Most recent error message */
  union {
    volatile int isInterrupted; /* True if sqlite3_interrupt has been called */
    double notUsed1;            /* Spacer */
  } u1;
  Lookaside lookaside;          /* Lookaside malloc configuration */
#ifndef SQLITE_OMIT_AUTHORIZATION
  sqlite3_xauth xAuth;          /* Access authorization function */
  void *pAuthArg;               /* 1st argument to the access auth function */
#endif
#ifndef SQLITE_OMIT_PROGRESS_CALLBACK
  int (*xProgress)(void *);     /* The progress callback */
  void *pProgressArg;           /* Argument to the progress callback */
  unsigned nProgressOps;        /* Number of opcodes for progress callback */
#endif
#ifndef SQLITE_OMIT_VIRTUALTABLE
  int nVTrans;                  /* Allocated size of aVTrans */
  Hash aModule;                 /* populated by sqlite3_create_module() */
  VtabCtx *pVtabCtx;            /* Context for active vtab connect/create */
  VTable **aVTrans;             /* Virtual tables with open transactions */
  VTable *pDisconnect;          /* Disconnect these in next sqlite3_prepare() */
#endif
  Hash aFunc;                   /* Hash table of connection functions */
  Hash aCollSeq;                /* All collating sequences */
  BusyHandler busyHandler;      /* Busy callback */
  Db aDbStatic[2];              /* Static space for the 2 default backends */
  Savepoint *pSavepoint;        /* List of active savepoints */
  int nAnalysisLimit;           /* Number of index rows to ANALYZE */
  int busyTimeout;              /* Busy handler timeout, in msec */
  int nSavepoint;               /* Number of non-transaction savepoints */
  int nStatement;               /* Number of nested statement-transactions  */
  i64 nDeferredCons;            /* Net deferred constraints this transaction. */
  i64 nDeferredImmCons;         /* Net deferred immediate constraints */
  int *pnBytesFreed;            /* If not NULL, increment this in DbFree() */
  DbClientData *pDbData;        /* sqlite3_set_clientdata() content */
#ifdef SQLITE_ENABLE_UNLOCK_NOTIFY
  /* The following variables are all protected by the STATIC_MAIN
  ** mutex, not by sqlite3.mutex. They are used by code in notify.c.
  **
  ** When X.pUnlockConnection==Y, that means that X is waiting for Y to
  ** unlock so that it can proceed.
  **
  ** When X.pBlockingConnection==Y, that means that something that X tried
  ** tried to do recently failed with an SQLITE_LOCKED error due to locks
  ** held by Y.
  */
  sqlite3 *pBlockingConnection; /* Connection that caused SQLITE_LOCKED */
  sqlite3 *pUnlockConnection;           /* Connection to watch for unlock */
  void *pUnlockArg;                     /* Argument to xUnlockNotify */
  void (*xUnlockNotify)(void **, int);  /* Unlock notify callback */
  sqlite3 *pNextBlocked;        /* Next in list of all blocked connections */
#endif
#ifdef SQLITE_USER_AUTHENTICATION
  sqlite3_userauth auth;        /* User authentication information */
#endif
};

/*
** A macro to discover the encoding of a database.
*/
#define SCHEMA_ENC(db) ((db)->aDb[0].pSchema->enc)
#define ENC(db)        ((db)->enc)

/*
** A u64 constant where the lower 32 bits are all zeros.  Only the
** upper 32 bits are included in the argument.  Necessary because some
** C-compilers still do not accept LL integer literals.
*/
#define HI(X)  ((u64)(X)<<32)

/*
** Possible values for the sqlite3.flags.
**
** Value constraints (enforced via assert()):
**      SQLITE_FullFSync     == PAGER_FULLFSYNC
**      SQLITE_CkptFullFSync == PAGER_CKPT_FULLFSYNC
**      SQLITE_CacheSpill    == PAGER_CACHE_SPILL
*/
#define SQLITE_WriteSchema    0x00000001  /* OK to update SQLITE_SCHEMA */
#define SQLITE_LegacyFileFmt  0x00000002  /* Create new databases in format 1 */
#define SQLITE_FullColNames   0x00000004  /* Show full column names on SELECT */
#define SQLITE_FullFSync      0x00000008  /* Use full fsync on the backend */
#define SQLITE_CkptFullFSync  0x00000010  /* Use full fsync for checkpoint */
#define SQLITE_CacheSpill     0x00000020  /* OK to spill pager cache */
#define SQLITE_ShortColNames  0x00000040  /* Show short columns names */
#define SQLITE_TrustedSchema  0x00000080  /* Allow unsafe functions and
                                          ** vtabs in the schema definition */
#define SQLITE_NullCallback   0x00000100  /* Invoke the callback once if the */
                                          /*   result set is empty */
#define SQLITE_IgnoreChecks   0x00000200  /* Do not enforce check constraints */
#define SQLITE_StmtScanStatus 0x00000400  /* Enable stmt_scanstats() counters */
#define SQLITE_NoCkptOnClose  0x00000800  /* No checkpoint on close()/DETACH */
#define SQLITE_ReverseOrder   0x00001000  /* Reverse unordered SELECTs */
#define SQLITE_RecTriggers    0x00002000  /* Enable recursive triggers */
#define SQLITE_ForeignKeys    0x00004000  /* Enforce foreign key constraints  */
#define SQLITE_AutoIndex      0x00008000  /* Enable automatic indexes */
#define SQLITE_LoadExtension  0x00010000  /* Enable load_extension */
#define SQLITE_LoadExtFunc    0x00020000  /* Enable load_extension() SQL func */
#define SQLITE_EnableTrigger  0x00040000  /* True to enable triggers */
#define SQLITE_DeferFKs       0x00080000  /* Defer all FK constraints */
#define SQLITE_QueryOnly      0x00100000  /* Disable database changes */
#define SQLITE_CellSizeCk     0x00200000  /* Check btree cell sizes on load */
#define SQLITE_Fts3Tokenizer  0x00400000  /* Enable fts3_tokenizer(2) */
#define SQLITE_EnableQPSG     0x00800000  /* Query Planner Stability Guarantee*/
#define SQLITE_TriggerEQP     0x01000000  /* Show trigger EXPLAIN QUERY PLAN */
#define SQLITE_ResetDatabase  0x02000000  /* Reset the database */
#define SQLITE_LegacyAlter    0x04000000  /* Legacy ALTER TABLE behaviour */
#define SQLITE_NoSchemaError  0x08000000  /* Do not report schema parse errors*/
#define SQLITE_Defensive      0x10000000  /* Input SQL is likely hostile */
#define SQLITE_DqsDDL         0x20000000  /* dbl-quoted strings allowed in DDL*/
#define SQLITE_DqsDML         0x40000000  /* dbl-quoted strings allowed in DML*/
#define SQLITE_EnableView     0x80000000  /* Enable the use of views */
#define SQLITE_CountRows      HI(0x00001) /* Count rows changed by INSERT, */
                                          /*   DELETE, or UPDATE and return */
                                          /*   the count using a callback. */
#define SQLITE_CorruptRdOnly  HI(0x00002) /* Prohibit writes due to error */
#define SQLITE_ReadUncommit   HI(0x00004) /* READ UNCOMMITTED in shared-cache */
#define SQLITE_FkNoAction     HI(0x00008) /* Treat all FK as NO ACTION */

/* Flags used only if debugging */
#ifdef SQLITE_DEBUG
#define SQLITE_SqlTrace       HI(0x0100000) /* Debug print SQL as it executes */
#define SQLITE_VdbeListing    HI(0x0200000) /* Debug listings of VDBE progs */
#define SQLITE_VdbeTrace      HI(0x0400000) /* True to trace VDBE execution */
#define SQLITE_VdbeAddopTrace HI(0x0800000) /* Trace sqlite3VdbeAddOp() calls */
#define SQLITE_VdbeEQP        HI(0x1000000) /* Debug EXPLAIN QUERY PLAN */
#define SQLITE_ParserTrace    HI(0x2000000) /* PRAGMA parser_trace=ON */
#endif

/*
** Allowed values for sqlite3.mDbFlags
*/
#define DBFLAG_SchemaChange   0x0001  /* Uncommitted Hash table changes */
#define DBFLAG_PreferBuiltin  0x0002  /* Preference to built-in funcs */
#define DBFLAG_Vacuum         0x0004  /* Currently in a VACUUM */
#define DBFLAG_VacuumInto     0x0008  /* Currently running VACUUM INTO */
#define DBFLAG_SchemaKnownOk  0x0010  /* Schema is known to be valid */
#define DBFLAG_InternalFunc   0x0020  /* Allow use of internal functions */
#define DBFLAG_EncodingFixed  0x0040  /* No longer possible to change enc. */

/*
** Bits of the sqlite3.dbOptFlags field that are used by the
** sqlite3_test_control(SQLITE_TESTCTRL_OPTIMIZATIONS,...) interface to
** selectively disable various optimizations.
*/
#define SQLITE_QueryFlattener 0x00000001 /* Query flattening */
#define SQLITE_WindowFunc     0x00000002 /* Use xInverse for window functions */
#define SQLITE_GroupByOrder   0x00000004 /* GROUPBY cover of ORDERBY */
#define SQLITE_FactorOutConst 0x00000008 /* Constant factoring */
#define SQLITE_DistinctOpt    0x00000010 /* DISTINCT using indexes */
#define SQLITE_CoverIdxScan   0x00000020 /* Covering index scans */
#define SQLITE_OrderByIdxJoin 0x00000040 /* ORDER BY of joins via index */
#define SQLITE_Transitive     0x00000080 /* Transitive constraints */
#define SQLITE_OmitNoopJoin   0x00000100 /* Omit unused tables in joins */
#define SQLITE_CountOfView    0x00000200 /* The count-of-view optimization */
#define SQLITE_CursorHints    0x00000400 /* Add OP_CursorHint opcodes */
#define SQLITE_Stat4          0x00000800 /* Use STAT4 data */
   /* TH3 expects this value  ^^^^^^^^^^ to be 0x0000800. Don't change it */
#define SQLITE_PushDown       0x00001000 /* The push-down optimization */
#define SQLITE_SimplifyJoin   0x00002000 /* Convert LEFT JOIN to JOIN */
#define SQLITE_SkipScan       0x00004000 /* Skip-scans */
#define SQLITE_PropagateConst 0x00008000 /* The constant propagation opt */
#define SQLITE_MinMaxOpt      0x00010000 /* The min/max optimization */
#define SQLITE_SeekScan       0x00020000 /* The OP_SeekScan optimization */
#define SQLITE_OmitOrderBy    0x00040000 /* Omit pointless ORDER BY */
   /* TH3 expects this value  ^^^^^^^^^^ to be 0x40000. Coordinate any change */
#define SQLITE_BloomFilter    0x00080000 /* Use a Bloom filter on searches */
#define SQLITE_BloomPulldown  0x00100000 /* Run Bloom filters early */
#define SQLITE_BalancedMerge  0x00200000 /* Balance multi-way merges */
#define SQLITE_ReleaseReg     0x00400000 /* Use OP_ReleaseReg for testing */
#define SQLITE_FlttnUnionAll  0x00800000 /* Disable the UNION ALL flattener */
   /* TH3 expects this value  ^^^^^^^^^^ See flatten04.test */
#define SQLITE_IndexedExpr    0x01000000 /* Pull exprs from index when able */
#define SQLITE_Coroutines     0x02000000 /* Co-routines for subqueries */
#define SQLITE_NullUnusedCols 0x04000000 /* NULL unused columns in subqueries */
#define SQLITE_OnePass        0x08000000 /* Single-pass DELETE and UPDATE */
#define SQLITE_AllOpts        0xffffffff /* All optimizations */

/*
** Macros for testing whether or not optimizations are enabled or disabled.
*/
#define OptimizationDisabled(db, mask)  (((db)->dbOptFlags&(mask))!=0)
#define OptimizationEnabled(db, mask)   (((db)->dbOptFlags&(mask))==0)

/*
** Return true if it OK to factor constant expressions into the initialization
** code. The argument is a Parse object for the code generator.
*/
#define ConstFactorOk(P) ((P)->okConstFactor)

/* Possible values for the sqlite3.eOpenState field.
** The numbers are randomly selected such that a minimum of three bits must
** change to convert any number to another or to zero
*/
#define SQLITE_STATE_OPEN     0x76  /* Database is open */
#define SQLITE_STATE_CLOSED   0xce  /* Database is closed */
#define SQLITE_STATE_SICK     0xba  /* Error and awaiting close */
#define SQLITE_STATE_BUSY     0x6d  /* Database currently in use */
#define SQLITE_STATE_ERROR    0xd5  /* An SQLITE_MISUSE error occurred */
#define SQLITE_STATE_ZOMBIE   0xa7  /* Close with last statement close */

/*
** Each SQL function is defined by an instance of the following
** structure.  For global built-in functions (ex: substr(), max(), count())
** a pointer to this structure is held in the sqlite3BuiltinFunctions object.
** For per-connection application-defined functions, a pointer to this
** structure is held in the db->aHash hash table.
**
** The u.pHash field is used by the global built-ins.  The u.pDestructor
** field is used by per-connection app-def functions.
*/
struct FuncDef {
  i8 nArg;             /* Number of arguments.  -1 means unlimited */
  u32 funcFlags;       /* Some combination of SQLITE_FUNC_* */
  void *pUserData;     /* User data parameter */
  FuncDef *pNext;      /* Next function with same name */
  void (*xSFunc)(sqlite3_context*,int,sqlite3_value**); /* func or agg-step */
  void (*xFinalize)(sqlite3_context*);                  /* Agg finalizer */
  void (*xValue)(sqlite3_context*);                     /* Current agg value */
  void (*xInverse)(sqlite3_context*,int,sqlite3_value**); /* inverse agg-step */
  const char *zName;   /* SQL name of the function. */
  union {
    FuncDef *pHash;      /* Next with a different name but the same hash */
    FuncDestructor *pDestructor;   /* Reference counted destructor function */
  } u; /* pHash if SQLITE_FUNC_BUILTIN, pDestructor otherwise */
};

/*
** This structure encapsulates a user-function destructor callback (as
** configured using create_function_v2()) and a reference counter. When
** create_function_v2() is called to create a function with a destructor,
** a single object of this type is allocated. FuncDestructor.nRef is set to
** the number of FuncDef objects created (either 1 or 3, depending on whether
** or not the specified encoding is SQLITE_ANY). The FuncDef.pDestructor
** member of each of the new FuncDef objects is set to point to the allocated
** FuncDestructor.
**
** Thereafter, when one of the FuncDef objects is deleted, the reference
** count on this object is decremented. When it reaches 0, the destructor
** is invoked and the FuncDestructor structure freed.
*/
struct FuncDestructor {
  int nRef;
  void (*xDestroy)(void *);
  void *pUserData;
};

/*
** Possible values for FuncDef.flags.  Note that the _LENGTH and _TYPEOF
** values must correspond to OPFLAG_LENGTHARG and OPFLAG_TYPEOFARG.  And
** SQLITE_FUNC_CONSTANT must be the same as SQLITE_DETERMINISTIC.  There
** are assert() statements in the code to verify this.
**
** Value constraints (enforced via assert()):
**     SQLITE_FUNC_MINMAX      ==  NC_MinMaxAgg      == SF_MinMaxAgg
**     SQLITE_FUNC_ANYORDER    ==  NC_OrderAgg       == SF_OrderByReqd
**     SQLITE_FUNC_LENGTH      ==  OPFLAG_LENGTHARG
**     SQLITE_FUNC_TYPEOF      ==  OPFLAG_TYPEOFARG
**     SQLITE_FUNC_BYTELEN     ==  OPFLAG_BYTELENARG
**     SQLITE_FUNC_CONSTANT    ==  SQLITE_DETERMINISTIC from the API
**     SQLITE_FUNC_DIRECT      ==  SQLITE_DIRECTONLY from the API
**     SQLITE_FUNC_UNSAFE      ==  SQLITE_INNOCUOUS  -- opposite meanings!!!
**     SQLITE_FUNC_ENCMASK   depends on SQLITE_UTF* macros in the API
**
** Note that even though SQLITE_FUNC_UNSAFE and SQLITE_INNOCUOUS have the
** same bit value, their meanings are inverted.  SQLITE_FUNC_UNSAFE is
** used internally and if set means that the function has side effects.
** SQLITE_INNOCUOUS is used by application code and means "not unsafe".
** See multiple instances of tag-20230109-1.
*/
#define SQLITE_FUNC_ENCMASK  0x0003 /* SQLITE_UTF8, SQLITE_UTF16BE or UTF16LE */
#define SQLITE_FUNC_LIKE     0x0004 /* Candidate for the LIKE optimization */
#define SQLITE_FUNC_CASE     0x0008 /* Case-sensitive LIKE-type function */
#define SQLITE_FUNC_EPHEM    0x0010 /* Ephemeral.  Delete with VDBE */
#define SQLITE_FUNC_NEEDCOLL 0x0020 /* sqlite3GetFuncCollSeq() might be called*/
#define SQLITE_FUNC_LENGTH   0x0040 /* Built-in length() function */
#define SQLITE_FUNC_TYPEOF   0x0080 /* Built-in typeof() function */
#define SQLITE_FUNC_BYTELEN  0x00c0 /* Built-in octet_length() function */
#define SQLITE_FUNC_COUNT    0x0100 /* Built-in count(*) aggregate */
/*                           0x0200 -- available for reuse */
#define SQLITE_FUNC_UNLIKELY 0x0400 /* Built-in unlikely() function */
#define SQLITE_FUNC_CONSTANT 0x0800 /* Constant inputs give a constant output */
#define SQLITE_FUNC_MINMAX   0x1000 /* True for min() and max() aggregates */
#define SQLITE_FUNC_SLOCHNG  0x2000 /* "Slow Change". Value constant during a
                                    ** single query - might change over time */
#define SQLITE_FUNC_TEST     0x4000 /* Built-in testing functions */
#define SQLITE_FUNC_RUNONLY  0x8000 /* Cannot be used by valueFromFunction */
#define SQLITE_FUNC_WINDOW   0x00010000 /* Built-in window-only function */
#define SQLITE_FUNC_INTERNAL 0x00040000 /* For use by NestedParse() only */
#define SQLITE_FUNC_DIRECT   0x00080000 /* Not for use in TRIGGERs or VIEWs */
/* SQLITE_SUBTYPE            0x00100000 // Consumer of subtypes */
#define SQLITE_FUNC_UNSAFE   0x00200000 /* Function has side effects */
#define SQLITE_FUNC_INLINE   0x00400000 /* Functions implemented in-line */
#define SQLITE_FUNC_BUILTIN  0x00800000 /* This is a built-in function */
/*  SQLITE_RESULT_SUBTYPE    0x01000000 // Generator of subtypes */
#define SQLITE_FUNC_ANYORDER 0x08000000 /* count/min/max aggregate */

/* Identifier numbers for each in-line function */
#define INLINEFUNC_coalesce             0
#define INLINEFUNC_implies_nonnull_row  1
#define INLINEFUNC_expr_implies_expr    2
#define INLINEFUNC_expr_compare         3
#define INLINEFUNC_affinity             4
#define INLINEFUNC_iif                  5
#define INLINEFUNC_sqlite_offset        6
#define INLINEFUNC_unlikely            99  /* Default case */

/*
** The following three macros, FUNCTION(), LIKEFUNC() and AGGREGATE() are
** used to create the initializers for the FuncDef structures.
**
**   FUNCTION(zName, nArg, iArg, bNC, xFunc)
**     Used to create a scalar function definition of a function zName
**     implemented by C function xFunc that accepts nArg arguments. The
**     value passed as iArg is cast to a (void*) and made available
**     as the user-data (sqlite3_user_data()) for the function. If
**     argument bNC is true, then the SQLITE_FUNC_NEEDCOLL flag is set.
**
**   VFUNCTION(zName, nArg, iArg, bNC, xFunc)
**     Like FUNCTION except it omits the SQLITE_FUNC_CONSTANT flag.
**
**   SFUNCTION(zName, nArg, iArg, bNC, xFunc)
**     Like FUNCTION except it omits the SQLITE_FUNC_CONSTANT flag and
**     adds the SQLITE_DIRECTONLY flag.
**
**   INLINE_FUNC(zName, nArg, iFuncId, mFlags)
**     zName is the name of a function that is implemented by in-line
**     byte code rather than by the usual callbacks. The iFuncId
**     parameter determines the function id.  The mFlags parameter is
**     optional SQLITE_FUNC_ flags for this function.
**
**   TEST_FUNC(zName, nArg, iFuncId, mFlags)
**     zName is the name of a test-only function implemented by in-line
**     byte code rather than by the usual callbacks. The iFuncId
**     parameter determines the function id.  The mFlags parameter is
**     optional SQLITE_FUNC_ flags for this function.
**
**   DFUNCTION(zName, nArg, iArg, bNC, xFunc)
**     Like FUNCTION except it omits the SQLITE_FUNC_CONSTANT flag and
**     adds the SQLITE_FUNC_SLOCHNG flag.  Used for date & time functions
**     and functions like sqlite_version() that can change, but not during
**     a single query.  The iArg is ignored.  The user-data is always set
**     to a NULL pointer.  The bNC parameter is not used.
**
**   MFUNCTION(zName, nArg, xPtr, xFunc)
**     For math-library functions.  xPtr is an arbitrary pointer.
**
**   PURE_DATE(zName, nArg, iArg, bNC, xFunc)
**     Used for "pure" date/time functions, this macro is like DFUNCTION
**     except that it does set the SQLITE_FUNC_CONSTANT flags.  iArg is
**     ignored and the user-data for these functions is set to an
**     arbitrary non-NULL pointer.  The bNC parameter is not used.
**
**   AGGREGATE(zName, nArg, iArg, bNC, xStep, xFinal)
**     Used to create an aggregate function definition implemented by
**     the C functions xStep and xFinal. The first four parameters
**     are interpreted in the same way as the first 4 parameters to
**     FUNCTION().
**
**   WAGGREGATE(zName, nArg, iArg, xStep, xFinal, xValue, xInverse)
**     Used to create an aggregate function definition implemented by
**     the C functions xStep and xFinal. The first four parameters
**     are interpreted in the same way as the first 4 parameters to
**     FUNCTION().
**
**   LIKEFUNC(zName, nArg, pArg, flags)
**     Used to create a scalar function definition of a function zName
**     that accepts nArg arguments and is implemented by a call to C
**     function likeFunc. Argument pArg is cast to a (void *) and made
**     available as the function user-data (sqlite3_user_data()). The
**     FuncDef.flags variable is set to the value passed as the flags
**     parameter.
*/
#define FUNCTION(zName, nArg, iArg, bNC, xFunc) \
  {nArg, SQLITE_FUNC_BUILTIN|\
   SQLITE_FUNC_CONSTANT|SQLITE_UTF8|(bNC*SQLITE_FUNC_NEEDCOLL), \
   SQLITE_INT_TO_PTR(iArg), 0, xFunc, 0, 0, 0, #zName, {0} }
#define VFUNCTION(zName, nArg, iArg, bNC, xFunc) \
  {nArg, SQLITE_FUNC_BUILTIN|SQLITE_UTF8|(bNC*SQLITE_FUNC_NEEDCOLL), \
   SQLITE_INT_TO_PTR(iArg), 0, xFunc, 0, 0, 0, #zName, {0} }
#define SFUNCTION(zName, nArg, iArg, bNC, xFunc) \
  {nArg, SQLITE_FUNC_BUILTIN|SQLITE_UTF8|SQLITE_DIRECTONLY|SQLITE_FUNC_UNSAFE, \
   SQLITE_INT_TO_PTR(iArg), 0, xFunc, 0, 0, 0, #zName, {0} }
#define MFUNCTION(zName, nArg, xPtr, xFunc) \
  {nArg, SQLITE_FUNC_BUILTIN|SQLITE_FUNC_CONSTANT|SQLITE_UTF8, \
   xPtr, 0, xFunc, 0, 0, 0, #zName, {0} }
<<<<<<< HEAD
#define JFUNCTION(zName, nArg, bUseCache, bSubtype, bJsonB, iArg, xFunc) \
  {nArg, SQLITE_FUNC_BUILTIN|SQLITE_DETERMINISTIC|SQLITE_FUNC_CONSTANT|\
   SQLITE_UTF8|((bUseCache)*SQLITE_FUNC_RUNONLY)|((bSubtype)*SQLITE_SUBTYPE), \
   SQLITE_INT_TO_PTR(iArg|((bJsonB)*JSON_BLOB)),0,xFunc,0, 0, 0, #zName, {0} }
=======
#define JFUNCTION(zName, nArg, bUseCache, bWS, bRS, iArg, xFunc) \
  {nArg, SQLITE_FUNC_BUILTIN|SQLITE_DETERMINISTIC|SQLITE_FUNC_CONSTANT|\
   SQLITE_UTF8|((bUseCache)*SQLITE_FUNC_RUNONLY)|\
   ((bRS)*SQLITE_SUBTYPE)|((bWS)*SQLITE_RESULT_SUBTYPE), \
   SQLITE_INT_TO_PTR(iArg), 0, xFunc, 0, 0, 0, #zName, {0} }
>>>>>>> 5a81e6e5
#define INLINE_FUNC(zName, nArg, iArg, mFlags) \
  {nArg, SQLITE_FUNC_BUILTIN|\
   SQLITE_UTF8|SQLITE_FUNC_INLINE|SQLITE_FUNC_CONSTANT|(mFlags), \
   SQLITE_INT_TO_PTR(iArg), 0, noopFunc, 0, 0, 0, #zName, {0} }
#define TEST_FUNC(zName, nArg, iArg, mFlags) \
  {nArg, SQLITE_FUNC_BUILTIN|\
         SQLITE_UTF8|SQLITE_FUNC_INTERNAL|SQLITE_FUNC_TEST| \
         SQLITE_FUNC_INLINE|SQLITE_FUNC_CONSTANT|(mFlags), \
   SQLITE_INT_TO_PTR(iArg), 0, noopFunc, 0, 0, 0, #zName, {0} }
#define DFUNCTION(zName, nArg, iArg, bNC, xFunc) \
  {nArg, SQLITE_FUNC_BUILTIN|SQLITE_FUNC_SLOCHNG|SQLITE_UTF8, \
   0, 0, xFunc, 0, 0, 0, #zName, {0} }
#define PURE_DATE(zName, nArg, iArg, bNC, xFunc) \
  {nArg, SQLITE_FUNC_BUILTIN|\
         SQLITE_FUNC_SLOCHNG|SQLITE_UTF8|SQLITE_FUNC_CONSTANT, \
   (void*)&sqlite3Config, 0, xFunc, 0, 0, 0, #zName, {0} }
#define FUNCTION2(zName, nArg, iArg, bNC, xFunc, extraFlags) \
  {nArg, SQLITE_FUNC_BUILTIN|\
   SQLITE_FUNC_CONSTANT|SQLITE_UTF8|(bNC*SQLITE_FUNC_NEEDCOLL)|extraFlags,\
   SQLITE_INT_TO_PTR(iArg), 0, xFunc, 0, 0, 0, #zName, {0} }
#define STR_FUNCTION(zName, nArg, pArg, bNC, xFunc) \
  {nArg, SQLITE_FUNC_BUILTIN|\
   SQLITE_FUNC_SLOCHNG|SQLITE_UTF8|(bNC*SQLITE_FUNC_NEEDCOLL), \
   pArg, 0, xFunc, 0, 0, 0, #zName, }
#define LIKEFUNC(zName, nArg, arg, flags) \
  {nArg, SQLITE_FUNC_BUILTIN|SQLITE_FUNC_CONSTANT|SQLITE_UTF8|flags, \
   (void *)arg, 0, likeFunc, 0, 0, 0, #zName, {0} }
#define WAGGREGATE(zName, nArg, arg, nc, xStep, xFinal, xValue, xInverse, f) \
  {nArg, SQLITE_FUNC_BUILTIN|SQLITE_UTF8|(nc*SQLITE_FUNC_NEEDCOLL)|f, \
   SQLITE_INT_TO_PTR(arg), 0, xStep,xFinal,xValue,xInverse,#zName, {0}}
#define INTERNAL_FUNCTION(zName, nArg, xFunc) \
  {nArg, SQLITE_FUNC_BUILTIN|\
   SQLITE_FUNC_INTERNAL|SQLITE_UTF8|SQLITE_FUNC_CONSTANT, \
   0, 0, xFunc, 0, 0, 0, #zName, {0} }


/*
** All current savepoints are stored in a linked list starting at
** sqlite3.pSavepoint. The first element in the list is the most recently
** opened savepoint. Savepoints are added to the list by the vdbe
** OP_Savepoint instruction.
*/
struct Savepoint {
  char *zName;                        /* Savepoint name (nul-terminated) */
  i64 nDeferredCons;                  /* Number of deferred fk violations */
  i64 nDeferredImmCons;               /* Number of deferred imm fk. */
  Savepoint *pNext;                   /* Parent savepoint (if any) */
};

/*
** The following are used as the second parameter to sqlite3Savepoint(),
** and as the P1 argument to the OP_Savepoint instruction.
*/
#define SAVEPOINT_BEGIN      0
#define SAVEPOINT_RELEASE    1
#define SAVEPOINT_ROLLBACK   2


/*
** Each SQLite module (virtual table definition) is defined by an
** instance of the following structure, stored in the sqlite3.aModule
** hash table.
*/
struct Module {
  const sqlite3_module *pModule;       /* Callback pointers */
  const char *zName;                   /* Name passed to create_module() */
  int nRefModule;                      /* Number of pointers to this object */
  void *pAux;                          /* pAux passed to create_module() */
  void (*xDestroy)(void *);            /* Module destructor function */
  Table *pEpoTab;                      /* Eponymous table for this module */
};

/*
** Information about each column of an SQL table is held in an instance
** of the Column structure, in the Table.aCol[] array.
**
** Definitions:
**
**   "table column index"     This is the index of the column in the
**                            Table.aCol[] array, and also the index of
**                            the column in the original CREATE TABLE stmt.
**
**   "storage column index"   This is the index of the column in the
**                            record BLOB generated by the OP_MakeRecord
**                            opcode.  The storage column index is less than
**                            or equal to the table column index.  It is
**                            equal if and only if there are no VIRTUAL
**                            columns to the left.
**
** Notes on zCnName:
** The zCnName field stores the name of the column, the datatype of the
** column, and the collating sequence for the column, in that order, all in
** a single allocation.  Each string is 0x00 terminated.  The datatype
** is only included if the COLFLAG_HASTYPE bit of colFlags is set and the
** collating sequence name is only included if the COLFLAG_HASCOLL bit is
** set.
*/
struct Column {
  char *zCnName;        /* Name of this column */
  unsigned notNull :4;  /* An OE_ code for handling a NOT NULL constraint */
  unsigned eCType :4;   /* One of the standard types */
  char affinity;        /* One of the SQLITE_AFF_... values */
  u8 szEst;             /* Est size of value in this column. sizeof(INT)==1 */
  u8 hName;             /* Column name hash for faster lookup */
  u16 iDflt;            /* 1-based index of DEFAULT.  0 means "none" */
  u16 colFlags;         /* Boolean properties.  See COLFLAG_ defines below */
};

/* Allowed values for Column.eCType.
**
** Values must match entries in the global constant arrays
** sqlite3StdTypeLen[] and sqlite3StdType[].  Each value is one more
** than the offset into these arrays for the corresponding name.
** Adjust the SQLITE_N_STDTYPE value if adding or removing entries.
*/
#define COLTYPE_CUSTOM      0   /* Type appended to zName */
#define COLTYPE_ANY         1
#define COLTYPE_BLOB        2
#define COLTYPE_INT         3
#define COLTYPE_INTEGER     4
#define COLTYPE_REAL        5
#define COLTYPE_TEXT        6
#define SQLITE_N_STDTYPE    6  /* Number of standard types */

/* Allowed values for Column.colFlags.
**
** Constraints:
**         TF_HasVirtual == COLFLAG_VIRTUAL
**         TF_HasStored  == COLFLAG_STORED
**         TF_HasHidden  == COLFLAG_HIDDEN
*/
#define COLFLAG_PRIMKEY   0x0001   /* Column is part of the primary key */
#define COLFLAG_HIDDEN    0x0002   /* A hidden column in a virtual table */
#define COLFLAG_HASTYPE   0x0004   /* Type name follows column name */
#define COLFLAG_UNIQUE    0x0008   /* Column def contains "UNIQUE" or "PK" */
#define COLFLAG_SORTERREF 0x0010   /* Use sorter-refs with this column */
#define COLFLAG_VIRTUAL   0x0020   /* GENERATED ALWAYS AS ... VIRTUAL */
#define COLFLAG_STORED    0x0040   /* GENERATED ALWAYS AS ... STORED */
#define COLFLAG_NOTAVAIL  0x0080   /* STORED column not yet calculated */
#define COLFLAG_BUSY      0x0100   /* Blocks recursion on GENERATED columns */
#define COLFLAG_HASCOLL   0x0200   /* Has collating sequence name in zCnName */
#define COLFLAG_NOEXPAND  0x0400   /* Omit this column when expanding "*" */
#define COLFLAG_GENERATED 0x0060   /* Combo: _STORED, _VIRTUAL */
#define COLFLAG_NOINSERT  0x0062   /* Combo: _HIDDEN, _STORED, _VIRTUAL */

/*
** A "Collating Sequence" is defined by an instance of the following
** structure. Conceptually, a collating sequence consists of a name and
** a comparison routine that defines the order of that sequence.
**
** If CollSeq.xCmp is NULL, it means that the
** collating sequence is undefined.  Indices built on an undefined
** collating sequence may not be read or written.
*/
struct CollSeq {
  char *zName;          /* Name of the collating sequence, UTF-8 encoded */
  u8 enc;               /* Text encoding handled by xCmp() */
  void *pUser;          /* First argument to xCmp() */
  int (*xCmp)(void*,int, const void*, int, const void*);
  void (*xDel)(void*);  /* Destructor for pUser */
};

/*
** A sort order can be either ASC or DESC.
*/
#define SQLITE_SO_ASC       0  /* Sort in ascending order */
#define SQLITE_SO_DESC      1  /* Sort in ascending order */
#define SQLITE_SO_UNDEFINED -1 /* No sort order specified */

/*
** Column affinity types.
**
** These used to have mnemonic name like 'i' for SQLITE_AFF_INTEGER and
** 't' for SQLITE_AFF_TEXT.  But we can save a little space and improve
** the speed a little by numbering the values consecutively.
**
** But rather than start with 0 or 1, we begin with 'A'.  That way,
** when multiple affinity types are concatenated into a string and
** used as the P4 operand, they will be more readable.
**
** Note also that the numeric types are grouped together so that testing
** for a numeric type is a single comparison.  And the BLOB type is first.
*/
#define SQLITE_AFF_NONE     0x40  /* '@' */
#define SQLITE_AFF_BLOB     0x41  /* 'A' */
#define SQLITE_AFF_TEXT     0x42  /* 'B' */
#define SQLITE_AFF_NUMERIC  0x43  /* 'C' */
#define SQLITE_AFF_INTEGER  0x44  /* 'D' */
#define SQLITE_AFF_REAL     0x45  /* 'E' */
#define SQLITE_AFF_FLEXNUM  0x46  /* 'F' */

#define sqlite3IsNumericAffinity(X)  ((X)>=SQLITE_AFF_NUMERIC)

/*
** The SQLITE_AFF_MASK values masks off the significant bits of an
** affinity value.
*/
#define SQLITE_AFF_MASK     0x47

/*
** Additional bit values that can be ORed with an affinity without
** changing the affinity.
**
** The SQLITE_NOTNULL flag is a combination of NULLEQ and JUMPIFNULL.
** It causes an assert() to fire if either operand to a comparison
** operator is NULL.  It is added to certain comparison operators to
** prove that the operands are always NOT NULL.
*/
#define SQLITE_JUMPIFNULL   0x10  /* jumps if either operand is NULL */
#define SQLITE_NULLEQ       0x80  /* NULL=NULL */
#define SQLITE_NOTNULL      0x90  /* Assert that operands are never NULL */

/*
** An object of this type is created for each virtual table present in
** the database schema.
**
** If the database schema is shared, then there is one instance of this
** structure for each database connection (sqlite3*) that uses the shared
** schema. This is because each database connection requires its own unique
** instance of the sqlite3_vtab* handle used to access the virtual table
** implementation. sqlite3_vtab* handles can not be shared between
** database connections, even when the rest of the in-memory database
** schema is shared, as the implementation often stores the database
** connection handle passed to it via the xConnect() or xCreate() method
** during initialization internally. This database connection handle may
** then be used by the virtual table implementation to access real tables
** within the database. So that they appear as part of the callers
** transaction, these accesses need to be made via the same database
** connection as that used to execute SQL operations on the virtual table.
**
** All VTable objects that correspond to a single table in a shared
** database schema are initially stored in a linked-list pointed to by
** the Table.pVTable member variable of the corresponding Table object.
** When an sqlite3_prepare() operation is required to access the virtual
** table, it searches the list for the VTable that corresponds to the
** database connection doing the preparing so as to use the correct
** sqlite3_vtab* handle in the compiled query.
**
** When an in-memory Table object is deleted (for example when the
** schema is being reloaded for some reason), the VTable objects are not
** deleted and the sqlite3_vtab* handles are not xDisconnect()ed
** immediately. Instead, they are moved from the Table.pVTable list to
** another linked list headed by the sqlite3.pDisconnect member of the
** corresponding sqlite3 structure. They are then deleted/xDisconnected
** next time a statement is prepared using said sqlite3*. This is done
** to avoid deadlock issues involving multiple sqlite3.mutex mutexes.
** Refer to comments above function sqlite3VtabUnlockList() for an
** explanation as to why it is safe to add an entry to an sqlite3.pDisconnect
** list without holding the corresponding sqlite3.mutex mutex.
**
** The memory for objects of this type is always allocated by
** sqlite3DbMalloc(), using the connection handle stored in VTable.db as
** the first argument.
*/
struct VTable {
  sqlite3 *db;              /* Database connection associated with this table */
  Module *pMod;             /* Pointer to module implementation */
  sqlite3_vtab *pVtab;      /* Pointer to vtab instance */
  int nRef;                 /* Number of pointers to this structure */
  u8 bConstraint;           /* True if constraints are supported */
  u8 bAllSchemas;           /* True if might use any attached schema */
  u8 eVtabRisk;             /* Riskiness of allowing hacker access */
  int iSavepoint;           /* Depth of the SAVEPOINT stack */
  VTable *pNext;            /* Next in linked list (see above) */
};

/* Allowed values for VTable.eVtabRisk
*/
#define SQLITE_VTABRISK_Low          0
#define SQLITE_VTABRISK_Normal       1
#define SQLITE_VTABRISK_High         2

/*
** The schema for each SQL table, virtual table, and view is represented
** in memory by an instance of the following structure.
*/
struct Table {
  char *zName;         /* Name of the table or view */
  Column *aCol;        /* Information about each column */
  Index *pIndex;       /* List of SQL indexes on this table. */
  char *zColAff;       /* String defining the affinity of each column */
  ExprList *pCheck;    /* All CHECK constraints */
                       /*   ... also used as column name list in a VIEW */
  Pgno tnum;           /* Root BTree page for this table */
  u32 nTabRef;         /* Number of pointers to this Table */
  u32 tabFlags;        /* Mask of TF_* values */
  i16 iPKey;           /* If not negative, use aCol[iPKey] as the rowid */
  i16 nCol;            /* Number of columns in this table */
  i16 nNVCol;          /* Number of columns that are not VIRTUAL */
  LogEst nRowLogEst;   /* Estimated rows in table - from sqlite_stat1 table */
  LogEst szTabRow;     /* Estimated size of each table row in bytes */
#ifdef SQLITE_ENABLE_COSTMULT
  LogEst costMult;     /* Cost multiplier for using this table */
#endif
  u8 keyConf;          /* What to do in case of uniqueness conflict on iPKey */
  u8 eTabType;         /* 0: normal, 1: virtual, 2: view */
  union {
    struct {             /* Used by ordinary tables: */
      int addColOffset;    /* Offset in CREATE TABLE stmt to add a new column */
      FKey *pFKey;         /* Linked list of all foreign keys in this table */
      ExprList *pDfltList; /* DEFAULT clauses on various columns.
                           ** Or the AS clause for generated columns. */
    } tab;
    struct {             /* Used by views: */
      Select *pSelect;     /* View definition */
    } view;
    struct {             /* Used by virtual tables only: */
      int nArg;            /* Number of arguments to the module */
      char **azArg;        /* 0: module 1: schema 2: vtab name 3...: args */
      VTable *p;           /* List of VTable objects. */
    } vtab;
  } u;
  Trigger *pTrigger;   /* List of triggers on this object */
  Schema *pSchema;     /* Schema that contains this table */
};

/*
** Allowed values for Table.tabFlags.
**
** TF_OOOHidden applies to tables or view that have hidden columns that are
** followed by non-hidden columns.  Example:  "CREATE VIRTUAL TABLE x USING
** vtab1(a HIDDEN, b);".  Since "b" is a non-hidden column but "a" is hidden,
** the TF_OOOHidden attribute would apply in this case.  Such tables require
** special handling during INSERT processing. The "OOO" means "Out Of Order".
**
** Constraints:
**
**         TF_HasVirtual == COLFLAG_VIRTUAL
**         TF_HasStored  == COLFLAG_STORED
**         TF_HasHidden  == COLFLAG_HIDDEN
*/
#define TF_Readonly       0x00000001 /* Read-only system table */
#define TF_HasHidden      0x00000002 /* Has one or more hidden columns */
#define TF_HasPrimaryKey  0x00000004 /* Table has a primary key */
#define TF_Autoincrement  0x00000008 /* Integer primary key is autoincrement */
#define TF_HasStat1       0x00000010 /* nRowLogEst set from sqlite_stat1 */
#define TF_HasVirtual     0x00000020 /* Has one or more VIRTUAL columns */
#define TF_HasStored      0x00000040 /* Has one or more STORED columns */
#define TF_HasGenerated   0x00000060 /* Combo: HasVirtual + HasStored */
#define TF_WithoutRowid   0x00000080 /* No rowid.  PRIMARY KEY is the key */
#define TF_StatsUsed      0x00000100 /* Query planner decisions affected by
                                     ** Index.aiRowLogEst[] values */
#define TF_NoVisibleRowid 0x00000200 /* No user-visible "rowid" column */
#define TF_OOOHidden      0x00000400 /* Out-of-Order hidden columns */
#define TF_HasNotNull     0x00000800 /* Contains NOT NULL constraints */
#define TF_Shadow         0x00001000 /* True for a shadow table */
#define TF_HasStat4       0x00002000 /* STAT4 info available for this table */
#define TF_Ephemeral      0x00004000 /* An ephemeral table */
#define TF_Eponymous      0x00008000 /* An eponymous virtual table */
#define TF_Strict         0x00010000 /* STRICT mode */

/*
** Allowed values for Table.eTabType
*/
#define TABTYP_NORM      0     /* Ordinary table */
#define TABTYP_VTAB      1     /* Virtual table */
#define TABTYP_VIEW      2     /* A view */

#define IsView(X)           ((X)->eTabType==TABTYP_VIEW)
#define IsOrdinaryTable(X)  ((X)->eTabType==TABTYP_NORM)

/*
** Test to see whether or not a table is a virtual table.  This is
** done as a macro so that it will be optimized out when virtual
** table support is omitted from the build.
*/
#ifndef SQLITE_OMIT_VIRTUALTABLE
#  define IsVirtual(X)      ((X)->eTabType==TABTYP_VTAB)
#  define ExprIsVtab(X)  \
   ((X)->op==TK_COLUMN && (X)->y.pTab->eTabType==TABTYP_VTAB)
#else
#  define IsVirtual(X)      0
#  define ExprIsVtab(X)     0
#endif

/*
** Macros to determine if a column is hidden.  IsOrdinaryHiddenColumn()
** only works for non-virtual tables (ordinary tables and views) and is
** always false unless SQLITE_ENABLE_HIDDEN_COLUMNS is defined.  The
** IsHiddenColumn() macro is general purpose.
*/
#if defined(SQLITE_ENABLE_HIDDEN_COLUMNS)
#  define IsHiddenColumn(X)         (((X)->colFlags & COLFLAG_HIDDEN)!=0)
#  define IsOrdinaryHiddenColumn(X) (((X)->colFlags & COLFLAG_HIDDEN)!=0)
#elif !defined(SQLITE_OMIT_VIRTUALTABLE)
#  define IsHiddenColumn(X)         (((X)->colFlags & COLFLAG_HIDDEN)!=0)
#  define IsOrdinaryHiddenColumn(X) 0
#else
#  define IsHiddenColumn(X)         0
#  define IsOrdinaryHiddenColumn(X) 0
#endif


/* Does the table have a rowid */
#define HasRowid(X)     (((X)->tabFlags & TF_WithoutRowid)==0)
#define VisibleRowid(X) (((X)->tabFlags & TF_NoVisibleRowid)==0)

/*
** Each foreign key constraint is an instance of the following structure.
**
** A foreign key is associated with two tables.  The "from" table is
** the table that contains the REFERENCES clause that creates the foreign
** key.  The "to" table is the table that is named in the REFERENCES clause.
** Consider this example:
**
**     CREATE TABLE ex1(
**       a INTEGER PRIMARY KEY,
**       b INTEGER CONSTRAINT fk1 REFERENCES ex2(x)
**     );
**
** For foreign key "fk1", the from-table is "ex1" and the to-table is "ex2".
** Equivalent names:
**
**     from-table == child-table
**       to-table == parent-table
**
** Each REFERENCES clause generates an instance of the following structure
** which is attached to the from-table.  The to-table need not exist when
** the from-table is created.  The existence of the to-table is not checked.
**
** The list of all parents for child Table X is held at X.pFKey.
**
** A list of all children for a table named Z (which might not even exist)
** is held in Schema.fkeyHash with a hash key of Z.
*/
struct FKey {
  Table *pFrom;     /* Table containing the REFERENCES clause (aka: Child) */
  FKey *pNextFrom;  /* Next FKey with the same in pFrom. Next parent of pFrom */
  char *zTo;        /* Name of table that the key points to (aka: Parent) */
  FKey *pNextTo;    /* Next with the same zTo. Next child of zTo. */
  FKey *pPrevTo;    /* Previous with the same zTo */
  int nCol;         /* Number of columns in this key */
  /* EV: R-30323-21917 */
  u8 isDeferred;       /* True if constraint checking is deferred till COMMIT */
  u8 aAction[2];        /* ON DELETE and ON UPDATE actions, respectively */
  Trigger *apTrigger[2];/* Triggers for aAction[] actions */
  struct sColMap {      /* Mapping of columns in pFrom to columns in zTo */
    int iFrom;            /* Index of column in pFrom */
    char *zCol;           /* Name of column in zTo.  If NULL use PRIMARY KEY */
  } aCol[1];            /* One entry for each of nCol columns */
};

/*
** SQLite supports many different ways to resolve a constraint
** error.  ROLLBACK processing means that a constraint violation
** causes the operation in process to fail and for the current transaction
** to be rolled back.  ABORT processing means the operation in process
** fails and any prior changes from that one operation are backed out,
** but the transaction is not rolled back.  FAIL processing means that
** the operation in progress stops and returns an error code.  But prior
** changes due to the same operation are not backed out and no rollback
** occurs.  IGNORE means that the particular row that caused the constraint
** error is not inserted or updated.  Processing continues and no error
** is returned.  REPLACE means that preexisting database rows that caused
** a UNIQUE constraint violation are removed so that the new insert or
** update can proceed.  Processing continues and no error is reported.
** UPDATE applies to insert operations only and means that the insert
** is omitted and the DO UPDATE clause of an upsert is run instead.
**
** RESTRICT, SETNULL, SETDFLT, and CASCADE actions apply only to foreign keys.
** RESTRICT is the same as ABORT for IMMEDIATE foreign keys and the
** same as ROLLBACK for DEFERRED keys.  SETNULL means that the foreign
** key is set to NULL.  SETDFLT means that the foreign key is set
** to its default value.  CASCADE means that a DELETE or UPDATE of the
** referenced table row is propagated into the row that holds the
** foreign key.
**
** The OE_Default value is a place holder that means to use whatever
** conflict resolution algorithm is required from context.
**
** The following symbolic values are used to record which type
** of conflict resolution action to take.
*/
#define OE_None     0   /* There is no constraint to check */
#define OE_Rollback 1   /* Fail the operation and rollback the transaction */
#define OE_Abort    2   /* Back out changes but do no rollback transaction */
#define OE_Fail     3   /* Stop the operation but leave all prior changes */
#define OE_Ignore   4   /* Ignore the error. Do not do the INSERT or UPDATE */
#define OE_Replace  5   /* Delete existing record, then do INSERT or UPDATE */
#define OE_Update   6   /* Process as a DO UPDATE in an upsert */
#define OE_Restrict 7   /* OE_Abort for IMMEDIATE, OE_Rollback for DEFERRED */
#define OE_SetNull  8   /* Set the foreign key value to NULL */
#define OE_SetDflt  9   /* Set the foreign key value to its default */
#define OE_Cascade  10  /* Cascade the changes */
#define OE_Default  11  /* Do whatever the default action is */


/*
** An instance of the following structure is passed as the first
** argument to sqlite3VdbeKeyCompare and is used to control the
** comparison of the two index keys.
**
** Note that aSortOrder[] and aColl[] have nField+1 slots.  There
** are nField slots for the columns of an index then one extra slot
** for the rowid at the end.
*/
struct KeyInfo {
  u32 nRef;           /* Number of references to this KeyInfo object */
  u8 enc;             /* Text encoding - one of the SQLITE_UTF* values */
  u16 nKeyField;      /* Number of key columns in the index */
  u16 nAllField;      /* Total columns, including key plus others */
  sqlite3 *db;        /* The database connection */
  u8 *aSortFlags;     /* Sort order for each column. */
  CollSeq *aColl[1];  /* Collating sequence for each term of the key */
};

/*
** Allowed bit values for entries in the KeyInfo.aSortFlags[] array.
*/
#define KEYINFO_ORDER_DESC    0x01    /* DESC sort order */
#define KEYINFO_ORDER_BIGNULL 0x02    /* NULL is larger than any other value */

/*
** This object holds a record which has been parsed out into individual
** fields, for the purposes of doing a comparison.
**
** A record is an object that contains one or more fields of data.
** Records are used to store the content of a table row and to store
** the key of an index.  A blob encoding of a record is created by
** the OP_MakeRecord opcode of the VDBE and is disassembled by the
** OP_Column opcode.
**
** An instance of this object serves as a "key" for doing a search on
** an index b+tree. The goal of the search is to find the entry that
** is closed to the key described by this object.  This object might hold
** just a prefix of the key.  The number of fields is given by
** pKeyInfo->nField.
**
** The r1 and r2 fields are the values to return if this key is less than
** or greater than a key in the btree, respectively.  These are normally
** -1 and +1 respectively, but might be inverted to +1 and -1 if the b-tree
** is in DESC order.
**
** The key comparison functions actually return default_rc when they find
** an equals comparison.  default_rc can be -1, 0, or +1.  If there are
** multiple entries in the b-tree with the same key (when only looking
** at the first pKeyInfo->nFields,) then default_rc can be set to -1 to
** cause the search to find the last match, or +1 to cause the search to
** find the first match.
**
** The key comparison functions will set eqSeen to true if they ever
** get and equal results when comparing this structure to a b-tree record.
** When default_rc!=0, the search might end up on the record immediately
** before the first match or immediately after the last match.  The
** eqSeen field will indicate whether or not an exact match exists in the
** b-tree.
*/
struct UnpackedRecord {
  KeyInfo *pKeyInfo;  /* Collation and sort-order information */
  Mem *aMem;          /* Values */
  union {
    char *z;            /* Cache of aMem[0].z for vdbeRecordCompareString() */
    i64 i;              /* Cache of aMem[0].u.i for vdbeRecordCompareInt() */
  } u;
  int n;              /* Cache of aMem[0].n used by vdbeRecordCompareString() */
  u16 nField;         /* Number of entries in apMem[] */
  i8 default_rc;      /* Comparison result if keys are equal */
  u8 errCode;         /* Error detected by xRecordCompare (CORRUPT or NOMEM) */
  i8 r1;              /* Value to return if (lhs < rhs) */
  i8 r2;              /* Value to return if (lhs > rhs) */
  u8 eqSeen;          /* True if an equality comparison has been seen */
};


/*
** Each SQL index is represented in memory by an
** instance of the following structure.
**
** The columns of the table that are to be indexed are described
** by the aiColumn[] field of this structure.  For example, suppose
** we have the following table and index:
**
**     CREATE TABLE Ex1(c1 int, c2 int, c3 text);
**     CREATE INDEX Ex2 ON Ex1(c3,c1);
**
** In the Table structure describing Ex1, nCol==3 because there are
** three columns in the table.  In the Index structure describing
** Ex2, nColumn==2 since 2 of the 3 columns of Ex1 are indexed.
** The value of aiColumn is {2, 0}.  aiColumn[0]==2 because the
** first column to be indexed (c3) has an index of 2 in Ex1.aCol[].
** The second column to be indexed (c1) has an index of 0 in
** Ex1.aCol[], hence Ex2.aiColumn[1]==0.
**
** The Index.onError field determines whether or not the indexed columns
** must be unique and what to do if they are not.  When Index.onError=OE_None,
** it means this is not a unique index.  Otherwise it is a unique index
** and the value of Index.onError indicates which conflict resolution
** algorithm to employ when an attempt is made to insert a non-unique
** element.
**
** The colNotIdxed bitmask is used in combination with SrcItem.colUsed
** for a fast test to see if an index can serve as a covering index.
** colNotIdxed has a 1 bit for every column of the original table that
** is *not* available in the index.  Thus the expression
** "colUsed & colNotIdxed" will be non-zero if the index is not a
** covering index.  The most significant bit of of colNotIdxed will always
** be true (note-20221022-a).  If a column beyond the 63rd column of the
** table is used, the "colUsed & colNotIdxed" test will always be non-zero
** and we have to assume either that the index is not covering, or use
** an alternative (slower) algorithm to determine whether or not
** the index is covering.
**
** While parsing a CREATE TABLE or CREATE INDEX statement in order to
** generate VDBE code (as opposed to parsing one read from an sqlite_schema
** table as part of parsing an existing database schema), transient instances
** of this structure may be created. In this case the Index.tnum variable is
** used to store the address of a VDBE instruction, not a database page
** number (it cannot - the database page is not allocated until the VDBE
** program is executed). See convertToWithoutRowidTable() for details.
*/
struct Index {
  char *zName;             /* Name of this index */
  i16 *aiColumn;           /* Which columns are used by this index.  1st is 0 */
  LogEst *aiRowLogEst;     /* From ANALYZE: Est. rows selected by each column */
  Table *pTable;           /* The SQL table being indexed */
  char *zColAff;           /* String defining the affinity of each column */
  Index *pNext;            /* The next index associated with the same table */
  Schema *pSchema;         /* Schema containing this index */
  u8 *aSortOrder;          /* for each column: True==DESC, False==ASC */
  const char **azColl;     /* Array of collation sequence names for index */
  Expr *pPartIdxWhere;     /* WHERE clause for partial indices */
  ExprList *aColExpr;      /* Column expressions */
  Pgno tnum;               /* DB Page containing root of this index */
  LogEst szIdxRow;         /* Estimated average row size in bytes */
  u16 nKeyCol;             /* Number of columns forming the key */
  u16 nColumn;             /* Number of columns stored in the index */
  u8 onError;              /* OE_Abort, OE_Ignore, OE_Replace, or OE_None */
  unsigned idxType:2;      /* 0:Normal 1:UNIQUE, 2:PRIMARY KEY, 3:IPK */
  unsigned bUnordered:1;   /* Use this index for == or IN queries only */
  unsigned uniqNotNull:1;  /* True if UNIQUE and NOT NULL for all columns */
  unsigned isResized:1;    /* True if resizeIndexObject() has been called */
  unsigned isCovering:1;   /* True if this is a covering index */
  unsigned noSkipScan:1;   /* Do not try to use skip-scan if true */
  unsigned hasStat1:1;     /* aiRowLogEst values come from sqlite_stat1 */
  unsigned bNoQuery:1;     /* Do not use this index to optimize queries */
  unsigned bAscKeyBug:1;   /* True if the bba7b69f9849b5bf bug applies */
  unsigned bHasVCol:1;     /* Index references one or more VIRTUAL columns */
  unsigned bHasExpr:1;     /* Index contains an expression, either a literal
                           ** expression, or a reference to a VIRTUAL column */
#ifdef SQLITE_ENABLE_STAT4
  int nSample;             /* Number of elements in aSample[] */
  int mxSample;            /* Number of slots allocated to aSample[] */
  int nSampleCol;          /* Size of IndexSample.anEq[] and so on */
  tRowcnt *aAvgEq;         /* Average nEq values for keys not in aSample */
  IndexSample *aSample;    /* Samples of the left-most key */
  tRowcnt *aiRowEst;       /* Non-logarithmic stat1 data for this index */
  tRowcnt nRowEst0;        /* Non-logarithmic number of rows in the index */
#endif
  Bitmask colNotIdxed;     /* Unindexed columns in pTab */
};

/*
** Allowed values for Index.idxType
*/
#define SQLITE_IDXTYPE_APPDEF      0   /* Created using CREATE INDEX */
#define SQLITE_IDXTYPE_UNIQUE      1   /* Implements a UNIQUE constraint */
#define SQLITE_IDXTYPE_PRIMARYKEY  2   /* Is the PRIMARY KEY for the table */
#define SQLITE_IDXTYPE_IPK         3   /* INTEGER PRIMARY KEY index */

/* Return true if index X is a PRIMARY KEY index */
#define IsPrimaryKeyIndex(X)  ((X)->idxType==SQLITE_IDXTYPE_PRIMARYKEY)

/* Return true if index X is a UNIQUE index */
#define IsUniqueIndex(X)      ((X)->onError!=OE_None)

/* The Index.aiColumn[] values are normally positive integer.  But
** there are some negative values that have special meaning:
*/
#define XN_ROWID     (-1)     /* Indexed column is the rowid */
#define XN_EXPR      (-2)     /* Indexed column is an expression */

/*
** Each sample stored in the sqlite_stat4 table is represented in memory
** using a structure of this type.  See documentation at the top of the
** analyze.c source file for additional information.
*/
struct IndexSample {
  void *p;          /* Pointer to sampled record */
  int n;            /* Size of record in bytes */
  tRowcnt *anEq;    /* Est. number of rows where the key equals this sample */
  tRowcnt *anLt;    /* Est. number of rows where key is less than this sample */
  tRowcnt *anDLt;   /* Est. number of distinct keys less than this sample */
};

/*
** Possible values to use within the flags argument to sqlite3GetToken().
*/
#define SQLITE_TOKEN_QUOTED    0x1 /* Token is a quoted identifier. */
#define SQLITE_TOKEN_KEYWORD   0x2 /* Token is a keyword. */

/*
** Each token coming out of the lexer is an instance of
** this structure.  Tokens are also used as part of an expression.
**
** The memory that "z" points to is owned by other objects.  Take care
** that the owner of the "z" string does not deallocate the string before
** the Token goes out of scope!  Very often, the "z" points to some place
** in the middle of the Parse.zSql text.  But it might also point to a
** static string.
*/
struct Token {
  const char *z;     /* Text of the token.  Not NULL-terminated! */
  unsigned int n;    /* Number of characters in this token */
};

/*
** An instance of this structure contains information needed to generate
** code for a SELECT that contains aggregate functions.
**
** If Expr.op==TK_AGG_COLUMN or TK_AGG_FUNCTION then Expr.pAggInfo is a
** pointer to this structure.  The Expr.iAgg field is the index in
** AggInfo.aCol[] or AggInfo.aFunc[] of information needed to generate
** code for that node.
**
** AggInfo.pGroupBy and AggInfo.aFunc.pExpr point to fields within the
** original Select structure that describes the SELECT statement.  These
** fields do not need to be freed when deallocating the AggInfo structure.
*/
struct AggInfo {
  u8 directMode;          /* Direct rendering mode means take data directly
                          ** from source tables rather than from accumulators */
  u8 useSortingIdx;       /* In direct mode, reference the sorting index rather
                          ** than the source table */
  u16 nSortingColumn;     /* Number of columns in the sorting index */
  int sortingIdx;         /* Cursor number of the sorting index */
  int sortingIdxPTab;     /* Cursor number of pseudo-table */
  int iFirstReg;          /* First register in range for aCol[] and aFunc[] */
  ExprList *pGroupBy;     /* The group by clause */
  struct AggInfo_col {    /* For each column used in source tables */
    Table *pTab;             /* Source table */
    Expr *pCExpr;            /* The original expression */
    int iTable;              /* Cursor number of the source table */
    i16 iColumn;             /* Column number within the source table */
    i16 iSorterColumn;       /* Column number in the sorting index */
  } *aCol;
  int nColumn;            /* Number of used entries in aCol[] */
  int nAccumulator;       /* Number of columns that show through to the output.
                          ** Additional columns are used only as parameters to
                          ** aggregate functions */
  struct AggInfo_func {   /* For each aggregate function */
    Expr *pFExpr;            /* Expression encoding the function */
    FuncDef *pFunc;          /* The aggregate function implementation */
    int iDistinct;           /* Ephemeral table used to enforce DISTINCT */
    int iDistAddr;           /* Address of OP_OpenEphemeral */
    int iOBTab;              /* Ephemeral table to implement ORDER BY */
    u8 bOBPayload;           /* iOBTab has payload columns separate from key */
    u8 bOBUnique;            /* Enforce uniqueness on iOBTab keys */
  } *aFunc;
  int nFunc;              /* Number of entries in aFunc[] */
  u32 selId;              /* Select to which this AggInfo belongs */
#ifdef SQLITE_DEBUG
  Select *pSelect;        /* SELECT statement that this AggInfo supports */
#endif
};

/*
** Macros to compute aCol[] and aFunc[] register numbers.
**
** These macros should not be used prior to the call to
** assignAggregateRegisters() that computes the value of pAggInfo->iFirstReg.
** The assert()s that are part of this macro verify that constraint.
*/
#define AggInfoColumnReg(A,I)  (assert((A)->iFirstReg),(A)->iFirstReg+(I))
#define AggInfoFuncReg(A,I)    \
                      (assert((A)->iFirstReg),(A)->iFirstReg+(A)->nColumn+(I))

/*
** The datatype ynVar is a signed integer, either 16-bit or 32-bit.
** Usually it is 16-bits.  But if SQLITE_MAX_VARIABLE_NUMBER is greater
** than 32767 we have to make it 32-bit.  16-bit is preferred because
** it uses less memory in the Expr object, which is a big memory user
** in systems with lots of prepared statements.  And few applications
** need more than about 10 or 20 variables.  But some extreme users want
** to have prepared statements with over 32766 variables, and for them
** the option is available (at compile-time).
*/
#if SQLITE_MAX_VARIABLE_NUMBER<32767
typedef i16 ynVar;
#else
typedef int ynVar;
#endif

/*
** Each node of an expression in the parse tree is an instance
** of this structure.
**
** Expr.op is the opcode. The integer parser token codes are reused
** as opcodes here. For example, the parser defines TK_GE to be an integer
** code representing the ">=" operator. This same integer code is reused
** to represent the greater-than-or-equal-to operator in the expression
** tree.
**
** If the expression is an SQL literal (TK_INTEGER, TK_FLOAT, TK_BLOB,
** or TK_STRING), then Expr.u.zToken contains the text of the SQL literal. If
** the expression is a variable (TK_VARIABLE), then Expr.u.zToken contains the
** variable name. Finally, if the expression is an SQL function (TK_FUNCTION),
** then Expr.u.zToken contains the name of the function.
**
** Expr.pRight and Expr.pLeft are the left and right subexpressions of a
** binary operator. Either or both may be NULL.
**
** Expr.x.pList is a list of arguments if the expression is an SQL function,
** a CASE expression or an IN expression of the form "<lhs> IN (<y>, <z>...)".
** Expr.x.pSelect is used if the expression is a sub-select or an expression of
** the form "<lhs> IN (SELECT ...)". If the EP_xIsSelect bit is set in the
** Expr.flags mask, then Expr.x.pSelect is valid. Otherwise, Expr.x.pList is
** valid.
**
** An expression of the form ID or ID.ID refers to a column in a table.
** For such expressions, Expr.op is set to TK_COLUMN and Expr.iTable is
** the integer cursor number of a VDBE cursor pointing to that table and
** Expr.iColumn is the column number for the specific column.  If the
** expression is used as a result in an aggregate SELECT, then the
** value is also stored in the Expr.iAgg column in the aggregate so that
** it can be accessed after all aggregates are computed.
**
** If the expression is an unbound variable marker (a question mark
** character '?' in the original SQL) then the Expr.iTable holds the index
** number for that variable.
**
** If the expression is a subquery then Expr.iColumn holds an integer
** register number containing the result of the subquery.  If the
** subquery gives a constant result, then iTable is -1.  If the subquery
** gives a different answer at different times during statement processing
** then iTable is the address of a subroutine that computes the subquery.
**
** If the Expr is of type OP_Column, and the table it is selecting from
** is a disk table or the "old.*" pseudo-table, then pTab points to the
** corresponding table definition.
**
** ALLOCATION NOTES:
**
** Expr objects can use a lot of memory space in database schema.  To
** help reduce memory requirements, sometimes an Expr object will be
** truncated.  And to reduce the number of memory allocations, sometimes
** two or more Expr objects will be stored in a single memory allocation,
** together with Expr.u.zToken strings.
**
** If the EP_Reduced and EP_TokenOnly flags are set when
** an Expr object is truncated.  When EP_Reduced is set, then all
** the child Expr objects in the Expr.pLeft and Expr.pRight subtrees
** are contained within the same memory allocation.  Note, however, that
** the subtrees in Expr.x.pList or Expr.x.pSelect are always separately
** allocated, regardless of whether or not EP_Reduced is set.
*/
struct Expr {
  u8 op;                 /* Operation performed by this node */
  char affExpr;          /* affinity, or RAISE type */
  u8 op2;                /* TK_REGISTER/TK_TRUTH: original value of Expr.op
                         ** TK_COLUMN: the value of p5 for OP_Column
                         ** TK_AGG_FUNCTION: nesting depth
                         ** TK_FUNCTION: NC_SelfRef flag if needs OP_PureFunc */
#ifdef SQLITE_DEBUG
  u8 vvaFlags;           /* Verification flags. */
#endif
  u32 flags;             /* Various flags.  EP_* See below */
  union {
    char *zToken;          /* Token value. Zero terminated and dequoted */
    int iValue;            /* Non-negative integer value if EP_IntValue */
  } u;

  /* If the EP_TokenOnly flag is set in the Expr.flags mask, then no
  ** space is allocated for the fields below this point. An attempt to
  ** access them will result in a segfault or malfunction.
  *********************************************************************/

  Expr *pLeft;           /* Left subnode */
  Expr *pRight;          /* Right subnode */
  union {
    ExprList *pList;     /* op = IN, EXISTS, SELECT, CASE, FUNCTION, BETWEEN */
    Select *pSelect;     /* EP_xIsSelect and op = IN, EXISTS, SELECT */
  } x;

  /* If the EP_Reduced flag is set in the Expr.flags mask, then no
  ** space is allocated for the fields below this point. An attempt to
  ** access them will result in a segfault or malfunction.
  *********************************************************************/

#if SQLITE_MAX_EXPR_DEPTH>0
  int nHeight;           /* Height of the tree headed by this node */
#endif
  int iTable;            /* TK_COLUMN: cursor number of table holding column
                         ** TK_REGISTER: register number
                         ** TK_TRIGGER: 1 -> new, 0 -> old
                         ** EP_Unlikely:  134217728 times likelihood
                         ** TK_IN: ephemeral table holding RHS
                         ** TK_SELECT_COLUMN: Number of columns on the LHS
                         ** TK_SELECT: 1st register of result vector */
  ynVar iColumn;         /* TK_COLUMN: column index.  -1 for rowid.
                         ** TK_VARIABLE: variable number (always >= 1).
                         ** TK_SELECT_COLUMN: column of the result vector */
  i16 iAgg;              /* Which entry in pAggInfo->aCol[] or ->aFunc[] */
  union {
    int iJoin;             /* If EP_OuterON or EP_InnerON, the right table */
    int iOfst;             /* else: start of token from start of statement */
  } w;
  AggInfo *pAggInfo;     /* Used by TK_AGG_COLUMN and TK_AGG_FUNCTION */
  union {
    Table *pTab;           /* TK_COLUMN: Table containing column. Can be NULL
                           ** for a column of an index on an expression */
    Window *pWin;          /* EP_WinFunc: Window/Filter defn for a function */
    struct {               /* TK_IN, TK_SELECT, and TK_EXISTS */
      int iAddr;             /* Subroutine entry address */
      int regReturn;         /* Register used to hold return address */
    } sub;
  } y;
};

/* The following are the meanings of bits in the Expr.flags field.
** Value restrictions:
**
**          EP_Agg == NC_HasAgg == SF_HasAgg
**          EP_Win == NC_HasWin
*/
#define EP_OuterON    0x000001 /* Originates in ON/USING clause of outer join */
#define EP_InnerON    0x000002 /* Originates in ON/USING of an inner join */
#define EP_Distinct   0x000004 /* Aggregate function with DISTINCT keyword */
#define EP_HasFunc    0x000008 /* Contains one or more functions of any kind */
#define EP_Agg        0x000010 /* Contains one or more aggregate functions */
#define EP_FixedCol   0x000020 /* TK_Column with a known fixed value */
#define EP_VarSelect  0x000040 /* pSelect is correlated, not constant */
#define EP_DblQuoted  0x000080 /* token.z was originally in "..." */
#define EP_InfixFunc  0x000100 /* True for an infix function: LIKE, GLOB, etc */
#define EP_Collate    0x000200 /* Tree contains a TK_COLLATE operator */
#define EP_Commuted   0x000400 /* Comparison operator has been commuted */
#define EP_IntValue   0x000800 /* Integer value contained in u.iValue */
#define EP_xIsSelect  0x001000 /* x.pSelect is valid (otherwise x.pList is) */
#define EP_Skip       0x002000 /* Operator does not contribute to affinity */
#define EP_Reduced    0x004000 /* Expr struct EXPR_REDUCEDSIZE bytes only */
#define EP_Win        0x008000 /* Contains window functions */
#define EP_TokenOnly  0x010000 /* Expr struct EXPR_TOKENONLYSIZE bytes only */
#define EP_FullSize   0x020000 /* Expr structure must remain full sized */
#define EP_IfNullRow  0x040000 /* The TK_IF_NULL_ROW opcode */
#define EP_Unlikely   0x080000 /* unlikely() or likelihood() function */
#define EP_ConstFunc  0x100000 /* A SQLITE_FUNC_CONSTANT or _SLOCHNG function */
#define EP_CanBeNull  0x200000 /* Can be null despite NOT NULL constraint */
#define EP_Subquery   0x400000 /* Tree contains a TK_SELECT operator */
#define EP_Leaf       0x800000 /* Expr.pLeft, .pRight, .u.pSelect all NULL */
#define EP_WinFunc   0x1000000 /* TK_FUNCTION with Expr.y.pWin set */
#define EP_Subrtn    0x2000000 /* Uses Expr.y.sub. TK_IN, _SELECT, or _EXISTS */
#define EP_Quoted    0x4000000 /* TK_ID was originally quoted */
#define EP_Static    0x8000000 /* Held in memory not obtained from malloc() */
#define EP_IsTrue   0x10000000 /* Always has boolean value of TRUE */
#define EP_IsFalse  0x20000000 /* Always has boolean value of FALSE */
#define EP_FromDDL  0x40000000 /* Originates from sqlite_schema */
               /*   0x80000000 // Available */

/* The EP_Propagate mask is a set of properties that automatically propagate
** upwards into parent nodes.
*/
#define EP_Propagate (EP_Collate|EP_Subquery|EP_HasFunc)

/* Macros can be used to test, set, or clear bits in the
** Expr.flags field.
*/
#define ExprHasProperty(E,P)     (((E)->flags&(P))!=0)
#define ExprHasAllProperty(E,P)  (((E)->flags&(P))==(P))
#define ExprSetProperty(E,P)     (E)->flags|=(P)
#define ExprClearProperty(E,P)   (E)->flags&=~(P)
#define ExprAlwaysTrue(E)   (((E)->flags&(EP_OuterON|EP_IsTrue))==EP_IsTrue)
#define ExprAlwaysFalse(E)  (((E)->flags&(EP_OuterON|EP_IsFalse))==EP_IsFalse)
#define ExprIsFullSize(E)   (((E)->flags&(EP_Reduced|EP_TokenOnly))==0)

/* Macros used to ensure that the correct members of unions are accessed
** in Expr.
*/
#define ExprUseUToken(E)    (((E)->flags&EP_IntValue)==0)
#define ExprUseUValue(E)    (((E)->flags&EP_IntValue)!=0)
#define ExprUseWOfst(E)     (((E)->flags&(EP_InnerON|EP_OuterON))==0)
#define ExprUseWJoin(E)     (((E)->flags&(EP_InnerON|EP_OuterON))!=0)
#define ExprUseXList(E)     (((E)->flags&EP_xIsSelect)==0)
#define ExprUseXSelect(E)   (((E)->flags&EP_xIsSelect)!=0)
#define ExprUseYTab(E)      (((E)->flags&(EP_WinFunc|EP_Subrtn))==0)
#define ExprUseYWin(E)      (((E)->flags&EP_WinFunc)!=0)
#define ExprUseYSub(E)      (((E)->flags&EP_Subrtn)!=0)

/* Flags for use with Expr.vvaFlags
*/
#define EP_NoReduce   0x01  /* Cannot EXPRDUP_REDUCE this Expr */
#define EP_Immutable  0x02  /* Do not change this Expr node */

/* The ExprSetVVAProperty() macro is used for Verification, Validation,
** and Accreditation only.  It works like ExprSetProperty() during VVA
** processes but is a no-op for delivery.
*/
#ifdef SQLITE_DEBUG
# define ExprSetVVAProperty(E,P)   (E)->vvaFlags|=(P)
# define ExprHasVVAProperty(E,P)   (((E)->vvaFlags&(P))!=0)
# define ExprClearVVAProperties(E) (E)->vvaFlags = 0
#else
# define ExprSetVVAProperty(E,P)
# define ExprHasVVAProperty(E,P)   0
# define ExprClearVVAProperties(E)
#endif

/*
** Macros to determine the number of bytes required by a normal Expr
** struct, an Expr struct with the EP_Reduced flag set in Expr.flags
** and an Expr struct with the EP_TokenOnly flag set.
*/
#define EXPR_FULLSIZE           sizeof(Expr)           /* Full size */
#define EXPR_REDUCEDSIZE        offsetof(Expr,iTable)  /* Common features */
#define EXPR_TOKENONLYSIZE      offsetof(Expr,pLeft)   /* Fewer features */

/*
** Flags passed to the sqlite3ExprDup() function. See the header comment
** above sqlite3ExprDup() for details.
*/
#define EXPRDUP_REDUCE         0x0001  /* Used reduced-size Expr nodes */

/*
** True if the expression passed as an argument was a function with
** an OVER() clause (a window function).
*/
#ifdef SQLITE_OMIT_WINDOWFUNC
# define IsWindowFunc(p) 0
#else
# define IsWindowFunc(p) ( \
    ExprHasProperty((p), EP_WinFunc) && p->y.pWin->eFrmType!=TK_FILTER \
 )
#endif

/*
** A list of expressions.  Each expression may optionally have a
** name.  An expr/name combination can be used in several ways, such
** as the list of "expr AS ID" fields following a "SELECT" or in the
** list of "ID = expr" items in an UPDATE.  A list of expressions can
** also be used as the argument to a function, in which case the a.zName
** field is not used.
**
** In order to try to keep memory usage down, the Expr.a.zEName field
** is used for multiple purposes:
**
**     eEName          Usage
**    ----------       -------------------------
**    ENAME_NAME       (1) the AS of result set column
**                     (2) COLUMN= of an UPDATE
**
**    ENAME_TAB        DB.TABLE.NAME used to resolve names
**                     of subqueries
**
**    ENAME_SPAN       Text of the original result set
**                     expression.
*/
struct ExprList {
  int nExpr;             /* Number of expressions on the list */
  int nAlloc;            /* Number of a[] slots allocated */
  struct ExprList_item { /* For each expression in the list */
    Expr *pExpr;            /* The parse tree for this expression */
    char *zEName;           /* Token associated with this expression */
    struct {
      u8 sortFlags;           /* Mask of KEYINFO_ORDER_* flags */
      unsigned eEName :2;     /* Meaning of zEName */
      unsigned done :1;       /* Indicates when processing is finished */
      unsigned reusable :1;   /* Constant expression is reusable */
      unsigned bSorterRef :1; /* Defer evaluation until after sorting */
      unsigned bNulls :1;     /* True if explicit "NULLS FIRST/LAST" */
      unsigned bUsed :1;      /* This column used in a SF_NestedFrom subquery */
      unsigned bUsingTerm:1;  /* Term from the USING clause of a NestedFrom */
      unsigned bNoExpand: 1;  /* Term is an auxiliary in NestedFrom and should
                              ** not be expanded by "*" in parent queries */
    } fg;
    union {
      struct {             /* Used by any ExprList other than Parse.pConsExpr */
        u16 iOrderByCol;      /* For ORDER BY, column number in result set */
        u16 iAlias;           /* Index into Parse.aAlias[] for zName */
      } x;
      int iConstExprReg;   /* Register in which Expr value is cached. Used only
                           ** by Parse.pConstExpr */
    } u;
  } a[1];                  /* One slot for each expression in the list */
};

/*
** Allowed values for Expr.a.eEName
*/
#define ENAME_NAME  0       /* The AS clause of a result set */
#define ENAME_SPAN  1       /* Complete text of the result set expression */
#define ENAME_TAB   2       /* "DB.TABLE.NAME" for the result set */
#define ENAME_ROWID 3       /* "DB.TABLE._rowid_" for * expansion of rowid */

/*
** An instance of this structure can hold a simple list of identifiers,
** such as the list "a,b,c" in the following statements:
**
**      INSERT INTO t(a,b,c) VALUES ...;
**      CREATE INDEX idx ON t(a,b,c);
**      CREATE TRIGGER trig BEFORE UPDATE ON t(a,b,c) ...;
**
** The IdList.a.idx field is used when the IdList represents the list of
** column names after a table name in an INSERT statement.  In the statement
**
**     INSERT INTO t(a,b,c) ...
**
** If "a" is the k-th column of table "t", then IdList.a[0].idx==k.
*/
struct IdList {
  int nId;         /* Number of identifiers on the list */
  u8 eU4;          /* Which element of a.u4 is valid */
  struct IdList_item {
    char *zName;      /* Name of the identifier */
    union {
      int idx;          /* Index in some Table.aCol[] of a column named zName */
      Expr *pExpr;      /* Expr to implement a USING variable -- NOT USED */
    } u4;
  } a[1];
};

/*
** Allowed values for IdList.eType, which determines which value of the a.u4
** is valid.
*/
#define EU4_NONE   0   /* Does not use IdList.a.u4 */
#define EU4_IDX    1   /* Uses IdList.a.u4.idx */
#define EU4_EXPR   2   /* Uses IdList.a.u4.pExpr -- NOT CURRENTLY USED */

/*
** The SrcItem object represents a single term in the FROM clause of a query.
** The SrcList object is mostly an array of SrcItems.
**
** The jointype starts out showing the join type between the current table
** and the next table on the list.  The parser builds the list this way.
** But sqlite3SrcListShiftJoinType() later shifts the jointypes so that each
** jointype expresses the join between the table and the previous table.
**
** In the colUsed field, the high-order bit (bit 63) is set if the table
** contains more than 63 columns and the 64-th or later column is used.
**
** Union member validity:
**
**    u1.zIndexedBy          fg.isIndexedBy && !fg.isTabFunc
**    u1.pFuncArg            fg.isTabFunc   && !fg.isIndexedBy
**    u2.pIBIndex            fg.isIndexedBy && !fg.isCte
**    u2.pCteUse             fg.isCte       && !fg.isIndexedBy
*/
struct SrcItem {
  Schema *pSchema;  /* Schema to which this item is fixed */
  char *zDatabase;  /* Name of database holding this table */
  char *zName;      /* Name of the table */
  char *zAlias;     /* The "B" part of a "A AS B" phrase.  zName is the "A" */
  Table *pTab;      /* An SQL table corresponding to zName */
  Select *pSelect;  /* A SELECT statement used in place of a table name */
  int addrFillSub;  /* Address of subroutine to manifest a subquery */
  int regReturn;    /* Register holding return address of addrFillSub */
  int regResult;    /* Registers holding results of a co-routine */
  struct {
    u8 jointype;      /* Type of join between this table and the previous */
    unsigned notIndexed :1;    /* True if there is a NOT INDEXED clause */
    unsigned isIndexedBy :1;   /* True if there is an INDEXED BY clause */
    unsigned isTabFunc :1;     /* True if table-valued-function syntax */
    unsigned isCorrelated :1;  /* True if sub-query is correlated */
    unsigned isMaterialized:1; /* This is a materialized view */
    unsigned viaCoroutine :1;  /* Implemented as a co-routine */
    unsigned isRecursive :1;   /* True for recursive reference in WITH */
    unsigned fromDDL :1;       /* Comes from sqlite_schema */
    unsigned isCte :1;         /* This is a CTE */
    unsigned notCte :1;        /* This item may not match a CTE */
    unsigned isUsing :1;       /* u3.pUsing is valid */
    unsigned isOn :1;          /* u3.pOn was once valid and non-NULL */
    unsigned isSynthUsing :1;  /* u3.pUsing is synthesized from NATURAL */
    unsigned isNestedFrom :1;  /* pSelect is a SF_NestedFrom subquery */
  } fg;
  int iCursor;      /* The VDBE cursor number used to access this table */
  union {
    Expr *pOn;        /* fg.isUsing==0 =>  The ON clause of a join */
    IdList *pUsing;   /* fg.isUsing==1 =>  The USING clause of a join */
  } u3;
  Bitmask colUsed;  /* Bit N set if column N used. Details above for N>62 */
  union {
    char *zIndexedBy;    /* Identifier from "INDEXED BY <zIndex>" clause */
    ExprList *pFuncArg;  /* Arguments to table-valued-function */
  } u1;
  union {
    Index *pIBIndex;  /* Index structure corresponding to u1.zIndexedBy */
    CteUse *pCteUse;  /* CTE Usage info when fg.isCte is true */
  } u2;
};

/*
** The OnOrUsing object represents either an ON clause or a USING clause.
** It can never be both at the same time, but it can be neither.
*/
struct OnOrUsing {
  Expr *pOn;         /* The ON clause of a join */
  IdList *pUsing;    /* The USING clause of a join */
};

/*
** This object represents one or more tables that are the source of
** content for an SQL statement.  For example, a single SrcList object
** is used to hold the FROM clause of a SELECT statement.  SrcList also
** represents the target tables for DELETE, INSERT, and UPDATE statements.
**
*/
struct SrcList {
  int nSrc;        /* Number of tables or subqueries in the FROM clause */
  u32 nAlloc;      /* Number of entries allocated in a[] below */
  SrcItem a[1];    /* One entry for each identifier on the list */
};

/*
** Permitted values of the SrcList.a.jointype field
*/
#define JT_INNER     0x01    /* Any kind of inner or cross join */
#define JT_CROSS     0x02    /* Explicit use of the CROSS keyword */
#define JT_NATURAL   0x04    /* True for a "natural" join */
#define JT_LEFT      0x08    /* Left outer join */
#define JT_RIGHT     0x10    /* Right outer join */
#define JT_OUTER     0x20    /* The "OUTER" keyword is present */
#define JT_LTORJ     0x40    /* One of the LEFT operands of a RIGHT JOIN
                             ** Mnemonic: Left Table Of Right Join */
#define JT_ERROR     0x80    /* unknown or unsupported join type */

/*
** Flags appropriate for the wctrlFlags parameter of sqlite3WhereBegin()
** and the WhereInfo.wctrlFlags member.
**
** Value constraints (enforced via assert()):
**     WHERE_USE_LIMIT  == SF_FixedLimit
*/
#define WHERE_ORDERBY_NORMAL   0x0000 /* No-op */
#define WHERE_ORDERBY_MIN      0x0001 /* ORDER BY processing for min() func */
#define WHERE_ORDERBY_MAX      0x0002 /* ORDER BY processing for max() func */
#define WHERE_ONEPASS_DESIRED  0x0004 /* Want to do one-pass UPDATE/DELETE */
#define WHERE_ONEPASS_MULTIROW 0x0008 /* ONEPASS is ok with multiple rows */
#define WHERE_DUPLICATES_OK    0x0010 /* Ok to return a row more than once */
#define WHERE_OR_SUBCLAUSE     0x0020 /* Processing a sub-WHERE as part of
                                      ** the OR optimization  */
#define WHERE_GROUPBY          0x0040 /* pOrderBy is really a GROUP BY */
#define WHERE_DISTINCTBY       0x0080 /* pOrderby is really a DISTINCT clause */
#define WHERE_WANT_DISTINCT    0x0100 /* All output needs to be distinct */
#define WHERE_SORTBYGROUP      0x0200 /* Support sqlite3WhereIsSorted() */
#define WHERE_AGG_DISTINCT     0x0400 /* Query is "SELECT agg(DISTINCT ...)" */
#define WHERE_ORDERBY_LIMIT    0x0800 /* ORDERBY+LIMIT on the inner loop */
#define WHERE_RIGHT_JOIN       0x1000 /* Processing a RIGHT JOIN */
                        /*     0x2000    not currently used */
#define WHERE_USE_LIMIT        0x4000 /* Use the LIMIT in cost estimates */
                        /*     0x8000    not currently used */

/* Allowed return values from sqlite3WhereIsDistinct()
*/
#define WHERE_DISTINCT_NOOP      0  /* DISTINCT keyword not used */
#define WHERE_DISTINCT_UNIQUE    1  /* No duplicates */
#define WHERE_DISTINCT_ORDERED   2  /* All duplicates are adjacent */
#define WHERE_DISTINCT_UNORDERED 3  /* Duplicates are scattered */

/*
** A NameContext defines a context in which to resolve table and column
** names.  The context consists of a list of tables (the pSrcList) field and
** a list of named expression (pEList).  The named expression list may
** be NULL.  The pSrc corresponds to the FROM clause of a SELECT or
** to the table being operated on by INSERT, UPDATE, or DELETE.  The
** pEList corresponds to the result set of a SELECT and is NULL for
** other statements.
**
** NameContexts can be nested.  When resolving names, the inner-most
** context is searched first.  If no match is found, the next outer
** context is checked.  If there is still no match, the next context
** is checked.  This process continues until either a match is found
** or all contexts are check.  When a match is found, the nRef member of
** the context containing the match is incremented.
**
** Each subquery gets a new NameContext.  The pNext field points to the
** NameContext in the parent query.  Thus the process of scanning the
** NameContext list corresponds to searching through successively outer
** subqueries looking for a match.
*/
struct NameContext {
  Parse *pParse;       /* The parser */
  SrcList *pSrcList;   /* One or more tables used to resolve names */
  union {
    ExprList *pEList;    /* Optional list of result-set columns */
    AggInfo *pAggInfo;   /* Information about aggregates at this level */
    Upsert *pUpsert;     /* ON CONFLICT clause information from an upsert */
    int iBaseReg;        /* For TK_REGISTER when parsing RETURNING */
  } uNC;
  NameContext *pNext;  /* Next outer name context.  NULL for outermost */
  int nRef;            /* Number of names resolved by this context */
  int nNcErr;          /* Number of errors encountered while resolving names */
  int ncFlags;         /* Zero or more NC_* flags defined below */
  u32 nNestedSelect;   /* Number of nested selects using this NC */
  Select *pWinSelect;  /* SELECT statement for any window functions */
};

/*
** Allowed values for the NameContext, ncFlags field.
**
** Value constraints (all checked via assert()):
**    NC_HasAgg    == SF_HasAgg       == EP_Agg
**    NC_MinMaxAgg == SF_MinMaxAgg    == SQLITE_FUNC_MINMAX
**    NC_OrderAgg  == SF_OrderByReqd  == SQLITE_FUNC_ANYORDER
**    NC_HasWin    == EP_Win
**
*/
#define NC_AllowAgg  0x000001 /* Aggregate functions are allowed here */
#define NC_PartIdx   0x000002 /* True if resolving a partial index WHERE */
#define NC_IsCheck   0x000004 /* True if resolving a CHECK constraint */
#define NC_GenCol    0x000008 /* True for a GENERATED ALWAYS AS clause */
#define NC_HasAgg    0x000010 /* One or more aggregate functions seen */
#define NC_IdxExpr   0x000020 /* True if resolving columns of CREATE INDEX */
#define NC_SelfRef   0x00002e /* Combo: PartIdx, isCheck, GenCol, and IdxExpr */
#define NC_Subquery  0x000040 /* A subquery has been seen */
#define NC_UEList    0x000080 /* True if uNC.pEList is used */
#define NC_UAggInfo  0x000100 /* True if uNC.pAggInfo is used */
#define NC_UUpsert   0x000200 /* True if uNC.pUpsert is used */
#define NC_UBaseReg  0x000400 /* True if uNC.iBaseReg is used */
#define NC_MinMaxAgg 0x001000 /* min/max aggregates seen.  See note above */
#define NC_Complex   0x002000 /* True if a function or subquery seen */
#define NC_AllowWin  0x004000 /* Window functions are allowed here */
#define NC_HasWin    0x008000 /* One or more window functions seen */
#define NC_IsDDL     0x010000 /* Resolving names in a CREATE statement */
#define NC_InAggFunc 0x020000 /* True if analyzing arguments to an agg func */
#define NC_FromDDL   0x040000 /* SQL text comes from sqlite_schema */
#define NC_NoSelect  0x080000 /* Do not descend into sub-selects */
#define NC_OrderAgg 0x8000000 /* Has an aggregate other than count/min/max */

/*
** An instance of the following object describes a single ON CONFLICT
** clause in an upsert.
**
** The pUpsertTarget field is only set if the ON CONFLICT clause includes
** conflict-target clause.  (In "ON CONFLICT(a,b)" the "(a,b)" is the
** conflict-target clause.)  The pUpsertTargetWhere is the optional
** WHERE clause used to identify partial unique indexes.
**
** pUpsertSet is the list of column=expr terms of the UPDATE statement.
** The pUpsertSet field is NULL for a ON CONFLICT DO NOTHING.  The
** pUpsertWhere is the WHERE clause for the UPDATE and is NULL if the
** WHERE clause is omitted.
*/
struct Upsert {
  ExprList *pUpsertTarget;  /* Optional description of conflict target */
  Expr *pUpsertTargetWhere; /* WHERE clause for partial index targets */
  ExprList *pUpsertSet;     /* The SET clause from an ON CONFLICT UPDATE */
  Expr *pUpsertWhere;       /* WHERE clause for the ON CONFLICT UPDATE */
  Upsert *pNextUpsert;      /* Next ON CONFLICT clause in the list */
  u8 isDoUpdate;            /* True for DO UPDATE.  False for DO NOTHING */
  /* Above this point is the parse tree for the ON CONFLICT clauses.
  ** The next group of fields stores intermediate data. */
  void *pToFree;            /* Free memory when deleting the Upsert object */
  /* All fields above are owned by the Upsert object and must be freed
  ** when the Upsert is destroyed.  The fields below are used to transfer
  ** information from the INSERT processing down into the UPDATE processing
  ** while generating code.  The fields below are owned by the INSERT
  ** statement and will be freed by INSERT processing. */
  Index *pUpsertIdx;        /* UNIQUE constraint specified by pUpsertTarget */
  SrcList *pUpsertSrc;      /* Table to be updated */
  int regData;              /* First register holding array of VALUES */
  int iDataCur;             /* Index of the data cursor */
  int iIdxCur;              /* Index of the first index cursor */
};

/*
** An instance of the following structure contains all information
** needed to generate code for a single SELECT statement.
**
** See the header comment on the computeLimitRegisters() routine for a
** detailed description of the meaning of the iLimit and iOffset fields.
**
** addrOpenEphm[] entries contain the address of OP_OpenEphemeral opcodes.
** These addresses must be stored so that we can go back and fill in
** the P4_KEYINFO and P2 parameters later.  Neither the KeyInfo nor
** the number of columns in P2 can be computed at the same time
** as the OP_OpenEphm instruction is coded because not
** enough information about the compound query is known at that point.
** The KeyInfo for addrOpenTran[0] and [1] contains collating sequences
** for the result set.  The KeyInfo for addrOpenEphm[2] contains collating
** sequences for the ORDER BY clause.
*/
struct Select {
  u8 op;                 /* One of: TK_UNION TK_ALL TK_INTERSECT TK_EXCEPT */
  LogEst nSelectRow;     /* Estimated number of result rows */
  u32 selFlags;          /* Various SF_* values */
  int iLimit, iOffset;   /* Memory registers holding LIMIT & OFFSET counters */
  u32 selId;             /* Unique identifier number for this SELECT */
  int addrOpenEphm[2];   /* OP_OpenEphem opcodes related to this select */
  ExprList *pEList;      /* The fields of the result */
  SrcList *pSrc;         /* The FROM clause */
  Expr *pWhere;          /* The WHERE clause */
  ExprList *pGroupBy;    /* The GROUP BY clause */
  Expr *pHaving;         /* The HAVING clause */
  ExprList *pOrderBy;    /* The ORDER BY clause */
  Select *pPrior;        /* Prior select in a compound select statement */
  Select *pNext;         /* Next select to the left in a compound */
  Expr *pLimit;          /* LIMIT expression. NULL means not used. */
  With *pWith;           /* WITH clause attached to this select. Or NULL. */
#ifndef SQLITE_OMIT_WINDOWFUNC
  Window *pWin;          /* List of window functions */
  Window *pWinDefn;      /* List of named window definitions */
#endif
};

/*
** Allowed values for Select.selFlags.  The "SF" prefix stands for
** "Select Flag".
**
** Value constraints (all checked via assert())
**     SF_HasAgg      == NC_HasAgg
**     SF_MinMaxAgg   == NC_MinMaxAgg     == SQLITE_FUNC_MINMAX
**     SF_OrderByReqd == NC_OrderAgg      == SQLITE_FUNC_ANYORDER
**     SF_FixedLimit  == WHERE_USE_LIMIT
*/
#define SF_Distinct      0x0000001 /* Output should be DISTINCT */
#define SF_All           0x0000002 /* Includes the ALL keyword */
#define SF_Resolved      0x0000004 /* Identifiers have been resolved */
#define SF_Aggregate     0x0000008 /* Contains agg functions or a GROUP BY */
#define SF_HasAgg        0x0000010 /* Contains aggregate functions */
#define SF_UsesEphemeral 0x0000020 /* Uses the OpenEphemeral opcode */
#define SF_Expanded      0x0000040 /* sqlite3SelectExpand() called on this */
#define SF_HasTypeInfo   0x0000080 /* FROM subqueries have Table metadata */
#define SF_Compound      0x0000100 /* Part of a compound query */
#define SF_Values        0x0000200 /* Synthesized from VALUES clause */
#define SF_MultiValue    0x0000400 /* Single VALUES term with multiple rows */
#define SF_NestedFrom    0x0000800 /* Part of a parenthesized FROM clause */
#define SF_MinMaxAgg     0x0001000 /* Aggregate containing min() or max() */
#define SF_Recursive     0x0002000 /* The recursive part of a recursive CTE */
#define SF_FixedLimit    0x0004000 /* nSelectRow set by a constant LIMIT */
#define SF_MaybeConvert  0x0008000 /* Need convertCompoundSelectToSubquery() */
#define SF_Converted     0x0010000 /* By convertCompoundSelectToSubquery() */
#define SF_IncludeHidden 0x0020000 /* Include hidden columns in output */
#define SF_ComplexResult 0x0040000 /* Result contains subquery or function */
#define SF_WhereBegin    0x0080000 /* Really a WhereBegin() call.  Debug Only */
#define SF_WinRewrite    0x0100000 /* Window function rewrite accomplished */
#define SF_View          0x0200000 /* SELECT statement is a view */
#define SF_NoopOrderBy   0x0400000 /* ORDER BY is ignored for this query */
#define SF_UFSrcCheck    0x0800000 /* Check pSrc as required by UPDATE...FROM */
#define SF_PushDown      0x1000000 /* SELECT has be modified by push-down opt */
#define SF_MultiPart     0x2000000 /* Has multiple incompatible PARTITIONs */
#define SF_CopyCte       0x4000000 /* SELECT statement is a copy of a CTE */
#define SF_OrderByReqd   0x8000000 /* The ORDER BY clause may not be omitted */
#define SF_UpdateFrom   0x10000000 /* Query originates with UPDATE FROM */

/* True if S exists and has SF_NestedFrom */
#define IsNestedFrom(S) ((S)!=0 && ((S)->selFlags&SF_NestedFrom)!=0)

/*
** The results of a SELECT can be distributed in several ways, as defined
** by one of the following macros.  The "SRT" prefix means "SELECT Result
** Type".
**
**     SRT_Union       Store results as a key in a temporary index
**                     identified by pDest->iSDParm.
**
**     SRT_Except      Remove results from the temporary index pDest->iSDParm.
**
**     SRT_Exists      Store a 1 in memory cell pDest->iSDParm if the result
**                     set is not empty.
**
**     SRT_Discard     Throw the results away.  This is used by SELECT
**                     statements within triggers whose only purpose is
**                     the side-effects of functions.
**
**     SRT_Output      Generate a row of output (using the OP_ResultRow
**                     opcode) for each row in the result set.
**
**     SRT_Mem         Only valid if the result is a single column.
**                     Store the first column of the first result row
**                     in register pDest->iSDParm then abandon the rest
**                     of the query.  This destination implies "LIMIT 1".
**
**     SRT_Set         The result must be a single column.  Store each
**                     row of result as the key in table pDest->iSDParm.
**                     Apply the affinity pDest->affSdst before storing
**                     results.  Used to implement "IN (SELECT ...)".
**
**     SRT_EphemTab    Create an temporary table pDest->iSDParm and store
**                     the result there. The cursor is left open after
**                     returning.  This is like SRT_Table except that
**                     this destination uses OP_OpenEphemeral to create
**                     the table first.
**
**     SRT_Coroutine   Generate a co-routine that returns a new row of
**                     results each time it is invoked.  The entry point
**                     of the co-routine is stored in register pDest->iSDParm
**                     and the result row is stored in pDest->nDest registers
**                     starting with pDest->iSdst.
**
**     SRT_Table       Store results in temporary table pDest->iSDParm.
**     SRT_Fifo        This is like SRT_EphemTab except that the table
**                     is assumed to already be open.  SRT_Fifo has
**                     the additional property of being able to ignore
**                     the ORDER BY clause.
**
**     SRT_DistFifo    Store results in a temporary table pDest->iSDParm.
**                     But also use temporary table pDest->iSDParm+1 as
**                     a record of all prior results and ignore any duplicate
**                     rows.  Name means:  "Distinct Fifo".
**
**     SRT_Queue       Store results in priority queue pDest->iSDParm (really
**                     an index).  Append a sequence number so that all entries
**                     are distinct.
**
**     SRT_DistQueue   Store results in priority queue pDest->iSDParm only if
**                     the same record has never been stored before.  The
**                     index at pDest->iSDParm+1 hold all prior stores.
**
**     SRT_Upfrom      Store results in the temporary table already opened by
**                     pDest->iSDParm. If (pDest->iSDParm<0), then the temp
**                     table is an intkey table - in this case the first
**                     column returned by the SELECT is used as the integer
**                     key. If (pDest->iSDParm>0), then the table is an index
**                     table. (pDest->iSDParm) is the number of key columns in
**                     each index record in this case.
*/
#define SRT_Union        1  /* Store result as keys in an index */
#define SRT_Except       2  /* Remove result from a UNION index */
#define SRT_Exists       3  /* Store 1 if the result is not empty */
#define SRT_Discard      4  /* Do not save the results anywhere */
#define SRT_DistFifo     5  /* Like SRT_Fifo, but unique results only */
#define SRT_DistQueue    6  /* Like SRT_Queue, but unique results only */

/* The DISTINCT clause is ignored for all of the above.  Not that
** IgnorableDistinct() implies IgnorableOrderby() */
#define IgnorableDistinct(X) ((X->eDest)<=SRT_DistQueue)

#define SRT_Queue        7  /* Store result in an queue */
#define SRT_Fifo         8  /* Store result as data with an automatic rowid */

/* The ORDER BY clause is ignored for all of the above */
#define IgnorableOrderby(X) ((X->eDest)<=SRT_Fifo)

#define SRT_Output       9  /* Output each row of result */
#define SRT_Mem         10  /* Store result in a memory cell */
#define SRT_Set         11  /* Store results as keys in an index */
#define SRT_EphemTab    12  /* Create transient tab and store like SRT_Table */
#define SRT_Coroutine   13  /* Generate a single row of result */
#define SRT_Table       14  /* Store result as data with an automatic rowid */
#define SRT_Upfrom      15  /* Store result as data with rowid */

/*
** An instance of this object describes where to put of the results of
** a SELECT statement.
*/
struct SelectDest {
  u8 eDest;            /* How to dispose of the results.  One of SRT_* above. */
  int iSDParm;         /* A parameter used by the eDest disposal method */
  int iSDParm2;        /* A second parameter for the eDest disposal method */
  int iSdst;           /* Base register where results are written */
  int nSdst;           /* Number of registers allocated */
  char *zAffSdst;      /* Affinity used for SRT_Set */
  ExprList *pOrderBy;  /* Key columns for SRT_Queue and SRT_DistQueue */
};

/*
** During code generation of statements that do inserts into AUTOINCREMENT
** tables, the following information is attached to the Table.u.autoInc.p
** pointer of each autoincrement table to record some side information that
** the code generator needs.  We have to keep per-table autoincrement
** information in case inserts are done within triggers.  Triggers do not
** normally coordinate their activities, but we do need to coordinate the
** loading and saving of autoincrement information.
*/
struct AutoincInfo {
  AutoincInfo *pNext;   /* Next info block in a list of them all */
  Table *pTab;          /* Table this info block refers to */
  int iDb;              /* Index in sqlite3.aDb[] of database holding pTab */
  int regCtr;           /* Memory register holding the rowid counter */
};

/*
** At least one instance of the following structure is created for each
** trigger that may be fired while parsing an INSERT, UPDATE or DELETE
** statement. All such objects are stored in the linked list headed at
** Parse.pTriggerPrg and deleted once statement compilation has been
** completed.
**
** A Vdbe sub-program that implements the body and WHEN clause of trigger
** TriggerPrg.pTrigger, assuming a default ON CONFLICT clause of
** TriggerPrg.orconf, is stored in the TriggerPrg.pProgram variable.
** The Parse.pTriggerPrg list never contains two entries with the same
** values for both pTrigger and orconf.
**
** The TriggerPrg.aColmask[0] variable is set to a mask of old.* columns
** accessed (or set to 0 for triggers fired as a result of INSERT
** statements). Similarly, the TriggerPrg.aColmask[1] variable is set to
** a mask of new.* columns used by the program.
*/
struct TriggerPrg {
  Trigger *pTrigger;      /* Trigger this program was coded from */
  TriggerPrg *pNext;      /* Next entry in Parse.pTriggerPrg list */
  SubProgram *pProgram;   /* Program implementing pTrigger/orconf */
  int orconf;             /* Default ON CONFLICT policy */
  u32 aColmask[2];        /* Masks of old.*, new.* columns accessed */
};

/*
** The yDbMask datatype for the bitmask of all attached databases.
*/
#if SQLITE_MAX_ATTACHED>30
  typedef unsigned char yDbMask[(SQLITE_MAX_ATTACHED+9)/8];
# define DbMaskTest(M,I)    (((M)[(I)/8]&(1<<((I)&7)))!=0)
# define DbMaskZero(M)      memset((M),0,sizeof(M))
# define DbMaskSet(M,I)     (M)[(I)/8]|=(1<<((I)&7))
# define DbMaskAllZero(M)   sqlite3DbMaskAllZero(M)
# define DbMaskNonZero(M)   (sqlite3DbMaskAllZero(M)==0)
#else
  typedef unsigned int yDbMask;
# define DbMaskTest(M,I)    (((M)&(((yDbMask)1)<<(I)))!=0)
# define DbMaskZero(M)      ((M)=0)
# define DbMaskSet(M,I)     ((M)|=(((yDbMask)1)<<(I)))
# define DbMaskAllZero(M)   ((M)==0)
# define DbMaskNonZero(M)   ((M)!=0)
#endif

/*
** For each index X that has as one of its arguments either an expression
** or the name of a virtual generated column, and if X is in scope such that
** the value of the expression can simply be read from the index, then
** there is an instance of this object on the Parse.pIdxExpr list.
**
** During code generation, while generating code to evaluate expressions,
** this list is consulted and if a matching expression is found, the value
** is read from the index rather than being recomputed.
*/
struct IndexedExpr {
  Expr *pExpr;            /* The expression contained in the index */
  int iDataCur;           /* The data cursor associated with the index */
  int iIdxCur;            /* The index cursor */
  int iIdxCol;            /* The index column that contains value of pExpr */
  u8 bMaybeNullRow;       /* True if we need an OP_IfNullRow check */
  u8 aff;                 /* Affinity of the pExpr expression */
  IndexedExpr *pIENext;   /* Next in a list of all indexed expressions */
#ifdef SQLITE_ENABLE_EXPLAIN_COMMENTS
  const char *zIdxName;   /* Name of index, used only for bytecode comments */
#endif
};

/*
** An instance of the ParseCleanup object specifies an operation that
** should be performed after parsing to deallocation resources obtained
** during the parse and which are no longer needed.
*/
struct ParseCleanup {
  ParseCleanup *pNext;               /* Next cleanup task */
  void *pPtr;                        /* Pointer to object to deallocate */
  void (*xCleanup)(sqlite3*,void*);  /* Deallocation routine */
};

/*
** An SQL parser context.  A copy of this structure is passed through
** the parser and down into all the parser action routine in order to
** carry around information that is global to the entire parse.
**
** The structure is divided into two parts.  When the parser and code
** generate call themselves recursively, the first part of the structure
** is constant but the second part is reset at the beginning and end of
** each recursion.
**
** The nTableLock and aTableLock variables are only used if the shared-cache
** feature is enabled (if sqlite3Tsd()->useSharedData is true). They are
** used to store the set of table-locks required by the statement being
** compiled. Function sqlite3TableLock() is used to add entries to the
** list.
*/
struct Parse {
  sqlite3 *db;         /* The main database structure */
  char *zErrMsg;       /* An error message */
  Vdbe *pVdbe;         /* An engine for executing database bytecode */
  int rc;              /* Return code from execution */
  u8 colNamesSet;      /* TRUE after OP_ColumnName has been issued to pVdbe */
  u8 checkSchema;      /* Causes schema cookie check after an error */
  u8 nested;           /* Number of nested calls to the parser/code generator */
  u8 nTempReg;         /* Number of temporary registers in aTempReg[] */
  u8 isMultiWrite;     /* True if statement may modify/insert multiple rows */
  u8 mayAbort;         /* True if statement may throw an ABORT exception */
  u8 hasCompound;      /* Need to invoke convertCompoundSelectToSubquery() */
  u8 okConstFactor;    /* OK to factor out constants */
  u8 disableLookaside; /* Number of times lookaside has been disabled */
  u8 prepFlags;        /* SQLITE_PREPARE_* flags */
  u8 withinRJSubrtn;   /* Nesting level for RIGHT JOIN body subroutines */
#if defined(SQLITE_DEBUG) || defined(SQLITE_COVERAGE_TEST)
  u8 earlyCleanup;     /* OOM inside sqlite3ParserAddCleanup() */
#endif
#ifdef SQLITE_DEBUG
  u8 ifNotExists;      /* Might be true if IF NOT EXISTS.  Assert()s only */
#endif
  int nRangeReg;       /* Size of the temporary register block */
  int iRangeReg;       /* First register in temporary register block */
  int nErr;            /* Number of errors seen */
  int nTab;            /* Number of previously allocated VDBE cursors */
  int nMem;            /* Number of memory cells used so far */
  int szOpAlloc;       /* Bytes of memory space allocated for Vdbe.aOp[] */
  int iSelfTab;        /* Table associated with an index on expr, or negative
                       ** of the base register during check-constraint eval */
  int nLabel;          /* The *negative* of the number of labels used */
  int nLabelAlloc;     /* Number of slots in aLabel */
  int *aLabel;         /* Space to hold the labels */
  ExprList *pConstExpr;/* Constant expressions */
  IndexedExpr *pIdxEpr;/* List of expressions used by active indexes */
  IndexedExpr *pIdxPartExpr; /* Exprs constrained by index WHERE clauses */
  Token constraintName;/* Name of the constraint currently being parsed */
  yDbMask writeMask;   /* Start a write transaction on these databases */
  yDbMask cookieMask;  /* Bitmask of schema verified databases */
  int regRowid;        /* Register holding rowid of CREATE TABLE entry */
  int regRoot;         /* Register holding root page number for new objects */
  int nMaxArg;         /* Max args passed to user function by sub-program */
  int nSelect;         /* Number of SELECT stmts. Counter for Select.selId */
#ifndef SQLITE_OMIT_PROGRESS_CALLBACK
  u32 nProgressSteps;  /* xProgress steps taken during sqlite3_prepare() */
#endif
#ifndef SQLITE_OMIT_SHARED_CACHE
  int nTableLock;        /* Number of locks in aTableLock */
  TableLock *aTableLock; /* Required table locks for shared-cache mode */
#endif
  AutoincInfo *pAinc;  /* Information about AUTOINCREMENT counters */
  Parse *pToplevel;    /* Parse structure for main program (or NULL) */
  Table *pTriggerTab;  /* Table triggers are being coded for */
  TriggerPrg *pTriggerPrg;  /* Linked list of coded triggers */
  ParseCleanup *pCleanup;   /* List of cleanup operations to run after parse */
  union {
    int addrCrTab;         /* Address of OP_CreateBtree on CREATE TABLE */
    Returning *pReturning; /* The RETURNING clause */
  } u1;
  u32 oldmask;         /* Mask of old.* columns referenced */
  u32 newmask;         /* Mask of new.* columns referenced */
  LogEst nQueryLoop;   /* Est number of iterations of a query (10*log2(N)) */
  u8 eTriggerOp;       /* TK_UPDATE, TK_INSERT or TK_DELETE */
  u8 bReturning;       /* Coding a RETURNING trigger */
  u8 eOrconf;          /* Default ON CONFLICT policy for trigger steps */
  u8 disableTriggers;  /* True to disable triggers */

  /**************************************************************************
  ** Fields above must be initialized to zero.  The fields that follow,
  ** down to the beginning of the recursive section, do not need to be
  ** initialized as they will be set before being used.  The boundary is
  ** determined by offsetof(Parse,aTempReg).
  **************************************************************************/

  int aTempReg[8];        /* Holding area for temporary registers */
  Parse *pOuterParse;     /* Outer Parse object when nested */
  Token sNameToken;       /* Token with unqualified schema object name */

  /************************************************************************
  ** Above is constant between recursions.  Below is reset before and after
  ** each recursion.  The boundary between these two regions is determined
  ** using offsetof(Parse,sLastToken) so the sLastToken field must be the
  ** first field in the recursive region.
  ************************************************************************/

  Token sLastToken;       /* The last token parsed */
  ynVar nVar;               /* Number of '?' variables seen in the SQL so far */
  u8 iPkSortOrder;          /* ASC or DESC for INTEGER PRIMARY KEY */
  u8 explain;               /* True if the EXPLAIN flag is found on the query */
  u8 eParseMode;            /* PARSE_MODE_XXX constant */
#ifndef SQLITE_OMIT_VIRTUALTABLE
  int nVtabLock;            /* Number of virtual tables to lock */
#endif
  int nHeight;              /* Expression tree height of current sub-select */
#ifndef SQLITE_OMIT_EXPLAIN
  int addrExplain;          /* Address of current OP_Explain opcode */
#endif
  VList *pVList;            /* Mapping between variable names and numbers */
  Vdbe *pReprepare;         /* VM being reprepared (sqlite3Reprepare()) */
  const char *zTail;        /* All SQL text past the last semicolon parsed */
  Table *pNewTable;         /* A table being constructed by CREATE TABLE */
  Index *pNewIndex;         /* An index being constructed by CREATE INDEX.
                            ** Also used to hold redundant UNIQUE constraints
                            ** during a RENAME COLUMN */
  Trigger *pNewTrigger;     /* Trigger under construct by a CREATE TRIGGER */
  const char *zAuthContext; /* The 6th parameter to db->xAuth callbacks */
#ifndef SQLITE_OMIT_VIRTUALTABLE
  Token sArg;               /* Complete text of a module argument */
  Table **apVtabLock;       /* Pointer to virtual tables needing locking */
#endif
  With *pWith;              /* Current WITH clause, or NULL */
#ifndef SQLITE_OMIT_ALTERTABLE
  RenameToken *pRename;     /* Tokens subject to renaming by ALTER TABLE */
#endif
};

/* Allowed values for Parse.eParseMode
*/
#define PARSE_MODE_NORMAL        0
#define PARSE_MODE_DECLARE_VTAB  1
#define PARSE_MODE_RENAME        2
#define PARSE_MODE_UNMAP         3

/*
** Sizes and pointers of various parts of the Parse object.
*/
#define PARSE_HDR(X)  (((char*)(X))+offsetof(Parse,zErrMsg))
#define PARSE_HDR_SZ (offsetof(Parse,aTempReg)-offsetof(Parse,zErrMsg)) /* Recursive part w/o aColCache*/
#define PARSE_RECURSE_SZ offsetof(Parse,sLastToken)    /* Recursive part */
#define PARSE_TAIL_SZ (sizeof(Parse)-PARSE_RECURSE_SZ) /* Non-recursive part */
#define PARSE_TAIL(X) (((char*)(X))+PARSE_RECURSE_SZ)  /* Pointer to tail */

/*
** Return true if currently inside an sqlite3_declare_vtab() call.
*/
#ifdef SQLITE_OMIT_VIRTUALTABLE
  #define IN_DECLARE_VTAB 0
#else
  #define IN_DECLARE_VTAB (pParse->eParseMode==PARSE_MODE_DECLARE_VTAB)
#endif

#if defined(SQLITE_OMIT_ALTERTABLE)
  #define IN_RENAME_OBJECT 0
#else
  #define IN_RENAME_OBJECT (pParse->eParseMode>=PARSE_MODE_RENAME)
#endif

#if defined(SQLITE_OMIT_VIRTUALTABLE) && defined(SQLITE_OMIT_ALTERTABLE)
  #define IN_SPECIAL_PARSE 0
#else
  #define IN_SPECIAL_PARSE (pParse->eParseMode!=PARSE_MODE_NORMAL)
#endif

/*
** An instance of the following structure can be declared on a stack and used
** to save the Parse.zAuthContext value so that it can be restored later.
*/
struct AuthContext {
  const char *zAuthContext;   /* Put saved Parse.zAuthContext here */
  Parse *pParse;              /* The Parse structure */
};

/*
** Bitfield flags for P5 value in various opcodes.
**
** Value constraints (enforced via assert()):
**    OPFLAG_LENGTHARG    == SQLITE_FUNC_LENGTH
**    OPFLAG_TYPEOFARG    == SQLITE_FUNC_TYPEOF
**    OPFLAG_BULKCSR      == BTREE_BULKLOAD
**    OPFLAG_SEEKEQ       == BTREE_SEEK_EQ
**    OPFLAG_FORDELETE    == BTREE_FORDELETE
**    OPFLAG_SAVEPOSITION == BTREE_SAVEPOSITION
**    OPFLAG_AUXDELETE    == BTREE_AUXDELETE
*/
#define OPFLAG_NCHANGE       0x01    /* OP_Insert: Set to update db->nChange */
                                     /* Also used in P2 (not P5) of OP_Delete */
#define OPFLAG_NOCHNG        0x01    /* OP_VColumn nochange for UPDATE */
#define OPFLAG_EPHEM         0x01    /* OP_Column: Ephemeral output is ok */
#define OPFLAG_LASTROWID     0x20    /* Set to update db->lastRowid */
#define OPFLAG_ISUPDATE      0x04    /* This OP_Insert is an sql UPDATE */
#define OPFLAG_APPEND        0x08    /* This is likely to be an append */
#define OPFLAG_USESEEKRESULT 0x10    /* Try to avoid a seek in BtreeInsert() */
#define OPFLAG_ISNOOP        0x40    /* OP_Delete does pre-update-hook only */
#define OPFLAG_LENGTHARG     0x40    /* OP_Column only used for length() */
#define OPFLAG_TYPEOFARG     0x80    /* OP_Column only used for typeof() */
#define OPFLAG_BYTELENARG    0xc0    /* OP_Column only for octet_length() */
#define OPFLAG_BULKCSR       0x01    /* OP_Open** used to open bulk cursor */
#define OPFLAG_SEEKEQ        0x02    /* OP_Open** cursor uses EQ seek only */
#define OPFLAG_FORDELETE     0x08    /* OP_Open should use BTREE_FORDELETE */
#define OPFLAG_P2ISREG       0x10    /* P2 to OP_Open** is a register number */
#define OPFLAG_PERMUTE       0x01    /* OP_Compare: use the permutation */
#define OPFLAG_SAVEPOSITION  0x02    /* OP_Delete/Insert: save cursor pos */
#define OPFLAG_AUXDELETE     0x04    /* OP_Delete: index in a DELETE op */
#define OPFLAG_NOCHNG_MAGIC  0x6d    /* OP_MakeRecord: serialtype 10 is ok */
#define OPFLAG_PREFORMAT     0x80    /* OP_Insert uses preformatted cell */

/*
** Each trigger present in the database schema is stored as an instance of
** struct Trigger.
**
** Pointers to instances of struct Trigger are stored in two ways.
** 1. In the "trigHash" hash table (part of the sqlite3* that represents the
**    database). This allows Trigger structures to be retrieved by name.
** 2. All triggers associated with a single table form a linked list, using the
**    pNext member of struct Trigger. A pointer to the first element of the
**    linked list is stored as the "pTrigger" member of the associated
**    struct Table.
**
** The "step_list" member points to the first element of a linked list
** containing the SQL statements specified as the trigger program.
*/
struct Trigger {
  char *zName;            /* The name of the trigger                        */
  char *table;            /* The table or view to which the trigger applies */
  u8 op;                  /* One of TK_DELETE, TK_UPDATE, TK_INSERT         */
  u8 tr_tm;               /* One of TRIGGER_BEFORE, TRIGGER_AFTER */
  u8 bReturning;          /* This trigger implements a RETURNING clause */
  Expr *pWhen;            /* The WHEN clause of the expression (may be NULL) */
  IdList *pColumns;       /* If this is an UPDATE OF <column-list> trigger,
                             the <column-list> is stored here */
  Schema *pSchema;        /* Schema containing the trigger */
  Schema *pTabSchema;     /* Schema containing the table */
  TriggerStep *step_list; /* Link list of trigger program steps             */
  Trigger *pNext;         /* Next trigger associated with the table */
};

/*
** A trigger is either a BEFORE or an AFTER trigger.  The following constants
** determine which.
**
** If there are multiple triggers, you might of some BEFORE and some AFTER.
** In that cases, the constants below can be ORed together.
*/
#define TRIGGER_BEFORE  1
#define TRIGGER_AFTER   2

/*
** An instance of struct TriggerStep is used to store a single SQL statement
** that is a part of a trigger-program.
**
** Instances of struct TriggerStep are stored in a singly linked list (linked
** using the "pNext" member) referenced by the "step_list" member of the
** associated struct Trigger instance. The first element of the linked list is
** the first step of the trigger-program.
**
** The "op" member indicates whether this is a "DELETE", "INSERT", "UPDATE" or
** "SELECT" statement. The meanings of the other members is determined by the
** value of "op" as follows:
**
** (op == TK_INSERT)
** orconf    -> stores the ON CONFLICT algorithm
** pSelect   -> The content to be inserted - either a SELECT statement or
**              a VALUES clause.
** zTarget   -> Dequoted name of the table to insert into.
** pIdList   -> If this is an INSERT INTO ... (<column-names>) VALUES ...
**              statement, then this stores the column-names to be
**              inserted into.
** pUpsert   -> The ON CONFLICT clauses for an Upsert
**
** (op == TK_DELETE)
** zTarget   -> Dequoted name of the table to delete from.
** pWhere    -> The WHERE clause of the DELETE statement if one is specified.
**              Otherwise NULL.
**
** (op == TK_UPDATE)
** zTarget   -> Dequoted name of the table to update.
** pWhere    -> The WHERE clause of the UPDATE statement if one is specified.
**              Otherwise NULL.
** pExprList -> A list of the columns to update and the expressions to update
**              them to. See sqlite3Update() documentation of "pChanges"
**              argument.
**
** (op == TK_SELECT)
** pSelect   -> The SELECT statement
**
** (op == TK_RETURNING)
** pExprList -> The list of expressions that follow the RETURNING keyword.
**
*/
struct TriggerStep {
  u8 op;               /* One of TK_DELETE, TK_UPDATE, TK_INSERT, TK_SELECT,
                       ** or TK_RETURNING */
  u8 orconf;           /* OE_Rollback etc. */
  Trigger *pTrig;      /* The trigger that this step is a part of */
  Select *pSelect;     /* SELECT statement or RHS of INSERT INTO SELECT ... */
  char *zTarget;       /* Target table for DELETE, UPDATE, INSERT */
  SrcList *pFrom;      /* FROM clause for UPDATE statement (if any) */
  Expr *pWhere;        /* The WHERE clause for DELETE or UPDATE steps */
  ExprList *pExprList; /* SET clause for UPDATE, or RETURNING clause */
  IdList *pIdList;     /* Column names for INSERT */
  Upsert *pUpsert;     /* Upsert clauses on an INSERT */
  char *zSpan;         /* Original SQL text of this command */
  TriggerStep *pNext;  /* Next in the link-list */
  TriggerStep *pLast;  /* Last element in link-list. Valid for 1st elem only */
};

/*
** Information about a RETURNING clause
*/
struct Returning {
  Parse *pParse;        /* The parse that includes the RETURNING clause */
  ExprList *pReturnEL;  /* List of expressions to return */
  Trigger retTrig;      /* The transient trigger that implements RETURNING */
  TriggerStep retTStep; /* The trigger step */
  int iRetCur;          /* Transient table holding RETURNING results */
  int nRetCol;          /* Number of in pReturnEL after expansion */
  int iRetReg;          /* Register array for holding a row of RETURNING */
  char zName[40];       /* Name of trigger: "sqlite_returning_%p" */
};

/*
** An objected used to accumulate the text of a string where we
** do not necessarily know how big the string will be in the end.
*/
struct sqlite3_str {
  sqlite3 *db;         /* Optional database for lookaside.  Can be NULL */
  char *zText;         /* The string collected so far */
  u32  nAlloc;         /* Amount of space allocated in zText */
  u32  mxAlloc;        /* Maximum allowed allocation.  0 for no malloc usage */
  u32  nChar;          /* Length of the string so far */
  u8   accError;       /* SQLITE_NOMEM or SQLITE_TOOBIG */
  u8   printfFlags;    /* SQLITE_PRINTF flags below */
};
#define SQLITE_PRINTF_INTERNAL 0x01  /* Internal-use-only converters allowed */
#define SQLITE_PRINTF_SQLFUNC  0x02  /* SQL function arguments to VXPrintf */
#define SQLITE_PRINTF_MALLOCED 0x04  /* True if xText is allocated space */

#define isMalloced(X)  (((X)->printfFlags & SQLITE_PRINTF_MALLOCED)!=0)

/*
** The following object is the header for an "RCStr" or "reference-counted
** string".  An RCStr is passed around and used like any other char*
** that has been dynamically allocated.  The important interface
** differences:
**
**   1.  RCStr strings are reference counted.  They are deallocated
**       when the reference count reaches zero.
**
**   2.  Use sqlite3RCStrUnref() to free an RCStr string rather than
**       sqlite3_free()
**
**   3.  Make a (read-only) copy of a read-only RCStr string using
**       sqlite3RCStrRef().
*/
struct RCStr {
  u64 nRCRef;            /* Number of references */
  /* Total structure size should be a multiple of 8 bytes for alignment */
};

/*
** A pointer to this structure is used to communicate information
** from sqlite3Init and OP_ParseSchema into the sqlite3InitCallback.
*/
typedef struct {
  sqlite3 *db;        /* The database being initialized */
  char **pzErrMsg;    /* Error message stored here */
  int iDb;            /* 0 for main database.  1 for TEMP, 2.. for ATTACHed */
  int rc;             /* Result code stored here */
  u32 mInitFlags;     /* Flags controlling error messages */
  u32 nInitRow;       /* Number of rows processed */
  Pgno mxPage;        /* Maximum page number.  0 for no limit. */
} InitData;

/*
** Allowed values for mInitFlags
*/
#define INITFLAG_AlterMask     0x0003  /* Types of ALTER */
#define INITFLAG_AlterRename   0x0001  /* Reparse after a RENAME */
#define INITFLAG_AlterDrop     0x0002  /* Reparse after a DROP COLUMN */
#define INITFLAG_AlterAdd      0x0003  /* Reparse after an ADD COLUMN */

/* Tuning parameters are set using SQLITE_TESTCTRL_TUNE and are controlled
** on debug-builds of the CLI using ".testctrl tune ID VALUE".  Tuning
** parameters are for temporary use during development, to help find
** optimal values for parameters in the query planner.  The should not
** be used on trunk check-ins.  They are a temporary mechanism available
** for transient development builds only.
**
** Tuning parameters are numbered starting with 1.
*/
#define SQLITE_NTUNE  6             /* Should be zero for all trunk check-ins */
#ifdef SQLITE_DEBUG
# define Tuning(X)  (sqlite3Config.aTune[(X)-1])
#else
# define Tuning(X)  0
#endif

/*
** Structure containing global configuration data for the SQLite library.
**
** This structure also contains some state information.
*/
struct Sqlite3Config {
  int bMemstat;                     /* True to enable memory status */
  u8 bCoreMutex;                    /* True to enable core mutexing */
  u8 bFullMutex;                    /* True to enable full mutexing */
  u8 bOpenUri;                      /* True to interpret filenames as URIs */
  u8 bUseCis;                       /* Use covering indices for full-scans */
  u8 bSmallMalloc;                  /* Avoid large memory allocations if true */
  u8 bExtraSchemaChecks;            /* Verify type,name,tbl_name in schema */
  u8 bUseLongDouble;                /* Make use of long double */
  int mxStrlen;                     /* Maximum string length */
  int neverCorrupt;                 /* Database is always well-formed */
  int szLookaside;                  /* Default lookaside buffer size */
  int nLookaside;                   /* Default lookaside buffer count */
  int nStmtSpill;                   /* Stmt-journal spill-to-disk threshold */
  sqlite3_mem_methods m;            /* Low-level memory allocation interface */
  sqlite3_mutex_methods mutex;      /* Low-level mutex interface */
  sqlite3_pcache_methods2 pcache2;  /* Low-level page-cache interface */
  void *pHeap;                      /* Heap storage space */
  int nHeap;                        /* Size of pHeap[] */
  int mnReq, mxReq;                 /* Min and max heap requests sizes */
  sqlite3_int64 szMmap;             /* mmap() space per open file */
  sqlite3_int64 mxMmap;             /* Maximum value for szMmap */
  void *pPage;                      /* Page cache memory */
  int szPage;                       /* Size of each page in pPage[] */
  int nPage;                        /* Number of pages in pPage[] */
  int mxParserStack;                /* maximum depth of the parser stack */
  int sharedCacheEnabled;           /* true if shared-cache mode enabled */
  u32 szPma;                        /* Maximum Sorter PMA size */
  /* The above might be initialized to non-zero.  The following need to always
  ** initially be zero, however. */
  int isInit;                       /* True after initialization has finished */
  int inProgress;                   /* True while initialization in progress */
  int isMutexInit;                  /* True after mutexes are initialized */
  int isMallocInit;                 /* True after malloc is initialized */
  int isPCacheInit;                 /* True after malloc is initialized */
  int nRefInitMutex;                /* Number of users of pInitMutex */
  sqlite3_mutex *pInitMutex;        /* Mutex used by sqlite3_initialize() */
  void (*xLog)(void*,int,const char*); /* Function for logging */
  void *pLogArg;                       /* First argument to xLog() */
#ifdef SQLITE_ENABLE_SQLLOG
  void(*xSqllog)(void*,sqlite3*,const char*, int);
  void *pSqllogArg;
#endif
#ifdef SQLITE_VDBE_COVERAGE
  /* The following callback (if not NULL) is invoked on every VDBE branch
  ** operation.  Set the callback using SQLITE_TESTCTRL_VDBE_COVERAGE.
  */
  void (*xVdbeBranch)(void*,unsigned iSrcLine,u8 eThis,u8 eMx);  /* Callback */
  void *pVdbeBranchArg;                                     /* 1st argument */
#endif
#ifndef SQLITE_OMIT_DESERIALIZE
  sqlite3_int64 mxMemdbSize;        /* Default max memdb size */
#endif
#ifndef SQLITE_UNTESTABLE
  int (*xTestCallback)(int);        /* Invoked by sqlite3FaultSim() */
#endif
  int bLocaltimeFault;              /* True to fail localtime() calls */
  int (*xAltLocaltime)(const void*,void*); /* Alternative localtime() routine */
  int iOnceResetThreshold;          /* When to reset OP_Once counters */
  u32 szSorterRef;                  /* Min size in bytes to use sorter-refs */
  unsigned int iPrngSeed;           /* Alternative fixed seed for the PRNG */
  /* vvvv--- must be last ---vvv */
#ifdef SQLITE_DEBUG
  sqlite3_int64 aTune[SQLITE_NTUNE]; /* Tuning parameters */
#endif
};

/*
** This macro is used inside of assert() statements to indicate that
** the assert is only valid on a well-formed database.  Instead of:
**
**     assert( X );
**
** One writes:
**
**     assert( X || CORRUPT_DB );
**
** CORRUPT_DB is true during normal operation.  CORRUPT_DB does not indicate
** that the database is definitely corrupt, only that it might be corrupt.
** For most test cases, CORRUPT_DB is set to false using a special
** sqlite3_test_control().  This enables assert() statements to prove
** things that are always true for well-formed databases.
*/
#define CORRUPT_DB  (sqlite3Config.neverCorrupt==0)

/*
** Context pointer passed down through the tree-walk.
*/
struct Walker {
  Parse *pParse;                            /* Parser context.  */
  int (*xExprCallback)(Walker*, Expr*);     /* Callback for expressions */
  int (*xSelectCallback)(Walker*,Select*);  /* Callback for SELECTs */
  void (*xSelectCallback2)(Walker*,Select*);/* Second callback for SELECTs */
  int walkerDepth;                          /* Number of subqueries */
  u16 eCode;                                /* A small processing code */
  u16 mWFlags;                              /* Use-dependent flags */
  union {                                   /* Extra data for callback */
    NameContext *pNC;                         /* Naming context */
    int n;                                    /* A counter */
    int iCur;                                 /* A cursor number */
    SrcList *pSrcList;                        /* FROM clause */
    struct CCurHint *pCCurHint;               /* Used by codeCursorHint() */
    struct RefSrcList *pRefSrcList;           /* sqlite3ReferencesSrcList() */
    int *aiCol;                               /* array of column indexes */
    struct IdxCover *pIdxCover;               /* Check for index coverage */
    ExprList *pGroupBy;                       /* GROUP BY clause */
    Select *pSelect;                          /* HAVING to WHERE clause ctx */
    struct WindowRewrite *pRewrite;           /* Window rewrite context */
    struct WhereConst *pConst;                /* WHERE clause constants */
    struct RenameCtx *pRename;                /* RENAME COLUMN context */
    struct Table *pTab;                       /* Table of generated column */
    struct CoveringIndexCheck *pCovIdxCk;     /* Check for covering index */
    SrcItem *pSrcItem;                        /* A single FROM clause item */
    DbFixer *pFix;                            /* See sqlite3FixSelect() */
    Mem *aMem;                                /* See sqlite3BtreeCursorHint() */
  } u;
};

/*
** The following structure contains information used by the sqliteFix...
** routines as they walk the parse tree to make database references
** explicit.
*/
struct DbFixer {
  Parse *pParse;      /* The parsing context.  Error messages written here */
  Walker w;           /* Walker object */
  Schema *pSchema;    /* Fix items to this schema */
  u8 bTemp;           /* True for TEMP schema entries */
  const char *zDb;    /* Make sure all objects are contained in this database */
  const char *zType;  /* Type of the container - used for error messages */
  const Token *pName; /* Name of the container - used for error messages */
};

/* Forward declarations */
int sqlite3WalkExpr(Walker*, Expr*);
int sqlite3WalkExprNN(Walker*, Expr*);
int sqlite3WalkExprList(Walker*, ExprList*);
int sqlite3WalkSelect(Walker*, Select*);
int sqlite3WalkSelectExpr(Walker*, Select*);
int sqlite3WalkSelectFrom(Walker*, Select*);
int sqlite3ExprWalkNoop(Walker*, Expr*);
int sqlite3SelectWalkNoop(Walker*, Select*);
int sqlite3SelectWalkFail(Walker*, Select*);
int sqlite3WalkerDepthIncrease(Walker*,Select*);
void sqlite3WalkerDepthDecrease(Walker*,Select*);
void sqlite3WalkWinDefnDummyCallback(Walker*,Select*);

#ifdef SQLITE_DEBUG
void sqlite3SelectWalkAssert2(Walker*, Select*);
#endif

#ifndef SQLITE_OMIT_CTE
void sqlite3SelectPopWith(Walker*, Select*);
#else
# define sqlite3SelectPopWith 0
#endif

/*
** Return code from the parse-tree walking primitives and their
** callbacks.
*/
#define WRC_Continue    0   /* Continue down into children */
#define WRC_Prune       1   /* Omit children but continue walking siblings */
#define WRC_Abort       2   /* Abandon the tree walk */

/*
** A single common table expression
*/
struct Cte {
  char *zName;            /* Name of this CTE */
  ExprList *pCols;        /* List of explicit column names, or NULL */
  Select *pSelect;        /* The definition of this CTE */
  const char *zCteErr;    /* Error message for circular references */
  CteUse *pUse;           /* Usage information for this CTE */
  u8 eM10d;               /* The MATERIALIZED flag */
};

/*
** Allowed values for the materialized flag (eM10d):
*/
#define M10d_Yes       0  /* AS MATERIALIZED */
#define M10d_Any       1  /* Not specified.  Query planner's choice */
#define M10d_No        2  /* AS NOT MATERIALIZED */

/*
** An instance of the With object represents a WITH clause containing
** one or more CTEs (common table expressions).
*/
struct With {
  int nCte;               /* Number of CTEs in the WITH clause */
  int bView;              /* Belongs to the outermost Select of a view */
  With *pOuter;           /* Containing WITH clause, or NULL */
  Cte a[1];               /* For each CTE in the WITH clause.... */
};

/*
** The Cte object is not guaranteed to persist for the entire duration
** of code generation.  (The query flattener or other parser tree
** edits might delete it.)  The following object records information
** about each Common Table Expression that must be preserved for the
** duration of the parse.
**
** The CteUse objects are freed using sqlite3ParserAddCleanup() rather
** than sqlite3SelectDelete(), which is what enables them to persist
** until the end of code generation.
*/
struct CteUse {
  int nUse;              /* Number of users of this CTE */
  int addrM9e;           /* Start of subroutine to compute materialization */
  int regRtn;            /* Return address register for addrM9e subroutine */
  int iCur;              /* Ephemeral table holding the materialization */
  LogEst nRowEst;        /* Estimated number of rows in the table */
  u8 eM10d;              /* The MATERIALIZED flag */
};


/* Client data associated with sqlite3_set_clientdata() and
** sqlite3_get_clientdata().
*/
struct DbClientData {
  DbClientData *pNext;        /* Next in a linked list */
  void *pData;                /* The data */
  void (*xDestructor)(void*); /* Destructor.  Might be NULL */
  char zName[1];              /* Name of this client data. MUST BE LAST */
};

#ifdef SQLITE_DEBUG
/*
** An instance of the TreeView object is used for printing the content of
** data structures on sqlite3DebugPrintf() using a tree-like view.
*/
struct TreeView {
  int iLevel;             /* Which level of the tree we are on */
  u8  bLine[100];         /* Draw vertical in column i if bLine[i] is true */
};
#endif /* SQLITE_DEBUG */

/*
** This object is used in various ways, most (but not all) related to window
** functions.
**
**   (1) A single instance of this structure is attached to the
**       the Expr.y.pWin field for each window function in an expression tree.
**       This object holds the information contained in the OVER clause,
**       plus additional fields used during code generation.
**
**   (2) All window functions in a single SELECT form a linked-list
**       attached to Select.pWin.  The Window.pFunc and Window.pExpr
**       fields point back to the expression that is the window function.
**
**   (3) The terms of the WINDOW clause of a SELECT are instances of this
**       object on a linked list attached to Select.pWinDefn.
**
**   (4) For an aggregate function with a FILTER clause, an instance
**       of this object is stored in Expr.y.pWin with eFrmType set to
**       TK_FILTER. In this case the only field used is Window.pFilter.
**
** The uses (1) and (2) are really the same Window object that just happens
** to be accessible in two different ways.  Use case (3) are separate objects.
*/
struct Window {
  char *zName;            /* Name of window (may be NULL) */
  char *zBase;            /* Name of base window for chaining (may be NULL) */
  ExprList *pPartition;   /* PARTITION BY clause */
  ExprList *pOrderBy;     /* ORDER BY clause */
  u8 eFrmType;            /* TK_RANGE, TK_GROUPS, TK_ROWS, or 0 */
  u8 eStart;              /* UNBOUNDED, CURRENT, PRECEDING or FOLLOWING */
  u8 eEnd;                /* UNBOUNDED, CURRENT, PRECEDING or FOLLOWING */
  u8 bImplicitFrame;      /* True if frame was implicitly specified */
  u8 eExclude;            /* TK_NO, TK_CURRENT, TK_TIES, TK_GROUP, or 0 */
  Expr *pStart;           /* Expression for "<expr> PRECEDING" */
  Expr *pEnd;             /* Expression for "<expr> FOLLOWING" */
  Window **ppThis;        /* Pointer to this object in Select.pWin list */
  Window *pNextWin;       /* Next window function belonging to this SELECT */
  Expr *pFilter;          /* The FILTER expression */
  FuncDef *pWFunc;        /* The function */
  int iEphCsr;            /* Partition buffer or Peer buffer */
  int regAccum;           /* Accumulator */
  int regResult;          /* Interim result */
  int csrApp;             /* Function cursor (used by min/max) */
  int regApp;             /* Function register (also used by min/max) */
  int regPart;            /* Array of registers for PARTITION BY values */
  Expr *pOwner;           /* Expression object this window is attached to */
  int nBufferCol;         /* Number of columns in buffer table */
  int iArgCol;            /* Offset of first argument for this function */
  int regOne;             /* Register containing constant value 1 */
  int regStartRowid;
  int regEndRowid;
  u8 bExprArgs;           /* Defer evaluation of window function arguments
                          ** due to the SQLITE_SUBTYPE flag */
};

#ifndef SQLITE_OMIT_WINDOWFUNC
void sqlite3WindowDelete(sqlite3*, Window*);
void sqlite3WindowUnlinkFromSelect(Window*);
void sqlite3WindowListDelete(sqlite3 *db, Window *p);
Window *sqlite3WindowAlloc(Parse*, int, int, Expr*, int , Expr*, u8);
void sqlite3WindowAttach(Parse*, Expr*, Window*);
void sqlite3WindowLink(Select *pSel, Window *pWin);
int sqlite3WindowCompare(const Parse*, const Window*, const Window*, int);
void sqlite3WindowCodeInit(Parse*, Select*);
void sqlite3WindowCodeStep(Parse*, Select*, WhereInfo*, int, int);
int sqlite3WindowRewrite(Parse*, Select*);
void sqlite3WindowUpdate(Parse*, Window*, Window*, FuncDef*);
Window *sqlite3WindowDup(sqlite3 *db, Expr *pOwner, Window *p);
Window *sqlite3WindowListDup(sqlite3 *db, Window *p);
void sqlite3WindowFunctions(void);
void sqlite3WindowChain(Parse*, Window*, Window*);
Window *sqlite3WindowAssemble(Parse*, Window*, ExprList*, ExprList*, Token*);
#else
# define sqlite3WindowDelete(a,b)
# define sqlite3WindowFunctions()
# define sqlite3WindowAttach(a,b,c)
#endif

/*
** Assuming zIn points to the first byte of a UTF-8 character,
** advance zIn to point to the first byte of the next UTF-8 character.
*/
#define SQLITE_SKIP_UTF8(zIn) {                        \
  if( (*(zIn++))>=0xc0 ){                              \
    while( (*zIn & 0xc0)==0x80 ){ zIn++; }             \
  }                                                    \
}

/*
** The SQLITE_*_BKPT macros are substitutes for the error codes with
** the same name but without the _BKPT suffix.  These macros invoke
** routines that report the line-number on which the error originated
** using sqlite3_log().  The routines also provide a convenient place
** to set a debugger breakpoint.
*/
int sqlite3ReportError(int iErr, int lineno, const char *zType);
int sqlite3CorruptError(int);
int sqlite3MisuseError(int);
int sqlite3CantopenError(int);
#define SQLITE_CORRUPT_BKPT sqlite3CorruptError(__LINE__)
#define SQLITE_MISUSE_BKPT sqlite3MisuseError(__LINE__)
#define SQLITE_CANTOPEN_BKPT sqlite3CantopenError(__LINE__)
#ifdef SQLITE_DEBUG
  int sqlite3NomemError(int);
  int sqlite3IoerrnomemError(int);
# define SQLITE_NOMEM_BKPT sqlite3NomemError(__LINE__)
# define SQLITE_IOERR_NOMEM_BKPT sqlite3IoerrnomemError(__LINE__)
#else
# define SQLITE_NOMEM_BKPT SQLITE_NOMEM
# define SQLITE_IOERR_NOMEM_BKPT SQLITE_IOERR_NOMEM
#endif
#if defined(SQLITE_DEBUG) || defined(SQLITE_ENABLE_CORRUPT_PGNO)
  int sqlite3CorruptPgnoError(int,Pgno);
# define SQLITE_CORRUPT_PGNO(P) sqlite3CorruptPgnoError(__LINE__,(P))
#else
# define SQLITE_CORRUPT_PGNO(P) sqlite3CorruptError(__LINE__)
#endif

/*
** FTS3 and FTS4 both require virtual table support
*/
#if defined(SQLITE_OMIT_VIRTUALTABLE)
# undef SQLITE_ENABLE_FTS3
# undef SQLITE_ENABLE_FTS4
#endif

/*
** FTS4 is really an extension for FTS3.  It is enabled using the
** SQLITE_ENABLE_FTS3 macro.  But to avoid confusion we also call
** the SQLITE_ENABLE_FTS4 macro to serve as an alias for SQLITE_ENABLE_FTS3.
*/
#if defined(SQLITE_ENABLE_FTS4) && !defined(SQLITE_ENABLE_FTS3)
# define SQLITE_ENABLE_FTS3 1
#endif

/*
** The ctype.h header is needed for non-ASCII systems.  It is also
** needed by FTS3 when FTS3 is included in the amalgamation.
*/
#if !defined(SQLITE_ASCII) || \
    (defined(SQLITE_ENABLE_FTS3) && defined(SQLITE_AMALGAMATION))
# include <ctype.h>
#endif

/*
** The following macros mimic the standard library functions toupper(),
** isspace(), isalnum(), isdigit() and isxdigit(), respectively. The
** sqlite versions only work for ASCII characters, regardless of locale.
*/
#ifdef SQLITE_ASCII
# define sqlite3Toupper(x)  ((x)&~(sqlite3CtypeMap[(unsigned char)(x)]&0x20))
# define sqlite3Isspace(x)   (sqlite3CtypeMap[(unsigned char)(x)]&0x01)
# define sqlite3Isalnum(x)   (sqlite3CtypeMap[(unsigned char)(x)]&0x06)
# define sqlite3Isalpha(x)   (sqlite3CtypeMap[(unsigned char)(x)]&0x02)
# define sqlite3Isdigit(x)   (sqlite3CtypeMap[(unsigned char)(x)]&0x04)
# define sqlite3Isxdigit(x)  (sqlite3CtypeMap[(unsigned char)(x)]&0x08)
# define sqlite3Tolower(x)   (sqlite3UpperToLower[(unsigned char)(x)])
# define sqlite3Isquote(x)   (sqlite3CtypeMap[(unsigned char)(x)]&0x80)
# define sqlite3JsonId1(x)   (sqlite3CtypeMap[(unsigned char)(x)]&0x42)
# define sqlite3JsonId2(x)   (sqlite3CtypeMap[(unsigned char)(x)]&0x46)
#else
# define sqlite3Toupper(x)   toupper((unsigned char)(x))
# define sqlite3Isspace(x)   isspace((unsigned char)(x))
# define sqlite3Isalnum(x)   isalnum((unsigned char)(x))
# define sqlite3Isalpha(x)   isalpha((unsigned char)(x))
# define sqlite3Isdigit(x)   isdigit((unsigned char)(x))
# define sqlite3Isxdigit(x)  isxdigit((unsigned char)(x))
# define sqlite3Tolower(x)   tolower((unsigned char)(x))
# define sqlite3Isquote(x)   ((x)=='"'||(x)=='\''||(x)=='['||(x)=='`')
# define sqlite3JsonId1(x)   (sqlite3IsIdChar(x)&&(x)<'0')
# define sqlite3JsonId2(x)   sqlite3IsIdChar(x)
#endif
int sqlite3IsIdChar(u8);

/*
** Internal function prototypes
*/
int sqlite3StrICmp(const char*,const char*);
int sqlite3Strlen30(const char*);
#define sqlite3Strlen30NN(C) (strlen(C)&0x3fffffff)
char *sqlite3ColumnType(Column*,char*);
#define sqlite3StrNICmp sqlite3_strnicmp

int sqlite3MallocInit(void);
void sqlite3MallocEnd(void);
void *sqlite3Malloc(u64);
void *sqlite3MallocZero(u64);
void *sqlite3DbMallocZero(sqlite3*, u64);
void *sqlite3DbMallocRaw(sqlite3*, u64);
void *sqlite3DbMallocRawNN(sqlite3*, u64);
char *sqlite3DbStrDup(sqlite3*,const char*);
char *sqlite3DbStrNDup(sqlite3*,const char*, u64);
char *sqlite3DbSpanDup(sqlite3*,const char*,const char*);
void *sqlite3Realloc(void*, u64);
void *sqlite3DbReallocOrFree(sqlite3 *, void *, u64);
void *sqlite3DbRealloc(sqlite3 *, void *, u64);
void sqlite3DbFree(sqlite3*, void*);
void sqlite3DbFreeNN(sqlite3*, void*);
void sqlite3DbNNFreeNN(sqlite3*, void*);
int sqlite3MallocSize(const void*);
int sqlite3DbMallocSize(sqlite3*, const void*);
void *sqlite3PageMalloc(int);
void sqlite3PageFree(void*);
void sqlite3MemSetDefault(void);
#ifndef SQLITE_UNTESTABLE
void sqlite3BenignMallocHooks(void (*)(void), void (*)(void));
#endif
int sqlite3HeapNearlyFull(void);

/*
** On systems with ample stack space and that support alloca(), make
** use of alloca() to obtain space for large automatic objects.  By default,
** obtain space from malloc().
**
** The alloca() routine never returns NULL.  This will cause code paths
** that deal with sqlite3StackAlloc() failures to be unreachable.
*/
#ifdef SQLITE_USE_ALLOCA
# define sqlite3StackAllocRaw(D,N)   alloca(N)
# define sqlite3StackAllocRawNN(D,N) alloca(N)
# define sqlite3StackFree(D,P)
# define sqlite3StackFreeNN(D,P)
#else
# define sqlite3StackAllocRaw(D,N)   sqlite3DbMallocRaw(D,N)
# define sqlite3StackAllocRawNN(D,N) sqlite3DbMallocRawNN(D,N)
# define sqlite3StackFree(D,P)       sqlite3DbFree(D,P)
# define sqlite3StackFreeNN(D,P)     sqlite3DbFreeNN(D,P)
#endif

/* Do not allow both MEMSYS5 and MEMSYS3 to be defined together.  If they
** are, disable MEMSYS3
*/
#ifdef SQLITE_ENABLE_MEMSYS5
const sqlite3_mem_methods *sqlite3MemGetMemsys5(void);
#undef SQLITE_ENABLE_MEMSYS3
#endif
#ifdef SQLITE_ENABLE_MEMSYS3
const sqlite3_mem_methods *sqlite3MemGetMemsys3(void);
#endif


#ifndef SQLITE_MUTEX_OMIT
  sqlite3_mutex_methods const *sqlite3DefaultMutex(void);
  sqlite3_mutex_methods const *sqlite3NoopMutex(void);
  sqlite3_mutex *sqlite3MutexAlloc(int);
  int sqlite3MutexInit(void);
  int sqlite3MutexEnd(void);
#endif
#if !defined(SQLITE_MUTEX_OMIT) && !defined(SQLITE_MUTEX_NOOP)
  void sqlite3MemoryBarrier(void);
#else
# define sqlite3MemoryBarrier()
#endif

sqlite3_int64 sqlite3StatusValue(int);
void sqlite3StatusUp(int, int);
void sqlite3StatusDown(int, int);
void sqlite3StatusHighwater(int, int);
int sqlite3LookasideUsed(sqlite3*,int*);

/* Access to mutexes used by sqlite3_status() */
sqlite3_mutex *sqlite3Pcache1Mutex(void);
sqlite3_mutex *sqlite3MallocMutex(void);

#if defined(SQLITE_ENABLE_MULTITHREADED_CHECKS) && !defined(SQLITE_MUTEX_OMIT)
void sqlite3MutexWarnOnContention(sqlite3_mutex*);
#else
# define sqlite3MutexWarnOnContention(x)
#endif

#ifndef SQLITE_OMIT_FLOATING_POINT
# define EXP754 (((u64)0x7ff)<<52)
# define MAN754 ((((u64)1)<<52)-1)
# define IsNaN(X) (((X)&EXP754)==EXP754 && ((X)&MAN754)!=0)
  int sqlite3IsNaN(double);
#else
# define IsNaN(X)         0
# define sqlite3IsNaN(X)  0
#endif

/*
** An instance of the following structure holds information about SQL
** functions arguments that are the parameters to the printf() function.
*/
struct PrintfArguments {
  int nArg;                /* Total number of arguments */
  int nUsed;               /* Number of arguments used so far */
  sqlite3_value **apArg;   /* The argument values */
};

/*
** An instance of this object receives the decoding of a floating point
** value into an approximate decimal representation.
*/
struct FpDecode {
  char sign;           /* '+' or '-' */
  char isSpecial;      /* 1: Infinity  2: NaN */
  int n;               /* Significant digits in the decode */
  int iDP;             /* Location of the decimal point */
  char *z;             /* Start of significant digits */
  char zBuf[24];       /* Storage for significant digits */
};

void sqlite3FpDecode(FpDecode*,double,int,int);
char *sqlite3MPrintf(sqlite3*,const char*, ...);
char *sqlite3VMPrintf(sqlite3*,const char*, va_list);
#if defined(SQLITE_DEBUG) || defined(SQLITE_HAVE_OS_TRACE)
  void sqlite3DebugPrintf(const char*, ...);
#endif
#if defined(SQLITE_TEST)
  void *sqlite3TestTextToPtr(const char*);
#endif

#if defined(SQLITE_DEBUG)
  void sqlite3TreeViewLine(TreeView*, const char *zFormat, ...);
  void sqlite3TreeViewExpr(TreeView*, const Expr*, u8);
  void sqlite3TreeViewBareExprList(TreeView*, const ExprList*, const char*);
  void sqlite3TreeViewExprList(TreeView*, const ExprList*, u8, const char*);
  void sqlite3TreeViewBareIdList(TreeView*, const IdList*, const char*);
  void sqlite3TreeViewIdList(TreeView*, const IdList*, u8, const char*);
  void sqlite3TreeViewColumnList(TreeView*, const Column*, int, u8);
  void sqlite3TreeViewSrcList(TreeView*, const SrcList*);
  void sqlite3TreeViewSelect(TreeView*, const Select*, u8);
  void sqlite3TreeViewWith(TreeView*, const With*, u8);
  void sqlite3TreeViewUpsert(TreeView*, const Upsert*, u8);
#if TREETRACE_ENABLED
  void sqlite3TreeViewDelete(const With*, const SrcList*, const Expr*,
                             const ExprList*,const Expr*, const Trigger*);
  void sqlite3TreeViewInsert(const With*, const SrcList*,
                             const IdList*, const Select*, const ExprList*,
                             int, const Upsert*, const Trigger*);
  void sqlite3TreeViewUpdate(const With*, const SrcList*, const ExprList*,
                             const Expr*, int, const ExprList*, const Expr*,
                             const Upsert*, const Trigger*);
#endif
#ifndef SQLITE_OMIT_TRIGGER
  void sqlite3TreeViewTriggerStep(TreeView*, const TriggerStep*, u8, u8);
  void sqlite3TreeViewTrigger(TreeView*, const Trigger*, u8, u8);
#endif
#ifndef SQLITE_OMIT_WINDOWFUNC
  void sqlite3TreeViewWindow(TreeView*, const Window*, u8);
  void sqlite3TreeViewWinFunc(TreeView*, const Window*, u8);
#endif
  void sqlite3ShowExpr(const Expr*);
  void sqlite3ShowExprList(const ExprList*);
  void sqlite3ShowIdList(const IdList*);
  void sqlite3ShowSrcList(const SrcList*);
  void sqlite3ShowSelect(const Select*);
  void sqlite3ShowWith(const With*);
  void sqlite3ShowUpsert(const Upsert*);
#ifndef SQLITE_OMIT_TRIGGER
  void sqlite3ShowTriggerStep(const TriggerStep*);
  void sqlite3ShowTriggerStepList(const TriggerStep*);
  void sqlite3ShowTrigger(const Trigger*);
  void sqlite3ShowTriggerList(const Trigger*);
#endif
#ifndef SQLITE_OMIT_WINDOWFUNC
  void sqlite3ShowWindow(const Window*);
  void sqlite3ShowWinFunc(const Window*);
#endif
#endif

void sqlite3SetString(char **, sqlite3*, const char*);
void sqlite3ProgressCheck(Parse*);
void sqlite3ErrorMsg(Parse*, const char*, ...);
int sqlite3ErrorToParser(sqlite3*,int);
void sqlite3Dequote(char*);
void sqlite3DequoteExpr(Expr*);
void sqlite3DequoteToken(Token*);
void sqlite3TokenInit(Token*,char*);
int sqlite3KeywordCode(const unsigned char*, int);
int sqlite3RunParser(Parse*, const char*);
void sqlite3FinishCoding(Parse*);
int sqlite3GetTempReg(Parse*);
void sqlite3ReleaseTempReg(Parse*,int);
int sqlite3GetTempRange(Parse*,int);
void sqlite3ReleaseTempRange(Parse*,int,int);
void sqlite3ClearTempRegCache(Parse*);
void sqlite3TouchRegister(Parse*,int);
#if defined(SQLITE_ENABLE_STAT4) || defined(SQLITE_DEBUG)
int sqlite3FirstAvailableRegister(Parse*,int);
#endif
#ifdef SQLITE_DEBUG
int sqlite3NoTempsInRange(Parse*,int,int);
#endif
Expr *sqlite3ExprAlloc(sqlite3*,int,const Token*,int);
Expr *sqlite3Expr(sqlite3*,int,const char*);
void sqlite3ExprAttachSubtrees(sqlite3*,Expr*,Expr*,Expr*);
Expr *sqlite3PExpr(Parse*, int, Expr*, Expr*);
void sqlite3PExprAddSelect(Parse*, Expr*, Select*);
Expr *sqlite3ExprAnd(Parse*,Expr*, Expr*);
Expr *sqlite3ExprSimplifiedAndOr(Expr*);
Expr *sqlite3ExprFunction(Parse*,ExprList*, const Token*, int);
void sqlite3ExprAddFunctionOrderBy(Parse*,Expr*,ExprList*);
void sqlite3ExprOrderByAggregateError(Parse*,Expr*);
void sqlite3ExprFunctionUsable(Parse*,const Expr*,const FuncDef*);
void sqlite3ExprAssignVarNumber(Parse*, Expr*, u32);
void sqlite3ExprDelete(sqlite3*, Expr*);
void sqlite3ExprDeferredDelete(Parse*, Expr*);
void sqlite3ExprUnmapAndDelete(Parse*, Expr*);
ExprList *sqlite3ExprListAppend(Parse*,ExprList*,Expr*);
ExprList *sqlite3ExprListAppendVector(Parse*,ExprList*,IdList*,Expr*);
Select *sqlite3ExprListToValues(Parse*, int, ExprList*);
void sqlite3ExprListSetSortOrder(ExprList*,int,int);
void sqlite3ExprListSetName(Parse*,ExprList*,const Token*,int);
void sqlite3ExprListSetSpan(Parse*,ExprList*,const char*,const char*);
void sqlite3ExprListDelete(sqlite3*, ExprList*);
u32 sqlite3ExprListFlags(const ExprList*);
int sqlite3IndexHasDuplicateRootPage(Index*);
int sqlite3Init(sqlite3*, char**);
int sqlite3InitCallback(void*, int, char**, char**);
int sqlite3InitOne(sqlite3*, int, char**, u32);
void sqlite3Pragma(Parse*,Token*,Token*,Token*,int);
#ifndef SQLITE_OMIT_VIRTUALTABLE
Module *sqlite3PragmaVtabRegister(sqlite3*,const char *zName);
#endif
void sqlite3ResetAllSchemasOfConnection(sqlite3*);
void sqlite3ResetOneSchema(sqlite3*,int);
void sqlite3CollapseDatabaseArray(sqlite3*);
void sqlite3CommitInternalChanges(sqlite3*);
void sqlite3ColumnSetExpr(Parse*,Table*,Column*,Expr*);
Expr *sqlite3ColumnExpr(Table*,Column*);
void sqlite3ColumnSetColl(sqlite3*,Column*,const char*zColl);
const char *sqlite3ColumnColl(Column*);
void sqlite3DeleteColumnNames(sqlite3*,Table*);
void sqlite3GenerateColumnNames(Parse *pParse, Select *pSelect);
int sqlite3ColumnsFromExprList(Parse*,ExprList*,i16*,Column**);
void sqlite3SubqueryColumnTypes(Parse*,Table*,Select*,char);
Table *sqlite3ResultSetOfSelect(Parse*,Select*,char);
void sqlite3OpenSchemaTable(Parse *, int);
Index *sqlite3PrimaryKeyIndex(Table*);
i16 sqlite3TableColumnToIndex(Index*, i16);
#ifdef SQLITE_OMIT_GENERATED_COLUMNS
# define sqlite3TableColumnToStorage(T,X) (X)  /* No-op pass-through */
# define sqlite3StorageColumnToTable(T,X) (X)  /* No-op pass-through */
#else
  i16 sqlite3TableColumnToStorage(Table*, i16);
  i16 sqlite3StorageColumnToTable(Table*, i16);
#endif
void sqlite3StartTable(Parse*,Token*,Token*,int,int,int,int);
#if SQLITE_ENABLE_HIDDEN_COLUMNS
  void sqlite3ColumnPropertiesFromName(Table*, Column*);
#else
# define sqlite3ColumnPropertiesFromName(T,C) /* no-op */
#endif
void sqlite3AddColumn(Parse*,Token,Token);
void sqlite3AddNotNull(Parse*, int);
void sqlite3AddPrimaryKey(Parse*, ExprList*, int, int, int);
void sqlite3AddCheckConstraint(Parse*, Expr*, const char*, const char*);
void sqlite3AddDefaultValue(Parse*,Expr*,const char*,const char*);
void sqlite3AddCollateType(Parse*, Token*);
void sqlite3AddGenerated(Parse*,Expr*,Token*);
void sqlite3EndTable(Parse*,Token*,Token*,u32,Select*);
void sqlite3AddReturning(Parse*,ExprList*);
int sqlite3ParseUri(const char*,const char*,unsigned int*,
                    sqlite3_vfs**,char**,char **);
#define sqlite3CodecQueryParameters(A,B,C) 0
Btree *sqlite3DbNameToBtree(sqlite3*,const char*);

#ifdef SQLITE_UNTESTABLE
# define sqlite3FaultSim(X) SQLITE_OK
#else
  int sqlite3FaultSim(int);
#endif

Bitvec *sqlite3BitvecCreate(u32);
int sqlite3BitvecTest(Bitvec*, u32);
int sqlite3BitvecTestNotNull(Bitvec*, u32);
int sqlite3BitvecSet(Bitvec*, u32);
void sqlite3BitvecClear(Bitvec*, u32, void*);
void sqlite3BitvecDestroy(Bitvec*);
u32 sqlite3BitvecSize(Bitvec*);
#ifndef SQLITE_UNTESTABLE
int sqlite3BitvecBuiltinTest(int,int*);
#endif

RowSet *sqlite3RowSetInit(sqlite3*);
void sqlite3RowSetDelete(void*);
void sqlite3RowSetClear(void*);
void sqlite3RowSetInsert(RowSet*, i64);
int sqlite3RowSetTest(RowSet*, int iBatch, i64);
int sqlite3RowSetNext(RowSet*, i64*);

void sqlite3CreateView(Parse*,Token*,Token*,Token*,ExprList*,Select*,int,int);

#if !defined(SQLITE_OMIT_VIEW) || !defined(SQLITE_OMIT_VIRTUALTABLE)
  int sqlite3ViewGetColumnNames(Parse*,Table*);
#else
# define sqlite3ViewGetColumnNames(A,B) 0
#endif

#if SQLITE_MAX_ATTACHED>30
  int sqlite3DbMaskAllZero(yDbMask);
#endif
void sqlite3DropTable(Parse*, SrcList*, int, int);
void sqlite3CodeDropTable(Parse*, Table*, int, int);
void sqlite3DeleteTable(sqlite3*, Table*);
void sqlite3FreeIndex(sqlite3*, Index*);
#ifndef SQLITE_OMIT_AUTOINCREMENT
  void sqlite3AutoincrementBegin(Parse *pParse);
  void sqlite3AutoincrementEnd(Parse *pParse);
#else
# define sqlite3AutoincrementBegin(X)
# define sqlite3AutoincrementEnd(X)
#endif
void sqlite3Insert(Parse*, SrcList*, Select*, IdList*, int, Upsert*);
#ifndef SQLITE_OMIT_GENERATED_COLUMNS
  void sqlite3ComputeGeneratedColumns(Parse*, int, Table*);
#endif
void *sqlite3ArrayAllocate(sqlite3*,void*,int,int*,int*);
IdList *sqlite3IdListAppend(Parse*, IdList*, Token*);
int sqlite3IdListIndex(IdList*,const char*);
SrcList *sqlite3SrcListEnlarge(Parse*, SrcList*, int, int);
SrcList *sqlite3SrcListAppendList(Parse *pParse, SrcList *p1, SrcList *p2);
SrcList *sqlite3SrcListAppend(Parse*, SrcList*, Token*, Token*);
SrcList *sqlite3SrcListAppendFromTerm(Parse*, SrcList*, Token*, Token*,
                                      Token*, Select*, OnOrUsing*);
void sqlite3SrcListIndexedBy(Parse *, SrcList *, Token *);
void sqlite3SrcListFuncArgs(Parse*, SrcList*, ExprList*);
int sqlite3IndexedByLookup(Parse *, SrcItem *);
void sqlite3SrcListShiftJoinType(Parse*,SrcList*);
void sqlite3SrcListAssignCursors(Parse*, SrcList*);
void sqlite3IdListDelete(sqlite3*, IdList*);
void sqlite3ClearOnOrUsing(sqlite3*, OnOrUsing*);
void sqlite3SrcListDelete(sqlite3*, SrcList*);
Index *sqlite3AllocateIndexObject(sqlite3*,i16,int,char**);
void sqlite3CreateIndex(Parse*,Token*,Token*,SrcList*,ExprList*,int,Token*,
                          Expr*, int, int, u8);
void sqlite3DropIndex(Parse*, SrcList*, int);
int sqlite3Select(Parse*, Select*, SelectDest*);
Select *sqlite3SelectNew(Parse*,ExprList*,SrcList*,Expr*,ExprList*,
                         Expr*,ExprList*,u32,Expr*);
void sqlite3SelectDelete(sqlite3*, Select*);
Table *sqlite3SrcListLookup(Parse*, SrcList*);
int sqlite3IsReadOnly(Parse*, Table*, Trigger*);
void sqlite3OpenTable(Parse*, int iCur, int iDb, Table*, int);
#if defined(SQLITE_ENABLE_UPDATE_DELETE_LIMIT) && !defined(SQLITE_OMIT_SUBQUERY)
Expr *sqlite3LimitWhere(Parse*,SrcList*,Expr*,ExprList*,Expr*,char*);
#endif
void sqlite3CodeChangeCount(Vdbe*,int,const char*);
void sqlite3DeleteFrom(Parse*, SrcList*, Expr*, ExprList*, Expr*);
void sqlite3Update(Parse*, SrcList*, ExprList*,Expr*,int,ExprList*,Expr*,
                   Upsert*);
WhereInfo *sqlite3WhereBegin(Parse*,SrcList*,Expr*,ExprList*,
                             ExprList*,Select*,u16,int);
void sqlite3WhereEnd(WhereInfo*);
LogEst sqlite3WhereOutputRowCount(WhereInfo*);
int sqlite3WhereIsDistinct(WhereInfo*);
int sqlite3WhereIsOrdered(WhereInfo*);
int sqlite3WhereOrderByLimitOptLabel(WhereInfo*);
void sqlite3WhereMinMaxOptEarlyOut(Vdbe*,WhereInfo*);
int sqlite3WhereIsSorted(WhereInfo*);
int sqlite3WhereContinueLabel(WhereInfo*);
int sqlite3WhereBreakLabel(WhereInfo*);
int sqlite3WhereOkOnePass(WhereInfo*, int*);
#define ONEPASS_OFF      0        /* Use of ONEPASS not allowed */
#define ONEPASS_SINGLE   1        /* ONEPASS valid for a single row update */
#define ONEPASS_MULTI    2        /* ONEPASS is valid for multiple rows */
int sqlite3WhereUsesDeferredSeek(WhereInfo*);
void sqlite3ExprCodeLoadIndexColumn(Parse*, Index*, int, int, int);
int sqlite3ExprCodeGetColumn(Parse*, Table*, int, int, int, u8);
void sqlite3ExprCodeGetColumnOfTable(Vdbe*, Table*, int, int, int);
void sqlite3ExprCodeMove(Parse*, int, int, int);
void sqlite3ExprCode(Parse*, Expr*, int);
#ifndef SQLITE_OMIT_GENERATED_COLUMNS
void sqlite3ExprCodeGeneratedColumn(Parse*, Table*, Column*, int);
#endif
void sqlite3ExprCodeCopy(Parse*, Expr*, int);
void sqlite3ExprCodeFactorable(Parse*, Expr*, int);
int sqlite3ExprCodeRunJustOnce(Parse*, Expr*, int);
int sqlite3ExprCodeTemp(Parse*, Expr*, int*);
int sqlite3ExprCodeTarget(Parse*, Expr*, int);
int sqlite3ExprCodeExprList(Parse*, ExprList*, int, int, u8);
#define SQLITE_ECEL_DUP      0x01  /* Deep, not shallow copies */
#define SQLITE_ECEL_FACTOR   0x02  /* Factor out constant terms */
#define SQLITE_ECEL_REF      0x04  /* Use ExprList.u.x.iOrderByCol */
#define SQLITE_ECEL_OMITREF  0x08  /* Omit if ExprList.u.x.iOrderByCol */
void sqlite3ExprIfTrue(Parse*, Expr*, int, int);
void sqlite3ExprIfFalse(Parse*, Expr*, int, int);
void sqlite3ExprIfFalseDup(Parse*, Expr*, int, int);
Table *sqlite3FindTable(sqlite3*,const char*, const char*);
#define LOCATE_VIEW    0x01
#define LOCATE_NOERR   0x02
Table *sqlite3LocateTable(Parse*,u32 flags,const char*, const char*);
const char *sqlite3PreferredTableName(const char*);
Table *sqlite3LocateTableItem(Parse*,u32 flags,SrcItem *);
Index *sqlite3FindIndex(sqlite3*,const char*, const char*);
void sqlite3UnlinkAndDeleteTable(sqlite3*,int,const char*);
void sqlite3UnlinkAndDeleteIndex(sqlite3*,int,const char*);
void sqlite3Vacuum(Parse*,Token*,Expr*);
int sqlite3RunVacuum(char**, sqlite3*, int, sqlite3_value*);
char *sqlite3NameFromToken(sqlite3*, const Token*);
int sqlite3ExprCompare(const Parse*,const Expr*,const Expr*, int);
int sqlite3ExprCompareSkip(Expr*,Expr*,int);
int sqlite3ExprListCompare(const ExprList*,const ExprList*, int);
int sqlite3ExprImpliesExpr(const Parse*,const Expr*,const Expr*, int);
int sqlite3ExprImpliesNonNullRow(Expr*,int,int);
void sqlite3AggInfoPersistWalkerInit(Walker*,Parse*);
void sqlite3ExprAnalyzeAggregates(NameContext*, Expr*);
void sqlite3ExprAnalyzeAggList(NameContext*,ExprList*);
int sqlite3ExprCoveredByIndex(Expr*, int iCur, Index *pIdx);
int sqlite3ReferencesSrcList(Parse*, Expr*, SrcList*);
Vdbe *sqlite3GetVdbe(Parse*);
#ifndef SQLITE_UNTESTABLE
void sqlite3PrngSaveState(void);
void sqlite3PrngRestoreState(void);
#endif
void sqlite3RollbackAll(sqlite3*,int);
void sqlite3CodeVerifySchema(Parse*, int);
void sqlite3CodeVerifyNamedSchema(Parse*, const char *zDb);
void sqlite3BeginTransaction(Parse*, int);
void sqlite3EndTransaction(Parse*,int);
void sqlite3Savepoint(Parse*, int, Token*);
void sqlite3CloseSavepoints(sqlite3 *);
void sqlite3LeaveMutexAndCloseZombie(sqlite3*);
u32 sqlite3IsTrueOrFalse(const char*);
int sqlite3ExprIdToTrueFalse(Expr*);
int sqlite3ExprTruthValue(const Expr*);
int sqlite3ExprIsConstant(Expr*);
int sqlite3ExprIsConstantNotJoin(Expr*);
int sqlite3ExprIsConstantOrFunction(Expr*, u8);
int sqlite3ExprIsConstantOrGroupBy(Parse*, Expr*, ExprList*);
int sqlite3ExprIsTableConstant(Expr*,int);
int sqlite3ExprIsSingleTableConstraint(Expr*,const SrcList*,int);
#ifdef SQLITE_ENABLE_CURSOR_HINTS
int sqlite3ExprContainsSubquery(Expr*);
#endif
int sqlite3ExprIsInteger(const Expr*, int*);
int sqlite3ExprCanBeNull(const Expr*);
int sqlite3ExprNeedsNoAffinityChange(const Expr*, char);
int sqlite3IsRowid(const char*);
const char *sqlite3RowidAlias(Table *pTab);
void sqlite3GenerateRowDelete(
    Parse*,Table*,Trigger*,int,int,int,i16,u8,u8,u8,int);
void sqlite3GenerateRowIndexDelete(Parse*, Table*, int, int, int*, int);
int sqlite3GenerateIndexKey(Parse*, Index*, int, int, int, int*,Index*,int);
void sqlite3ResolvePartIdxLabel(Parse*,int);
int sqlite3ExprReferencesUpdatedColumn(Expr*,int*,int);
void sqlite3GenerateConstraintChecks(Parse*,Table*,int*,int,int,int,int,
                                     u8,u8,int,int*,int*,Upsert*);
#ifdef SQLITE_ENABLE_NULL_TRIM
  void sqlite3SetMakeRecordP5(Vdbe*,Table*);
#else
# define sqlite3SetMakeRecordP5(A,B)
#endif
void sqlite3CompleteInsertion(Parse*,Table*,int,int,int,int*,int,int,int);
int sqlite3OpenTableAndIndices(Parse*, Table*, int, u8, int, u8*, int*, int*);
void sqlite3BeginWriteOperation(Parse*, int, int);
void sqlite3MultiWrite(Parse*);
void sqlite3MayAbort(Parse*);
void sqlite3HaltConstraint(Parse*, int, int, char*, i8, u8);
void sqlite3UniqueConstraint(Parse*, int, Index*);
void sqlite3RowidConstraint(Parse*, int, Table*);
Expr *sqlite3ExprDup(sqlite3*,const Expr*,int);
ExprList *sqlite3ExprListDup(sqlite3*,const ExprList*,int);
SrcList *sqlite3SrcListDup(sqlite3*,const SrcList*,int);
IdList *sqlite3IdListDup(sqlite3*,const IdList*);
Select *sqlite3SelectDup(sqlite3*,const Select*,int);
FuncDef *sqlite3FunctionSearch(int,const char*);
void sqlite3InsertBuiltinFuncs(FuncDef*,int);
FuncDef *sqlite3FindFunction(sqlite3*,const char*,int,u8,u8);
void sqlite3QuoteValue(StrAccum*,sqlite3_value*);
void sqlite3RegisterBuiltinFunctions(void);
void sqlite3RegisterDateTimeFunctions(void);
void sqlite3RegisterJsonFunctions(void);
void sqlite3RegisterPerConnectionBuiltinFunctions(sqlite3*);
#if !defined(SQLITE_OMIT_VIRTUALTABLE) && !defined(SQLITE_OMIT_JSON)
  int sqlite3JsonTableFunctions(sqlite3*);
#endif
int sqlite3SafetyCheckOk(sqlite3*);
int sqlite3SafetyCheckSickOrOk(sqlite3*);
void sqlite3ChangeCookie(Parse*, int);
With *sqlite3WithDup(sqlite3 *db, With *p);

#if !defined(SQLITE_OMIT_VIEW) && !defined(SQLITE_OMIT_TRIGGER)
void sqlite3MaterializeView(Parse*, Table*, Expr*, ExprList*,Expr*,int);
#endif

#ifndef SQLITE_OMIT_TRIGGER
  void sqlite3BeginTrigger(Parse*, Token*,Token*,int,int,IdList*,SrcList*,
                           Expr*,int, int);
  void sqlite3FinishTrigger(Parse*, TriggerStep*, Token*);
  void sqlite3DropTrigger(Parse*, SrcList*, int);
  void sqlite3DropTriggerPtr(Parse*, Trigger*);
  Trigger *sqlite3TriggersExist(Parse *, Table*, int, ExprList*, int *pMask);
  Trigger *sqlite3TriggerList(Parse *, Table *);
  void sqlite3CodeRowTrigger(Parse*, Trigger *, int, ExprList*, int, Table *,
                            int, int, int);
  void sqlite3CodeRowTriggerDirect(Parse *, Trigger *, Table *, int, int, int);
  void sqliteViewTriggers(Parse*, Table*, Expr*, int, ExprList*);
  void sqlite3DeleteTriggerStep(sqlite3*, TriggerStep*);
  TriggerStep *sqlite3TriggerSelectStep(sqlite3*,Select*,
                                        const char*,const char*);
  TriggerStep *sqlite3TriggerInsertStep(Parse*,Token*, IdList*,
                                        Select*,u8,Upsert*,
                                        const char*,const char*);
  TriggerStep *sqlite3TriggerUpdateStep(Parse*,Token*,SrcList*,ExprList*,
                                        Expr*, u8, const char*,const char*);
  TriggerStep *sqlite3TriggerDeleteStep(Parse*,Token*, Expr*,
                                        const char*,const char*);
  void sqlite3DeleteTrigger(sqlite3*, Trigger*);
  void sqlite3UnlinkAndDeleteTrigger(sqlite3*,int,const char*);
  u32 sqlite3TriggerColmask(Parse*,Trigger*,ExprList*,int,int,Table*,int);
  SrcList *sqlite3TriggerStepSrc(Parse*, TriggerStep*);
# define sqlite3ParseToplevel(p) ((p)->pToplevel ? (p)->pToplevel : (p))
# define sqlite3IsToplevel(p) ((p)->pToplevel==0)
#else
# define sqlite3TriggersExist(B,C,D,E,F) 0
# define sqlite3DeleteTrigger(A,B)
# define sqlite3DropTriggerPtr(A,B)
# define sqlite3UnlinkAndDeleteTrigger(A,B,C)
# define sqlite3CodeRowTrigger(A,B,C,D,E,F,G,H,I)
# define sqlite3CodeRowTriggerDirect(A,B,C,D,E,F)
# define sqlite3TriggerList(X, Y) 0
# define sqlite3ParseToplevel(p) p
# define sqlite3IsToplevel(p) 1
# define sqlite3TriggerColmask(A,B,C,D,E,F,G) 0
# define sqlite3TriggerStepSrc(A,B) 0
#endif

int sqlite3JoinType(Parse*, Token*, Token*, Token*);
int sqlite3ColumnIndex(Table *pTab, const char *zCol);
void sqlite3SrcItemColumnUsed(SrcItem*,int);
void sqlite3SetJoinExpr(Expr*,int,u32);
void sqlite3CreateForeignKey(Parse*, ExprList*, Token*, ExprList*, int);
void sqlite3DeferForeignKey(Parse*, int);
#ifndef SQLITE_OMIT_AUTHORIZATION
  void sqlite3AuthRead(Parse*,Expr*,Schema*,SrcList*);
  int sqlite3AuthCheck(Parse*,int, const char*, const char*, const char*);
  void sqlite3AuthContextPush(Parse*, AuthContext*, const char*);
  void sqlite3AuthContextPop(AuthContext*);
  int sqlite3AuthReadCol(Parse*, const char *, const char *, int);
#else
# define sqlite3AuthRead(a,b,c,d)
# define sqlite3AuthCheck(a,b,c,d,e)    SQLITE_OK
# define sqlite3AuthContextPush(a,b,c)
# define sqlite3AuthContextPop(a)  ((void)(a))
#endif
int sqlite3DbIsNamed(sqlite3 *db, int iDb, const char *zName);
void sqlite3Attach(Parse*, Expr*, Expr*, Expr*);
void sqlite3Detach(Parse*, Expr*);
void sqlite3FixInit(DbFixer*, Parse*, int, const char*, const Token*);
int sqlite3FixSrcList(DbFixer*, SrcList*);
int sqlite3FixSelect(DbFixer*, Select*);
int sqlite3FixExpr(DbFixer*, Expr*);
int sqlite3FixTriggerStep(DbFixer*, TriggerStep*);

int sqlite3RealSameAsInt(double,sqlite3_int64);
i64 sqlite3RealToI64(double);
int sqlite3Int64ToText(i64,char*);
int sqlite3AtoF(const char *z, double*, int, u8);
int sqlite3GetInt32(const char *, int*);
int sqlite3GetUInt32(const char*, u32*);
int sqlite3Atoi(const char*);
#ifndef SQLITE_OMIT_UTF16
int sqlite3Utf16ByteLen(const void *pData, int nChar);
#endif
int sqlite3Utf8CharLen(const char *pData, int nByte);
u32 sqlite3Utf8Read(const u8**);
LogEst sqlite3LogEst(u64);
LogEst sqlite3LogEstAdd(LogEst,LogEst);
LogEst sqlite3LogEstFromDouble(double);
u64 sqlite3LogEstToInt(LogEst);
VList *sqlite3VListAdd(sqlite3*,VList*,const char*,int,int);
const char *sqlite3VListNumToName(VList*,int);
int sqlite3VListNameToNum(VList*,const char*,int);

/*
** Routines to read and write variable-length integers.  These used to
** be defined locally, but now we use the varint routines in the util.c
** file.
*/
int sqlite3PutVarint(unsigned char*, u64);
u8 sqlite3GetVarint(const unsigned char *, u64 *);
u8 sqlite3GetVarint32(const unsigned char *, u32 *);
int sqlite3VarintLen(u64 v);

/*
** The common case is for a varint to be a single byte.  They following
** macros handle the common case without a procedure call, but then call
** the procedure for larger varints.
*/
#define getVarint32(A,B)  \
  (u8)((*(A)<(u8)0x80)?((B)=(u32)*(A)),1:sqlite3GetVarint32((A),(u32 *)&(B)))
#define getVarint32NR(A,B) \
  B=(u32)*(A);if(B>=0x80)sqlite3GetVarint32((A),(u32*)&(B))
#define putVarint32(A,B)  \
  (u8)(((u32)(B)<(u32)0x80)?(*(A)=(unsigned char)(B)),1:\
  sqlite3PutVarint((A),(B)))
#define getVarint    sqlite3GetVarint
#define putVarint    sqlite3PutVarint


const char *sqlite3IndexAffinityStr(sqlite3*, Index*);
char *sqlite3TableAffinityStr(sqlite3*,const Table*);
void sqlite3TableAffinity(Vdbe*, Table*, int);
char sqlite3CompareAffinity(const Expr *pExpr, char aff2);
int sqlite3IndexAffinityOk(const Expr *pExpr, char idx_affinity);
char sqlite3TableColumnAffinity(const Table*,int);
char sqlite3ExprAffinity(const Expr *pExpr);
int sqlite3ExprDataType(const Expr *pExpr);
int sqlite3Atoi64(const char*, i64*, int, u8);
int sqlite3DecOrHexToI64(const char*, i64*);
void sqlite3ErrorWithMsg(sqlite3*, int, const char*,...);
void sqlite3Error(sqlite3*,int);
void sqlite3ErrorClear(sqlite3*);
void sqlite3SystemError(sqlite3*,int);
void *sqlite3HexToBlob(sqlite3*, const char *z, int n);
u8 sqlite3HexToInt(int h);
int sqlite3TwoPartName(Parse *, Token *, Token *, Token **);

#if defined(SQLITE_NEED_ERR_NAME)
const char *sqlite3ErrName(int);
#endif

#ifndef SQLITE_OMIT_DESERIALIZE
int sqlite3MemdbInit(void);
int sqlite3IsMemdb(const sqlite3_vfs*);
#else
# define sqlite3IsMemdb(X) 0
#endif

const char *sqlite3ErrStr(int);
int sqlite3ReadSchema(Parse *pParse);
CollSeq *sqlite3FindCollSeq(sqlite3*,u8 enc, const char*,int);
int sqlite3IsBinary(const CollSeq*);
CollSeq *sqlite3LocateCollSeq(Parse *pParse, const char*zName);
void sqlite3SetTextEncoding(sqlite3 *db, u8);
CollSeq *sqlite3ExprCollSeq(Parse *pParse, const Expr *pExpr);
CollSeq *sqlite3ExprNNCollSeq(Parse *pParse, const Expr *pExpr);
int sqlite3ExprCollSeqMatch(Parse*,const Expr*,const Expr*);
Expr *sqlite3ExprAddCollateToken(const Parse *pParse, Expr*, const Token*, int);
Expr *sqlite3ExprAddCollateString(const Parse*,Expr*,const char*);
Expr *sqlite3ExprSkipCollate(Expr*);
Expr *sqlite3ExprSkipCollateAndLikely(Expr*);
int sqlite3CheckCollSeq(Parse *, CollSeq *);
int sqlite3WritableSchema(sqlite3*);
int sqlite3CheckObjectName(Parse*, const char*,const char*,const char*);
void sqlite3VdbeSetChanges(sqlite3 *, i64);
int sqlite3AddInt64(i64*,i64);
int sqlite3SubInt64(i64*,i64);
int sqlite3MulInt64(i64*,i64);
int sqlite3AbsInt32(int);
#ifdef SQLITE_ENABLE_8_3_NAMES
void sqlite3FileSuffix3(const char*, char*);
#else
# define sqlite3FileSuffix3(X,Y)
#endif
u8 sqlite3GetBoolean(const char *z,u8);

const void *sqlite3ValueText(sqlite3_value*, u8);
int sqlite3ValueIsOfClass(const sqlite3_value*, void(*)(void*));
int sqlite3ValueBytes(sqlite3_value*, u8);
void sqlite3ValueSetStr(sqlite3_value*, int, const void *,u8,
                        void(*)(void*));
void sqlite3ValueSetNull(sqlite3_value*);
void sqlite3ValueFree(sqlite3_value*);
#ifndef SQLITE_UNTESTABLE
void sqlite3ResultIntReal(sqlite3_context*);
#endif
sqlite3_value *sqlite3ValueNew(sqlite3 *);
#ifndef SQLITE_OMIT_UTF16
char *sqlite3Utf16to8(sqlite3 *, const void*, int, u8);
#endif
int sqlite3ValueFromExpr(sqlite3 *, const Expr *, u8, u8, sqlite3_value **);
void sqlite3ValueApplyAffinity(sqlite3_value *, u8, u8);
#ifndef SQLITE_AMALGAMATION
extern const unsigned char sqlite3OpcodeProperty[];
extern const char sqlite3StrBINARY[];
extern const unsigned char sqlite3StdTypeLen[];
extern const char sqlite3StdTypeAffinity[];
extern const char *sqlite3StdType[];
extern const unsigned char sqlite3UpperToLower[];
extern const unsigned char *sqlite3aLTb;
extern const unsigned char *sqlite3aEQb;
extern const unsigned char *sqlite3aGTb;
extern const unsigned char sqlite3CtypeMap[];
extern SQLITE_WSD struct Sqlite3Config sqlite3Config;
extern FuncDefHash sqlite3BuiltinFunctions;
#ifndef SQLITE_OMIT_WSD
extern int sqlite3PendingByte;
#endif
#endif /* SQLITE_AMALGAMATION */
#ifdef VDBE_PROFILE
extern sqlite3_uint64 sqlite3NProfileCnt;
#endif
void sqlite3RootPageMoved(sqlite3*, int, Pgno, Pgno);
void sqlite3Reindex(Parse*, Token*, Token*);
void sqlite3AlterFunctions(void);
void sqlite3AlterRenameTable(Parse*, SrcList*, Token*);
void sqlite3AlterRenameColumn(Parse*, SrcList*, Token*, Token*);
int sqlite3GetToken(const unsigned char *, int *);
void sqlite3NestedParse(Parse*, const char*, ...);
void sqlite3ExpirePreparedStatements(sqlite3*, int);
void sqlite3CodeRhsOfIN(Parse*, Expr*, int);
int sqlite3CodeSubselect(Parse*, Expr*);
void sqlite3SelectPrep(Parse*, Select*, NameContext*);
int sqlite3ExpandSubquery(Parse*, SrcItem*);
void sqlite3SelectWrongNumTermsError(Parse *pParse, Select *p);
int sqlite3MatchEName(
  const struct ExprList_item*,
  const char*,
  const char*,
  const char*,
  int*
);
Bitmask sqlite3ExprColUsed(Expr*);
u8 sqlite3StrIHash(const char*);
int sqlite3ResolveExprNames(NameContext*, Expr*);
int sqlite3ResolveExprListNames(NameContext*, ExprList*);
void sqlite3ResolveSelectNames(Parse*, Select*, NameContext*);
int sqlite3ResolveSelfReference(Parse*,Table*,int,Expr*,ExprList*);
int sqlite3ResolveOrderGroupBy(Parse*, Select*, ExprList*, const char*);
void sqlite3ColumnDefault(Vdbe *, Table *, int, int);
void sqlite3AlterFinishAddColumn(Parse *, Token *);
void sqlite3AlterBeginAddColumn(Parse *, SrcList *);
void sqlite3AlterDropColumn(Parse*, SrcList*, const Token*);
const void *sqlite3RenameTokenMap(Parse*, const void*, const Token*);
void sqlite3RenameTokenRemap(Parse*, const void *pTo, const void *pFrom);
void sqlite3RenameExprUnmap(Parse*, Expr*);
void sqlite3RenameExprlistUnmap(Parse*, ExprList*);
CollSeq *sqlite3GetCollSeq(Parse*, u8, CollSeq *, const char*);
char sqlite3AffinityType(const char*, Column*);
void sqlite3Analyze(Parse*, Token*, Token*);
int sqlite3InvokeBusyHandler(BusyHandler*);
int sqlite3FindDb(sqlite3*, Token*);
int sqlite3FindDbName(sqlite3 *, const char *);
int sqlite3AnalysisLoad(sqlite3*,int iDB);
void sqlite3DeleteIndexSamples(sqlite3*,Index*);
void sqlite3DefaultRowEst(Index*);
void sqlite3RegisterLikeFunctions(sqlite3*, int);
int sqlite3IsLikeFunction(sqlite3*,Expr*,int*,char*);
void sqlite3SchemaClear(void *);
Schema *sqlite3SchemaGet(sqlite3 *, Btree *);
int sqlite3SchemaToIndex(sqlite3 *db, Schema *);
KeyInfo *sqlite3KeyInfoAlloc(sqlite3*,int,int);
void sqlite3KeyInfoUnref(KeyInfo*);
KeyInfo *sqlite3KeyInfoRef(KeyInfo*);
KeyInfo *sqlite3KeyInfoOfIndex(Parse*, Index*);
KeyInfo *sqlite3KeyInfoFromExprList(Parse*, ExprList*, int, int);
const char *sqlite3SelectOpName(int);
int sqlite3HasExplicitNulls(Parse*, ExprList*);

#ifdef SQLITE_DEBUG
int sqlite3KeyInfoIsWriteable(KeyInfo*);
#endif
int sqlite3CreateFunc(sqlite3 *, const char *, int, int, void *,
  void (*)(sqlite3_context*,int,sqlite3_value **),
  void (*)(sqlite3_context*,int,sqlite3_value **),
  void (*)(sqlite3_context*),
  void (*)(sqlite3_context*),
  void (*)(sqlite3_context*,int,sqlite3_value **),
  FuncDestructor *pDestructor
);
void sqlite3NoopDestructor(void*);
void *sqlite3OomFault(sqlite3*);
void sqlite3OomClear(sqlite3*);
int sqlite3ApiExit(sqlite3 *db, int);
int sqlite3OpenTempDatabase(Parse *);

char *sqlite3RCStrRef(char*);
void sqlite3RCStrUnref(void*);
char *sqlite3RCStrNew(u64);
char *sqlite3RCStrResize(char*,u64);

void sqlite3StrAccumInit(StrAccum*, sqlite3*, char*, int, int);
int sqlite3StrAccumEnlarge(StrAccum*, i64);
char *sqlite3StrAccumFinish(StrAccum*);
void sqlite3StrAccumSetError(StrAccum*, u8);
void sqlite3ResultStrAccum(sqlite3_context*,StrAccum*);
void sqlite3SelectDestInit(SelectDest*,int,int);
Expr *sqlite3CreateColumnExpr(sqlite3 *, SrcList *, int, int);
void sqlite3RecordErrorByteOffset(sqlite3*,const char*);
void sqlite3RecordErrorOffsetOfExpr(sqlite3*,const Expr*);

void sqlite3BackupRestart(sqlite3_backup *);
void sqlite3BackupUpdate(sqlite3_backup *, Pgno, const u8 *);

#ifndef SQLITE_OMIT_SUBQUERY
int sqlite3ExprCheckIN(Parse*, Expr*);
#else
# define sqlite3ExprCheckIN(x,y) SQLITE_OK
#endif

#ifdef SQLITE_ENABLE_STAT4
int sqlite3Stat4ProbeSetValue(
    Parse*,Index*,UnpackedRecord**,Expr*,int,int,int*);
int sqlite3Stat4ValueFromExpr(Parse*, Expr*, u8, sqlite3_value**);
void sqlite3Stat4ProbeFree(UnpackedRecord*);
int sqlite3Stat4Column(sqlite3*, const void*, int, int, sqlite3_value**);
char sqlite3IndexColumnAffinity(sqlite3*, Index*, int);
#endif

/*
** The interface to the LEMON-generated parser
*/
#ifndef SQLITE_AMALGAMATION
  void *sqlite3ParserAlloc(void*(*)(u64), Parse*);
  void sqlite3ParserFree(void*, void(*)(void*));
#endif
void sqlite3Parser(void*, int, Token);
int sqlite3ParserFallback(int);
#ifdef YYTRACKMAXSTACKDEPTH
  int sqlite3ParserStackPeak(void*);
#endif

void sqlite3AutoLoadExtensions(sqlite3*);
#ifndef SQLITE_OMIT_LOAD_EXTENSION
  void sqlite3CloseExtensions(sqlite3*);
#else
# define sqlite3CloseExtensions(X)
#endif

#ifndef SQLITE_OMIT_SHARED_CACHE
  void sqlite3TableLock(Parse *, int, Pgno, u8, const char *);
#else
  #define sqlite3TableLock(v,w,x,y,z)
#endif

#ifdef SQLITE_TEST
  int sqlite3Utf8To8(unsigned char*);
#endif

#ifdef SQLITE_OMIT_VIRTUALTABLE
#  define sqlite3VtabClear(D,T)
#  define sqlite3VtabSync(X,Y) SQLITE_OK
#  define sqlite3VtabRollback(X)
#  define sqlite3VtabCommit(X)
#  define sqlite3VtabInSync(db) 0
#  define sqlite3VtabLock(X)
#  define sqlite3VtabUnlock(X)
#  define sqlite3VtabModuleUnref(D,X)
#  define sqlite3VtabUnlockList(X)
#  define sqlite3VtabSavepoint(X, Y, Z) SQLITE_OK
#  define sqlite3GetVTable(X,Y)  ((VTable*)0)
#else
   void sqlite3VtabClear(sqlite3 *db, Table*);
   void sqlite3VtabDisconnect(sqlite3 *db, Table *p);
   int sqlite3VtabSync(sqlite3 *db, Vdbe*);
   int sqlite3VtabRollback(sqlite3 *db);
   int sqlite3VtabCommit(sqlite3 *db);
   void sqlite3VtabLock(VTable *);
   void sqlite3VtabUnlock(VTable *);
   void sqlite3VtabModuleUnref(sqlite3*,Module*);
   void sqlite3VtabUnlockList(sqlite3*);
   int sqlite3VtabSavepoint(sqlite3 *, int, int);
   void sqlite3VtabImportErrmsg(Vdbe*, sqlite3_vtab*);
   VTable *sqlite3GetVTable(sqlite3*, Table*);
   Module *sqlite3VtabCreateModule(
     sqlite3*,
     const char*,
     const sqlite3_module*,
     void*,
     void(*)(void*)
   );
#  define sqlite3VtabInSync(db) ((db)->nVTrans>0 && (db)->aVTrans==0)
#endif
int sqlite3ReadOnlyShadowTables(sqlite3 *db);
#ifndef SQLITE_OMIT_VIRTUALTABLE
  int sqlite3ShadowTableName(sqlite3 *db, const char *zName);
  int sqlite3IsShadowTableOf(sqlite3*,Table*,const char*);
  void sqlite3MarkAllShadowTablesOf(sqlite3*, Table*);
#else
# define sqlite3ShadowTableName(A,B) 0
# define sqlite3IsShadowTableOf(A,B,C) 0
# define sqlite3MarkAllShadowTablesOf(A,B)
#endif
int sqlite3VtabEponymousTableInit(Parse*,Module*);
void sqlite3VtabEponymousTableClear(sqlite3*,Module*);
void sqlite3VtabMakeWritable(Parse*,Table*);
void sqlite3VtabBeginParse(Parse*, Token*, Token*, Token*, int);
void sqlite3VtabFinishParse(Parse*, Token*);
void sqlite3VtabArgInit(Parse*);
void sqlite3VtabArgExtend(Parse*, Token*);
int sqlite3VtabCallCreate(sqlite3*, int, const char *, char **);
int sqlite3VtabCallConnect(Parse*, Table*);
int sqlite3VtabCallDestroy(sqlite3*, int, const char *);
int sqlite3VtabBegin(sqlite3 *, VTable *);

FuncDef *sqlite3VtabOverloadFunction(sqlite3 *,FuncDef*, int nArg, Expr*);
void sqlite3VtabUsesAllSchemas(Parse*);
sqlite3_int64 sqlite3StmtCurrentTime(sqlite3_context*);
int sqlite3VdbeParameterIndex(Vdbe*, const char*, int);
int sqlite3TransferBindings(sqlite3_stmt *, sqlite3_stmt *);
void sqlite3ParseObjectInit(Parse*,sqlite3*);
void sqlite3ParseObjectReset(Parse*);
void *sqlite3ParserAddCleanup(Parse*,void(*)(sqlite3*,void*),void*);
#ifdef SQLITE_ENABLE_NORMALIZE
char *sqlite3Normalize(Vdbe*, const char*);
#endif
int sqlite3Reprepare(Vdbe*);
void sqlite3ExprListCheckLength(Parse*, ExprList*, const char*);
CollSeq *sqlite3ExprCompareCollSeq(Parse*,const Expr*);
CollSeq *sqlite3BinaryCompareCollSeq(Parse *, const Expr*, const Expr*);
int sqlite3TempInMemory(const sqlite3*);
const char *sqlite3JournalModename(int);
#ifndef SQLITE_OMIT_WAL
  int sqlite3Checkpoint(sqlite3*, int, int, int*, int*);
  int sqlite3WalDefaultHook(void*,sqlite3*,const char*,int);
#endif
#ifndef SQLITE_OMIT_CTE
  Cte *sqlite3CteNew(Parse*,Token*,ExprList*,Select*,u8);
  void sqlite3CteDelete(sqlite3*,Cte*);
  With *sqlite3WithAdd(Parse*,With*,Cte*);
  void sqlite3WithDelete(sqlite3*,With*);
  With *sqlite3WithPush(Parse*, With*, u8);
#else
# define sqlite3CteNew(P,T,E,S)   ((void*)0)
# define sqlite3CteDelete(D,C)
# define sqlite3CteWithAdd(P,W,C) ((void*)0)
# define sqlite3WithDelete(x,y)
# define sqlite3WithPush(x,y,z) ((void*)0)
#endif
#ifndef SQLITE_OMIT_UPSERT
  Upsert *sqlite3UpsertNew(sqlite3*,ExprList*,Expr*,ExprList*,Expr*,Upsert*);
  void sqlite3UpsertDelete(sqlite3*,Upsert*);
  Upsert *sqlite3UpsertDup(sqlite3*,Upsert*);
  int sqlite3UpsertAnalyzeTarget(Parse*,SrcList*,Upsert*);
  void sqlite3UpsertDoUpdate(Parse*,Upsert*,Table*,Index*,int);
  Upsert *sqlite3UpsertOfIndex(Upsert*,Index*);
  int sqlite3UpsertNextIsIPK(Upsert*);
#else
#define sqlite3UpsertNew(u,v,w,x,y,z) ((Upsert*)0)
#define sqlite3UpsertDelete(x,y)
#define sqlite3UpsertDup(x,y)         ((Upsert*)0)
#define sqlite3UpsertOfIndex(x,y)     ((Upsert*)0)
#define sqlite3UpsertNextIsIPK(x)     0
#endif


/* Declarations for functions in fkey.c. All of these are replaced by
** no-op macros if OMIT_FOREIGN_KEY is defined. In this case no foreign
** key functionality is available. If OMIT_TRIGGER is defined but
** OMIT_FOREIGN_KEY is not, only some of the functions are no-oped. In
** this case foreign keys are parsed, but no other functionality is
** provided (enforcement of FK constraints requires the triggers sub-system).
*/
#if !defined(SQLITE_OMIT_FOREIGN_KEY) && !defined(SQLITE_OMIT_TRIGGER)
  void sqlite3FkCheck(Parse*, Table*, int, int, int*, int);
  void sqlite3FkDropTable(Parse*, SrcList *, Table*);
  void sqlite3FkActions(Parse*, Table*, ExprList*, int, int*, int);
  int sqlite3FkRequired(Parse*, Table*, int*, int);
  u32 sqlite3FkOldmask(Parse*, Table*);
  FKey *sqlite3FkReferences(Table *);
  void sqlite3FkClearTriggerCache(sqlite3*,int);
#else
  #define sqlite3FkActions(a,b,c,d,e,f)
  #define sqlite3FkCheck(a,b,c,d,e,f)
  #define sqlite3FkDropTable(a,b,c)
  #define sqlite3FkOldmask(a,b)         0
  #define sqlite3FkRequired(a,b,c,d)    0
  #define sqlite3FkReferences(a)        0
  #define sqlite3FkClearTriggerCache(a,b)
#endif
#ifndef SQLITE_OMIT_FOREIGN_KEY
  void sqlite3FkDelete(sqlite3 *, Table*);
  int sqlite3FkLocateIndex(Parse*,Table*,FKey*,Index**,int**);
#else
  #define sqlite3FkDelete(a,b)
  #define sqlite3FkLocateIndex(a,b,c,d,e)
#endif


/*
** Available fault injectors.  Should be numbered beginning with 0.
*/
#define SQLITE_FAULTINJECTOR_MALLOC     0
#define SQLITE_FAULTINJECTOR_COUNT      1

/*
** The interface to the code in fault.c used for identifying "benign"
** malloc failures. This is only present if SQLITE_UNTESTABLE
** is not defined.
*/
#ifndef SQLITE_UNTESTABLE
  void sqlite3BeginBenignMalloc(void);
  void sqlite3EndBenignMalloc(void);
#else
  #define sqlite3BeginBenignMalloc()
  #define sqlite3EndBenignMalloc()
#endif

/*
** Allowed return values from sqlite3FindInIndex()
*/
#define IN_INDEX_ROWID        1   /* Search the rowid of the table */
#define IN_INDEX_EPH          2   /* Search an ephemeral b-tree */
#define IN_INDEX_INDEX_ASC    3   /* Existing index ASCENDING */
#define IN_INDEX_INDEX_DESC   4   /* Existing index DESCENDING */
#define IN_INDEX_NOOP         5   /* No table available. Use comparisons */
/*
** Allowed flags for the 3rd parameter to sqlite3FindInIndex().
*/
#define IN_INDEX_NOOP_OK     0x0001  /* OK to return IN_INDEX_NOOP */
#define IN_INDEX_MEMBERSHIP  0x0002  /* IN operator used for membership test */
#define IN_INDEX_LOOP        0x0004  /* IN operator used as a loop */
int sqlite3FindInIndex(Parse *, Expr *, u32, int*, int*, int*);

int sqlite3JournalOpen(sqlite3_vfs *, const char *, sqlite3_file *, int, int);
int sqlite3JournalSize(sqlite3_vfs *);
#if defined(SQLITE_ENABLE_ATOMIC_WRITE) \
 || defined(SQLITE_ENABLE_BATCH_ATOMIC_WRITE)
  int sqlite3JournalCreate(sqlite3_file *);
#endif

int sqlite3JournalIsInMemory(sqlite3_file *p);
void sqlite3MemJournalOpen(sqlite3_file *);

void sqlite3ExprSetHeightAndFlags(Parse *pParse, Expr *p);
#if SQLITE_MAX_EXPR_DEPTH>0
  int sqlite3SelectExprHeight(const Select *);
  int sqlite3ExprCheckHeight(Parse*, int);
#else
  #define sqlite3SelectExprHeight(x) 0
  #define sqlite3ExprCheckHeight(x,y)
#endif
void sqlite3ExprSetErrorOffset(Expr*,int);

u32 sqlite3Get4byte(const u8*);
void sqlite3Put4byte(u8*, u32);

#ifdef SQLITE_ENABLE_UNLOCK_NOTIFY
  void sqlite3ConnectionBlocked(sqlite3 *, sqlite3 *);
  void sqlite3ConnectionUnlocked(sqlite3 *db);
  void sqlite3ConnectionClosed(sqlite3 *db);
#else
  #define sqlite3ConnectionBlocked(x,y)
  #define sqlite3ConnectionUnlocked(x)
  #define sqlite3ConnectionClosed(x)
#endif

#ifdef SQLITE_DEBUG
  void sqlite3ParserTrace(FILE*, char *);
#endif
#if defined(YYCOVERAGE)
  int sqlite3ParserCoverage(FILE*);
#endif

/*
** If the SQLITE_ENABLE IOTRACE exists then the global variable
** sqlite3IoTrace is a pointer to a printf-like routine used to
** print I/O tracing messages.
*/
#ifdef SQLITE_ENABLE_IOTRACE
# define IOTRACE(A)  if( sqlite3IoTrace ){ sqlite3IoTrace A; }
  void sqlite3VdbeIOTraceSql(Vdbe*);
SQLITE_API SQLITE_EXTERN void (SQLITE_CDECL *sqlite3IoTrace)(const char*,...);
#else
# define IOTRACE(A)
# define sqlite3VdbeIOTraceSql(X)
#endif

/*
** These routines are available for the mem2.c debugging memory allocator
** only.  They are used to verify that different "types" of memory
** allocations are properly tracked by the system.
**
** sqlite3MemdebugSetType() sets the "type" of an allocation to one of
** the MEMTYPE_* macros defined below.  The type must be a bitmask with
** a single bit set.
**
** sqlite3MemdebugHasType() returns true if any of the bits in its second
** argument match the type set by the previous sqlite3MemdebugSetType().
** sqlite3MemdebugHasType() is intended for use inside assert() statements.
**
** sqlite3MemdebugNoType() returns true if none of the bits in its second
** argument match the type set by the previous sqlite3MemdebugSetType().
**
** Perhaps the most important point is the difference between MEMTYPE_HEAP
** and MEMTYPE_LOOKASIDE.  If an allocation is MEMTYPE_LOOKASIDE, that means
** it might have been allocated by lookaside, except the allocation was
** too large or lookaside was already full.  It is important to verify
** that allocations that might have been satisfied by lookaside are not
** passed back to non-lookaside free() routines.  Asserts such as the
** example above are placed on the non-lookaside free() routines to verify
** this constraint.
**
** All of this is no-op for a production build.  It only comes into
** play when the SQLITE_MEMDEBUG compile-time option is used.
*/
#ifdef SQLITE_MEMDEBUG
  void sqlite3MemdebugSetType(void*,u8);
  int sqlite3MemdebugHasType(const void*,u8);
  int sqlite3MemdebugNoType(const void*,u8);
#else
# define sqlite3MemdebugSetType(X,Y)  /* no-op */
# define sqlite3MemdebugHasType(X,Y)  1
# define sqlite3MemdebugNoType(X,Y)   1
#endif
#define MEMTYPE_HEAP       0x01  /* General heap allocations */
#define MEMTYPE_LOOKASIDE  0x02  /* Heap that might have been lookaside */
#define MEMTYPE_PCACHE     0x04  /* Page cache allocations */

/*
** Threading interface
*/
#if SQLITE_MAX_WORKER_THREADS>0
int sqlite3ThreadCreate(SQLiteThread**,void*(*)(void*),void*);
int sqlite3ThreadJoin(SQLiteThread*, void**);
#endif

#if defined(SQLITE_ENABLE_DBPAGE_VTAB) || defined(SQLITE_TEST)
int sqlite3DbpageRegister(sqlite3*);
#endif
#if defined(SQLITE_ENABLE_DBSTAT_VTAB) || defined(SQLITE_TEST)
int sqlite3DbstatRegister(sqlite3*);
#endif

int sqlite3ExprVectorSize(const Expr *pExpr);
int sqlite3ExprIsVector(const Expr *pExpr);
Expr *sqlite3VectorFieldSubexpr(Expr*, int);
Expr *sqlite3ExprForVectorField(Parse*,Expr*,int,int);
void sqlite3VectorErrorMsg(Parse*, Expr*);

#ifndef SQLITE_OMIT_COMPILEOPTION_DIAGS
const char **sqlite3CompileOptions(int *pnOpt);
#endif

#if SQLITE_OS_UNIX && defined(SQLITE_OS_KV_OPTIONAL)
int sqlite3KvvfsInit(void);
#endif

#if defined(VDBE_PROFILE) \
 || defined(SQLITE_PERFORMANCE_TRACE) \
 || defined(SQLITE_ENABLE_STMT_SCANSTATUS)
sqlite3_uint64 sqlite3Hwtime(void);
#endif

#ifdef SQLITE_ENABLE_STMT_SCANSTATUS
# define IS_STMT_SCANSTATUS(db) (db->flags & SQLITE_StmtScanStatus)
#else
# define IS_STMT_SCANSTATUS(db) 0
#endif

#endif /* SQLITEINT_H */<|MERGE_RESOLUTION|>--- conflicted
+++ resolved
@@ -2114,18 +2114,11 @@
 #define MFUNCTION(zName, nArg, xPtr, xFunc) \
   {nArg, SQLITE_FUNC_BUILTIN|SQLITE_FUNC_CONSTANT|SQLITE_UTF8, \
    xPtr, 0, xFunc, 0, 0, 0, #zName, {0} }
-<<<<<<< HEAD
-#define JFUNCTION(zName, nArg, bUseCache, bSubtype, bJsonB, iArg, xFunc) \
-  {nArg, SQLITE_FUNC_BUILTIN|SQLITE_DETERMINISTIC|SQLITE_FUNC_CONSTANT|\
-   SQLITE_UTF8|((bUseCache)*SQLITE_FUNC_RUNONLY)|((bSubtype)*SQLITE_SUBTYPE), \
-   SQLITE_INT_TO_PTR(iArg|((bJsonB)*JSON_BLOB)),0,xFunc,0, 0, 0, #zName, {0} }
-=======
-#define JFUNCTION(zName, nArg, bUseCache, bWS, bRS, iArg, xFunc) \
+#define JFUNCTION(zName, nArg, bUseCache, bWS, bRS, bJsonB, iArg, xFunc) \
   {nArg, SQLITE_FUNC_BUILTIN|SQLITE_DETERMINISTIC|SQLITE_FUNC_CONSTANT|\
    SQLITE_UTF8|((bUseCache)*SQLITE_FUNC_RUNONLY)|\
    ((bRS)*SQLITE_SUBTYPE)|((bWS)*SQLITE_RESULT_SUBTYPE), \
-   SQLITE_INT_TO_PTR(iArg), 0, xFunc, 0, 0, 0, #zName, {0} }
->>>>>>> 5a81e6e5
+   SQLITE_INT_TO_PTR(iArg|((bJsonB)*JSON_BLOB)),0,xFunc,0, 0, 0, #zName, {0} }
 #define INLINE_FUNC(zName, nArg, iArg, mFlags) \
   {nArg, SQLITE_FUNC_BUILTIN|\
    SQLITE_UTF8|SQLITE_FUNC_INLINE|SQLITE_FUNC_CONSTANT|(mFlags), \
