/*
** 2013-04-05
**
** The author disclaims copyright to this source code.  In place of
** a legal notice, here is a blessing:
**
**    May you do good and not evil.
**    May you find forgiveness for yourself and forgive others.
**    May you share freely, never taking more than you give.
**
*************************************************************************
** 
** This is a program used for testing SQLite, and specifically for testing
** the ability of independent processes to access the same SQLite database
** concurrently.
**
** Compile this program as follows:
**
**    gcc -g -c -Wall sqlite3.c $(OPTS)
**    gcc -g -o mptest mptest.c sqlite3.o $(LIBS)
**
** Recommended options:
**
**    -DHAVE_USLEEP
**    -DSQLITE_NO_SYNC
**    -DSQLITE_THREADSAFE=0
**    -DSQLITE_OMIT_LOAD_EXTENSION
**
** Run like this:
**
**     ./mptest $database $script
**
** where $database is the database to use for testing and $script is a
** test script.
*/
#include "sqlite3.h"
#include <stdio.h>
#if defined(_WIN32)
# define WIN32_LEAN_AND_MEAN
# include <windows.h>
#else
# include <unistd.h>
#endif
#include <stdlib.h>
#include <string.h>
#include <assert.h>
#include <ctype.h>

/* The suffix to append to the child command lines, if any */
#if defined(_WIN32)
# define GETPID (int)GetCurrentProcessId
#else
# define GETPID getpid
#endif

/* The directory separator character(s) */
#if defined(_WIN32)
# define isDirSep(c) (((c) == '/') || ((c) == '\\'))
#else
# define isDirSep(c) ((c) == '/')
#endif

/* Mark a parameter as unused to suppress compiler warnings */
#define UNUSED_PARAMETER(x)  (void)x

/* Global data
*/
static struct Global {
  char *argv0;           /* Name of the executable */
  const char *zVfs;      /* Name of VFS to use. Often NULL meaning "default" */
  char *zDbFile;         /* Name of the database */
  sqlite3 *db;           /* Open connection to database */
  char *zErrLog;         /* Filename for error log */
  FILE *pErrLog;         /* Where to write errors */
  char *zLog;            /* Name of output log file */
  FILE *pLog;            /* Where to write log messages */
  char zName[32];        /* Symbolic name of this process */
  int taskId;            /* Task ID.  0 means supervisor. */
  int iTrace;            /* Tracing level */
  int bSqlTrace;         /* True to trace SQL commands */
  int bIgnoreSqlErrors;  /* Ignore errors in SQL statements */
  int nError;            /* Number of errors */
  int nTest;             /* Number of --match operators */
  int iTimeout;          /* Milliseconds until a busy timeout */
  int bSync;             /* Call fsync() */
} g;

/* Default timeout */
#define DEFAULT_TIMEOUT 10000

/*
** Print a message adding zPrefix[] to the beginning of every line.
*/
static void printWithPrefix(FILE *pOut, const char *zPrefix, const char *zMsg){
  while( zMsg && zMsg[0] ){
    int i;
    for(i=0; zMsg[i] && zMsg[i]!='\n' && zMsg[i]!='\r'; i++){}
    fprintf(pOut, "%s%.*s\n", zPrefix, i, zMsg);
    zMsg += i;
    while( zMsg[0]=='\n' || zMsg[0]=='\r' ) zMsg++;
  }
}

/*
** Compare two pointers to strings, where the pointers might be NULL.
*/
static int safe_strcmp(const char *a, const char *b){
  if( a==b ) return 0;
  if( a==0 ) return -1;
  if( b==0 ) return 1;
  return strcmp(a,b);
}

/*
** Return TRUE if string z[] matches glob pattern zGlob[].
** Return FALSE if the pattern does not match.
**
** Globbing rules:
**
**      '*'       Matches any sequence of zero or more characters.
**
**      '?'       Matches exactly one character.
**
**     [...]      Matches one character from the enclosed list of
**                characters.
**
**     [^...]     Matches one character not in the enclosed list.
**
**      '#'       Matches any sequence of one or more digits with an
**                optional + or - sign in front
*/
int strglob(const char *zGlob, const char *z){
  int c, c2;
  int invert;
  int seen;

  while( (c = (*(zGlob++)))!=0 ){
    if( c=='*' ){
      while( (c=(*(zGlob++))) == '*' || c=='?' ){
        if( c=='?' && (*(z++))==0 ) return 0;
      }
      if( c==0 ){
        return 1;
      }else if( c=='[' ){
        while( *z && strglob(zGlob-1,z) ){
          z++;
        }
        return (*z)!=0;
      }
      while( (c2 = (*(z++)))!=0 ){
        while( c2!=c ){
          c2 = *(z++);
          if( c2==0 ) return 0;
        }
        if( strglob(zGlob,z) ) return 1;
      }
      return 0;
    }else if( c=='?' ){
      if( (*(z++))==0 ) return 0;
    }else if( c=='[' ){
      int prior_c = 0;
      seen = 0;
      invert = 0;
      c = *(z++);
      if( c==0 ) return 0;
      c2 = *(zGlob++);
      if( c2=='^' ){
        invert = 1;
        c2 = *(zGlob++);
      }
      if( c2==']' ){
        if( c==']' ) seen = 1;
        c2 = *(zGlob++);
      }
      while( c2 && c2!=']' ){
        if( c2=='-' && zGlob[0]!=']' && zGlob[0]!=0 && prior_c>0 ){
          c2 = *(zGlob++);
          if( c>=prior_c && c<=c2 ) seen = 1;
          prior_c = 0;
        }else{
          if( c==c2 ){
            seen = 1;
          }
          prior_c = c2;
        }
        c2 = *(zGlob++);
      }
      if( c2==0 || (seen ^ invert)==0 ) return 0;
    }else if( c=='#' ){
      if( (z[0]=='-' || z[0]=='+') && isdigit(z[1]) ) z++;
      if( !isdigit(z[0]) ) return 0;
      z++;
      while( isdigit(z[0]) ){ z++; }
    }else{
      if( c!=(*(z++)) ) return 0;
    }
  }
  return *z==0;
}

/*
** Close output stream pOut if it is not stdout or stderr
*/
static void maybeClose(FILE *pOut){
  if( pOut!=stdout && pOut!=stderr ) fclose(pOut);
}

/*
** Print an error message
*/
static void errorMessage(const char *zFormat, ...){
  va_list ap;
  char *zMsg;
  char zPrefix[30];
  va_start(ap, zFormat);
  zMsg = sqlite3_vmprintf(zFormat, ap);
  va_end(ap);
  sqlite3_snprintf(sizeof(zPrefix), zPrefix, "%s:ERROR: ", g.zName);
  if( g.pLog ){
    printWithPrefix(g.pLog, zPrefix, zMsg);
    fflush(g.pLog);
  }
  if( g.pErrLog && safe_strcmp(g.zErrLog,g.zLog) ){
    printWithPrefix(g.pErrLog, zPrefix, zMsg);
    fflush(g.pErrLog);
  }
  sqlite3_free(zMsg);
  g.nError++;
}

/* Forward declaration */
static int trySql(const char*, ...);

/*
** Print an error message and then quit.
*/
static void fatalError(const char *zFormat, ...){
  va_list ap;
  char *zMsg;
  char zPrefix[30];
  va_start(ap, zFormat);
  zMsg = sqlite3_vmprintf(zFormat, ap);
  va_end(ap);
  sqlite3_snprintf(sizeof(zPrefix), zPrefix, "%s:FATAL: ", g.zName);
  if( g.pLog ){
    printWithPrefix(g.pLog, zPrefix, zMsg);
    fflush(g.pLog);
    maybeClose(g.pLog);
  }
  if( g.pErrLog && safe_strcmp(g.zErrLog,g.zLog) ){
    printWithPrefix(g.pErrLog, zPrefix, zMsg);
    fflush(g.pErrLog);
    maybeClose(g.pErrLog);
  }
  sqlite3_free(zMsg);
  if( g.db ){
    int nTry = 0;
    g.iTimeout = 0;
    while( trySql("UPDATE client SET wantHalt=1;")==SQLITE_BUSY
           && (nTry++)<100 ){
      sqlite3_sleep(10);
    }
  }
  sqlite3_close(g.db);
  exit(1);  
}


/*
** Print a log message
*/
static void logMessage(const char *zFormat, ...){
  va_list ap;
  char *zMsg;
  char zPrefix[30];
  va_start(ap, zFormat);
  zMsg = sqlite3_vmprintf(zFormat, ap);
  va_end(ap);
  sqlite3_snprintf(sizeof(zPrefix), zPrefix, "%s: ", g.zName);
  if( g.pLog ){
    printWithPrefix(g.pLog, zPrefix, zMsg);
    fflush(g.pLog);
  }
  sqlite3_free(zMsg);
}

/*
** Return the length of a string omitting trailing whitespace
*/
static int clipLength(const char *z){
  int n = (int)strlen(z);
  while( n>0 && isspace(z[n-1]) ){ n--; }
  return n;
}

/*
** Auxiliary SQL function to return the name of the VFS
*/
static void vfsNameFunc(
  sqlite3_context *context,
  int argc,
  sqlite3_value **argv
){
  sqlite3 *db = sqlite3_context_db_handle(context);
  char *zVfs = 0;
  UNUSED_PARAMETER(argc);
  UNUSED_PARAMETER(argv);
  sqlite3_file_control(db, "main", SQLITE_FCNTL_VFSNAME, &zVfs);
  if( zVfs ){
    sqlite3_result_text(context, zVfs, -1, sqlite3_free);
  }
}

/*
** Busy handler with a g.iTimeout-millisecond timeout
*/
static int busyHandler(void *pCD, int count){
  UNUSED_PARAMETER(pCD);
  if( count*10>g.iTimeout ){
    if( g.iTimeout>0 ) errorMessage("timeout after %dms", g.iTimeout);
    return 0;
  }
  sqlite3_sleep(10);
  return 1;
}

/*
** SQL Trace callback
*/
static void sqlTraceCallback(void *NotUsed1, const char *zSql){
  UNUSED_PARAMETER(NotUsed1);
  logMessage("[%.*s]", clipLength(zSql), zSql);
}

/*
** SQL error log callback
*/
static void sqlErrorCallback(void *pArg, int iErrCode, const char *zMsg){
  UNUSED_PARAMETER(pArg);
  if( iErrCode==SQLITE_ERROR && g.bIgnoreSqlErrors ) return;
  if( (iErrCode&0xff)==SQLITE_SCHEMA && g.iTrace<3 ) return;
  if( g.iTimeout==0 && (iErrCode&0xff)==SQLITE_BUSY && g.iTrace<3 ) return;
  if( (iErrCode&0xff)==SQLITE_NOTICE ){
    logMessage("(info) %s", zMsg);
  }else{
    errorMessage("(errcode=%d) %s", iErrCode, zMsg);
  }
}

/*
** Prepare an SQL statement.  Issue a fatal error if unable.
*/
static sqlite3_stmt *prepareSql(const char *zFormat, ...){
  va_list ap;
  char *zSql;
  int rc;
  sqlite3_stmt *pStmt = 0;
  va_start(ap, zFormat);
  zSql = sqlite3_vmprintf(zFormat, ap);
  va_end(ap);
  rc = sqlite3_prepare_v2(g.db, zSql, -1, &pStmt, 0);
  if( rc!=SQLITE_OK ){
    sqlite3_finalize(pStmt);
    fatalError("%s\n%s\n", sqlite3_errmsg(g.db), zSql);
  }
  sqlite3_free(zSql);
  return pStmt;
}

/*
** Run arbitrary SQL.  Issue a fatal error on failure.
*/
static void runSql(const char *zFormat, ...){
  va_list ap;
  char *zSql;
  int rc;
  va_start(ap, zFormat);
  zSql = sqlite3_vmprintf(zFormat, ap);
  va_end(ap);
  rc = sqlite3_exec(g.db, zSql, 0, 0, 0);
  if( rc!=SQLITE_OK ){
    fatalError("%s\n%s\n", sqlite3_errmsg(g.db), zSql);
  }
  sqlite3_free(zSql);
}

/*
** Try to run arbitrary SQL.  Return success code.
*/
static int trySql(const char *zFormat, ...){
  va_list ap;
  char *zSql;
  int rc;
  va_start(ap, zFormat);
  zSql = sqlite3_vmprintf(zFormat, ap);
  va_end(ap);
  rc = sqlite3_exec(g.db, zSql, 0, 0, 0);
  sqlite3_free(zSql);
  return rc;
}

/* Structure for holding an arbitrary length string
*/
typedef struct String String;
struct String {
  char *z;         /* the string */
  int n;           /* Slots of z[] used */
  int nAlloc;      /* Slots of z[] allocated */
};

/* Free a string */
static void stringFree(String *p){
  if( p->z ) sqlite3_free(p->z);
  memset(p, 0, sizeof(*p));
}

/* Append n bytes of text to a string.  If n<0 append the entire string. */
static void stringAppend(String *p, const char *z, int n){
  if( n<0 ) n = (int)strlen(z);
  if( p->n+n>=p->nAlloc ){
    int nAlloc = p->nAlloc*2 + n + 100;
    char *z = sqlite3_realloc(p->z, nAlloc);
    if( z==0 ) fatalError("out of memory");
    p->z = z;
    p->nAlloc = nAlloc;
  }
  memcpy(p->z+p->n, z, n);
  p->n += n;
  p->z[p->n] = 0;
}

/* Reset a string to an empty string */
static void stringReset(String *p){
  if( p->z==0 ) stringAppend(p, " ", 1);
  p->n = 0;
  p->z[0] = 0;
}

/* Append a new token onto the end of the string */
static void stringAppendTerm(String *p, const char *z){
  int i;
  if( p->n ) stringAppend(p, " ", 1);
  if( z==0 ){
    stringAppend(p, "nil", 3);
    return;
  }
  for(i=0; z[i] && !isspace(z[i]); i++){}
  if( i>0 && z[i]==0 ){
    stringAppend(p, z, i);
    return;
  }
  stringAppend(p, "'", 1);
  while( z[0] ){
    for(i=0; z[i] && z[i]!='\''; i++){}
    if( z[i] ){
      stringAppend(p, z, i+1);
      stringAppend(p, "'", 1);
      z += i+1;
    }else{
      stringAppend(p, z, i);
      break;
    }
  }
  stringAppend(p, "'", 1);
}

/*
** Callback function for evalSql()
*/
static int evalCallback(void *pCData, int argc, char **argv, char **azCol){
  String *p = (String*)pCData;
  int i;
  UNUSED_PARAMETER(azCol);
  for(i=0; i<argc; i++) stringAppendTerm(p, argv[i]);
  return 0;
}

/*
** Run arbitrary SQL and record the results in an output string
** given by the first parameter.
*/
static int evalSql(String *p, const char *zFormat, ...){
  va_list ap;
  char *zSql;
  int rc;
  char *zErrMsg = 0;
  va_start(ap, zFormat);
  zSql = sqlite3_vmprintf(zFormat, ap);
  va_end(ap);
  assert( g.iTimeout>0 );
  rc = sqlite3_exec(g.db, zSql, evalCallback, p, &zErrMsg);
  sqlite3_free(zSql);
  if( rc ){
    char zErr[30];
    sqlite3_snprintf(sizeof(zErr), zErr, "error(%d)", rc);
    stringAppendTerm(p, zErr);
    if( zErrMsg ){
      stringAppendTerm(p, zErrMsg);
      sqlite3_free(zErrMsg);
    }
  }
  return rc;
}

/*
** Auxiliary SQL function to recursively evaluate SQL.
*/
static void evalFunc(
  sqlite3_context *context,
  int argc,
  sqlite3_value **argv
){
  sqlite3 *db = sqlite3_context_db_handle(context);
  const char *zSql = (const char*)sqlite3_value_text(argv[0]);
  String res;
  char *zErrMsg = 0;
  int rc;
  UNUSED_PARAMETER(argc);
  memset(&res, 0, sizeof(res));
  rc = sqlite3_exec(db, zSql, evalCallback, &res, &zErrMsg);
  if( zErrMsg ){
    sqlite3_result_error(context, zErrMsg, -1);
    sqlite3_free(zErrMsg);
  }else if( rc ){
    sqlite3_result_error_code(context, rc);
  }else{
    sqlite3_result_text(context, res.z, -1, SQLITE_TRANSIENT);
  }
  stringFree(&res);
}

/*
** Look up the next task for client iClient in the database.
** Return the task script and the task number and mark that
** task as being under way.
*/
static int startScript(
  int iClient,              /* The client number */
  char **pzScript,          /* Write task script here */
  int *pTaskId,             /* Write task number here */
  char **pzTaskName         /* Name of the task */
){
  sqlite3_stmt *pStmt = 0;
  int taskId;
  int rc;
  int totalTime = 0;

  *pzScript = 0;
  g.iTimeout = 0;
  while(1){
    rc = trySql("BEGIN IMMEDIATE");
    if( rc==SQLITE_BUSY ){
      sqlite3_sleep(10);
      totalTime += 10;
      continue;
    }
    if( rc!=SQLITE_OK ){
      fatalError("in startScript: %s", sqlite3_errmsg(g.db));
    }
    if( g.nError || g.nTest ){
      runSql("UPDATE counters SET nError=nError+%d, nTest=nTest+%d",
             g.nError, g.nTest);
      g.nError = 0;
      g.nTest = 0;
    }
    pStmt = prepareSql("SELECT 1 FROM client WHERE id=%d AND wantHalt",iClient);
    rc = sqlite3_step(pStmt);
    sqlite3_finalize(pStmt);
    if( rc==SQLITE_ROW ){
      runSql("DELETE FROM client WHERE id=%d", iClient);
      g.iTimeout = DEFAULT_TIMEOUT;
      runSql("COMMIT TRANSACTION;");
      return SQLITE_DONE;
    }
    pStmt = prepareSql(
              "SELECT script, id, name FROM task"
              " WHERE client=%d AND starttime IS NULL"
              " ORDER BY id LIMIT 1", iClient);
    rc = sqlite3_step(pStmt);
    if( rc==SQLITE_ROW ){
      int n = sqlite3_column_bytes(pStmt, 0);
      *pzScript = sqlite3_malloc(n+1);
      strcpy(*pzScript, (const char*)sqlite3_column_text(pStmt, 0));
      *pTaskId = taskId = sqlite3_column_int(pStmt, 1);
      *pzTaskName = sqlite3_mprintf("%s", sqlite3_column_text(pStmt, 2));
      sqlite3_finalize(pStmt);
      runSql("UPDATE task"
             "   SET starttime=strftime('%%Y-%%m-%%d %%H:%%M:%%f','now')"
             " WHERE id=%d;", taskId);
      g.iTimeout = DEFAULT_TIMEOUT;
      runSql("COMMIT TRANSACTION;");
      return SQLITE_OK;
    }
    sqlite3_finalize(pStmt);
    if( rc==SQLITE_DONE ){
      if( totalTime>30000 ){
        errorMessage("Waited over 30 seconds with no work.  Giving up.");
        runSql("DELETE FROM client WHERE id=%d; COMMIT;", iClient);
        sqlite3_close(g.db);
        exit(1);
      }
      while( trySql("COMMIT")==SQLITE_BUSY ){
        sqlite3_sleep(10);
        totalTime += 10;
      }
      sqlite3_sleep(100);
      totalTime += 100;
      continue;
    }
    fatalError("%s", sqlite3_errmsg(g.db));
  }
  g.iTimeout = DEFAULT_TIMEOUT;
}

/*
** Mark a script as having finished.   Remove the CLIENT table entry
** if bShutdown is true.
*/
static int finishScript(int iClient, int taskId, int bShutdown){
  runSql("UPDATE task"
         "   SET endtime=strftime('%%Y-%%m-%%d %%H:%%M:%%f','now')"
         " WHERE id=%d;", taskId);
  if( bShutdown ){
    runSql("DELETE FROM client WHERE id=%d", iClient);
  }
  return SQLITE_OK;
}

/*
** Start up a client process for iClient, if it is not already
** running.  If the client is already running, then this routine
** is a no-op.
*/
static void startClient(int iClient){
  runSql("INSERT OR IGNORE INTO client VALUES(%d,0)", iClient);
  if( sqlite3_changes(g.db) ){
    char *zSys;
    int rc;
    zSys = sqlite3_mprintf("%s \"%s\" --client %d --trace %d",
                 g.argv0, g.zDbFile, iClient, g.iTrace);
    if( g.bSqlTrace ){
      zSys = sqlite3_mprintf("%z --sqltrace", zSys);
    }
    if( g.bSync ){
      zSys = sqlite3_mprintf("%z --sync", zSys);
    }
    if( g.zVfs ){
      zSys = sqlite3_mprintf("%z --vfs \"%s\"", zSys, g.zVfs);
    }
    if( g.iTrace>=2 ) logMessage("system('%q')", zSys);
#if !defined(_WIN32)
    zSys = sqlite3_mprintf("%z &", zSys);
    rc = system(zSys);
    if( rc ) errorMessage("system() fails with error code %d", rc);
#else
    {
      STARTUPINFOA startupInfo;
      PROCESS_INFORMATION processInfo;
      memset(&startupInfo, 0, sizeof(startupInfo));
      startupInfo.cb = sizeof(startupInfo);
      memset(&processInfo, 0, sizeof(processInfo));
      rc = CreateProcessA(NULL, zSys, NULL, NULL, FALSE, 0, NULL, NULL,
                        &startupInfo, &processInfo);
      if( rc ){
        CloseHandle(processInfo.hThread);
        CloseHandle(processInfo.hProcess);
      }else{
        errorMessage("CreateProcessA() fails with error code %lu",
                     GetLastError());
      }
    }
#endif
    sqlite3_free(zSys);
  }
}

/*
** Read the entire content of a file into memory
*/
static char *readFile(const char *zFilename){
  FILE *in = fopen(zFilename, "rb");
  long sz;
  char *z;
  if( in==0 ){
    fatalError("cannot open \"%s\" for reading", zFilename);
  }
  fseek(in, 0, SEEK_END);
  sz = ftell(in);
  rewind(in);
  z = sqlite3_malloc( sz+1 );
  sz = (long)fread(z, 1, sz, in);
  z[sz] = 0;
  fclose(in);
  return z;
}

/*
** Return the length of the next token.
*/
static int tokenLength(const char *z, int *pnLine){
  int n = 0;
  if( isspace(z[0]) || (z[0]=='/' && z[1]=='*') ){
    int inC = 0;
    int c;
    if( z[0]=='/' ){
      inC = 1;
      n = 2;
    }
    while( (c = z[n++])!=0 ){
      if( c=='\n' ) (*pnLine)++;
      if( isspace(c) ) continue;
      if( inC && c=='*' && z[n]=='/' ){
        n++;
        inC = 0;
      }else if( !inC && c=='/' && z[n]=='*' ){
        n++;
        inC = 1;
      }else if( !inC ){
        break;
      }
    }
    n--;
  }else if( z[0]=='-' && z[1]=='-' ){
    for(n=2; z[n] && z[n]!='\n'; n++){}
    if( z[n] ){ (*pnLine)++; n++; }
  }else if( z[0]=='"' || z[0]=='\'' ){
    int delim = z[0];
    for(n=1; z[n]; n++){
      if( z[n]=='\n' ) (*pnLine)++;
      if( z[n]==delim ){
        n++;
        if( z[n+1]!=delim ) break;
      }
    }
  }else{
    int c;
    for(n=1; (c = z[n])!=0 && !isspace(c) && c!='"' && c!='\'' && c!=';'; n++){}
  }
  return n;
}

/*
** Copy a single token into a string buffer.
*/
static int extractToken(const char *zIn, int nIn, char *zOut, int nOut){
  int i;
  if( nIn<=0 ){
    zOut[0] = 0;
    return 0;
  }
  for(i=0; i<nIn && i<nOut-1 && !isspace(zIn[i]); i++){ zOut[i] = zIn[i]; }
  zOut[i] = 0;
  return i;
}

/*
** Find the number of characters up to the start of the next "--end" token.
*/
static int findEnd(const char *z, int *pnLine){
  int n = 0;
  while( z[n] && (strncmp(z+n,"--end",5) || !isspace(z[n+5])) ){
    n += tokenLength(z+n, pnLine);
  }
  return n;
}

/*
** Find the number of characters up to the first character past the
** of the next "--endif"  or "--else" token. Nested --if commands are
** also skipped.
*/
static int findEndif(const char *z, int stopAtElse, int *pnLine){
  int n = 0;
  while( z[n] ){
    int len = tokenLength(z+n, pnLine);
    if( (strncmp(z+n,"--endif",7)==0 && isspace(z[n+7]))
     || (stopAtElse && strncmp(z+n,"--else",6)==0 && isspace(z[n+6]))
    ){
      return n+len;
    }
    if( strncmp(z+n,"--if",4)==0 && isspace(z[n+4]) ){
      int skip = findEndif(z+n+len, 0, pnLine);
      n += skip + len;
    }else{
      n += len;
    }
  }
  return n;
}

/*
** Wait for a client process to complete all its tasks
*/
static void waitForClient(int iClient, int iTimeout, char *zErrPrefix){
  sqlite3_stmt *pStmt;
  int rc;
  if( iClient>0 ){
    pStmt = prepareSql(
               "SELECT 1 FROM task"
               " WHERE client=%d"
               "   AND client IN (SELECT id FROM client)"
               "  AND endtime IS NULL",
               iClient);
  }else{
    pStmt = prepareSql(
               "SELECT 1 FROM task"
               " WHERE client IN (SELECT id FROM client)"
               "   AND endtime IS NULL");
  }
  g.iTimeout = 0;
  while( ((rc = sqlite3_step(pStmt))==SQLITE_BUSY || rc==SQLITE_ROW)
    && iTimeout>0
  ){
    sqlite3_reset(pStmt);
    sqlite3_sleep(50);
    iTimeout -= 50;
  }
  sqlite3_finalize(pStmt);
  g.iTimeout = DEFAULT_TIMEOUT;
  if( rc!=SQLITE_DONE ){
    if( zErrPrefix==0 ) zErrPrefix = "";
    if( iClient>0 ){
      errorMessage("%stimeout waiting for client %d", zErrPrefix, iClient);
    }else{
      errorMessage("%stimeout waiting for all clients", zErrPrefix);
    }
  }
}

/* Return a pointer to the tail of a filename
*/
static char *filenameTail(char *z){
  int i, j;
  for(i=j=0; z[i]; i++) if( isDirSep(z[i]) ) j = i+1;
  return z+j;
}

/*
** Interpret zArg as a boolean value.  Return either 0 or 1.
*/
static int booleanValue(char *zArg){
  int i;
  if( zArg==0 ) return 0;
  for(i=0; zArg[i]>='0' && zArg[i]<='9'; i++){}
  if( i>0 && zArg[i]==0 ) return atoi(zArg);
  if( sqlite3_stricmp(zArg, "on")==0 || sqlite3_stricmp(zArg,"yes")==0 ){
    return 1;
  }
  if( sqlite3_stricmp(zArg, "off")==0 || sqlite3_stricmp(zArg,"no")==0 ){
    return 0;
  }
  errorMessage("unknown boolean: [%s]", zArg);
  return 0;
}


/* This routine exists as a convenient place to set a debugger
** breakpoint.
*/
static void test_breakpoint(void){ static volatile int cnt = 0; cnt++; }

/* Maximum number of arguments to a --command */
#define MX_ARG 2

/*
** Run a script.
*/
static void runScript(
  int iClient,       /* The client number, or 0 for the master */
  int taskId,        /* The task ID for clients.  0 for master */
  char *zScript,     /* Text of the script */
  char *zFilename    /* File from which script was read. */
){
  int lineno = 1;
  int prevLine = 1;
  int ii = 0;
  int iBegin = 0;
  int n, c, j;
  int len;
  int nArg;
  String sResult;
  char zCmd[30];
  char zError[1000];
  char azArg[MX_ARG][100];

  memset(&sResult, 0, sizeof(sResult));
  stringReset(&sResult);
  while( (c = zScript[ii])!=0 ){
    prevLine = lineno;
    len = tokenLength(zScript+ii, &lineno);
    if( isspace(c) || (c=='/' && zScript[ii+1]=='*') ){
      ii += len;
      continue;
    }
    if( c!='-' || zScript[ii+1]!='-' || !isalpha(zScript[ii+2]) ){
      ii += len;
      continue;
    }

    /* Run any prior SQL before processing the new --command */
    if( ii>iBegin ){
      char *zSql = sqlite3_mprintf("%.*s", ii-iBegin, zScript+iBegin);
      evalSql(&sResult, zSql);
      sqlite3_free(zSql);
      iBegin = ii + len;
    }

    /* Parse the --command */
    if( g.iTrace>=2 ) logMessage("%.*s", len, zScript+ii);
    n = extractToken(zScript+ii+2, len-2, zCmd, sizeof(zCmd));
    for(nArg=0; n<len-2 && nArg<MX_ARG; nArg++){
      while( n<len-2 && isspace(zScript[ii+2+n]) ){ n++; }
      if( n>=len-2 ) break;
      n += extractToken(zScript+ii+2+n, len-2-n,
                        azArg[nArg], sizeof(azArg[nArg]));
    }
    for(j=nArg; j<MX_ARG; j++) azArg[j++][0] = 0;

    /*
    **  --sleep N
    **
    ** Pause for N milliseconds
    */
    if( strcmp(zCmd, "sleep")==0 ){
      sqlite3_sleep(atoi(azArg[0]));
    }else 

    /*
    **   --exit N
    **
    ** Exit this process.  If N>0 then exit without shutting down
    ** SQLite.  (In other words, simulate a crash.)
    */
    if( strcmp(zCmd, "exit")==0 ){
      int rc = atoi(azArg[0]);
      finishScript(iClient, taskId, 1);
      if( rc==0 ) sqlite3_close(g.db);
      exit(rc);
    }else

    /*
    **   --testcase NAME
    **
    ** Begin a new test case.  Announce in the log that the test case
    ** has begun.
    */
    if( strcmp(zCmd, "testcase")==0 ){
      if( g.iTrace==1 ) logMessage("%.*s", len - 1, zScript+ii);
      stringReset(&sResult);
    }else

    /*
    **   --finish
    **
    ** Mark the current task as having finished, even if it is not.
    ** This can be used in conjunction with --exit to simulate a crash.
    */
    if( strcmp(zCmd, "finish")==0 && iClient>0 ){
      finishScript(iClient, taskId, 1);
    }else

    /*
    **  --reset
    **
    ** Reset accumulated results back to an empty string
    */
    if( strcmp(zCmd, "reset")==0 ){
      stringReset(&sResult);
    }else

    /*
    **  --match ANSWER...
    **
    ** Check to see if output matches ANSWER.  Report an error if not.
    */
    if( strcmp(zCmd, "match")==0 ){
      int jj;
      char *zAns = zScript+ii;
      for(jj=7; jj<len-1 && isspace(zAns[jj]); jj++){}
      zAns += jj;
      if( len-jj-1!=sResult.n || strncmp(sResult.z, zAns, len-jj-1) ){
        errorMessage("line %d of %s:\nExpected [%.*s]\n     Got [%s]",
          prevLine, zFilename, len-jj-1, zAns, sResult.z);
      }
      g.nTest++;
      stringReset(&sResult);
    }else

    /*
    **  --glob ANSWER...
    **  --notglob ANSWER....
    **
    ** Check to see if output does or does not match the glob pattern
    ** ANSWER.
    */
    if( strcmp(zCmd, "glob")==0 || strcmp(zCmd, "notglob")==0 ){
      int jj;
      char *zAns = zScript+ii;
      char *zCopy;
      int isGlob = (zCmd[0]=='g');
      for(jj=9-3*isGlob; jj<len-1 && isspace(zAns[jj]); jj++){}
      zAns += jj;
      zCopy = sqlite3_mprintf("%.*s", len-jj-1, zAns);
      if( (sqlite3_strglob(zCopy, sResult.z)==0)^isGlob ){
        errorMessage("line %d of %s:\nExpected [%s]\n     Got [%s]",
          prevLine, zFilename, zCopy, sResult.z);
      }
      sqlite3_free(zCopy);
      g.nTest++;
      stringReset(&sResult);
    }else

    /*
    **  --output
    **
    ** Output the result of the previous SQL.
    */
    if( strcmp(zCmd, "output")==0 ){
      logMessage("%s", sResult.z);
    }else

    /*
    **  --source FILENAME
    **
    ** Run a subscript from a separate file.
    */
    if( strcmp(zCmd, "source")==0 ){
      char *zNewFile, *zNewScript;
      char *zToDel = 0;
      zNewFile = azArg[0];
      if( !isDirSep(zNewFile[0]) ){
        int k;
        for(k=(int)strlen(zFilename)-1; k>=0 && !isDirSep(zFilename[k]); k--){}
        if( k>0 ){
          zNewFile = zToDel = sqlite3_mprintf("%.*s/%s", k,zFilename,zNewFile);
        }
      }
      zNewScript = readFile(zNewFile);
      if( g.iTrace ) logMessage("begin script [%s]\n", zNewFile);
      runScript(0, 0, zNewScript, zNewFile);
      sqlite3_free(zNewScript);
      if( g.iTrace ) logMessage("end script [%s]\n", zNewFile);
      sqlite3_free(zToDel);
    }else

    /*
    **  --print MESSAGE....
    **
    ** Output the remainder of the line to the log file
    */
    if( strcmp(zCmd, "print")==0 ){
      int jj;
      for(jj=7; jj<len && isspace(zScript[ii+jj]); jj++){}
      logMessage("%.*s", len-jj, zScript+ii+jj);
    }else

    /*
    **  --if EXPR
    **
    ** Skip forward to the next matching --endif or --else if EXPR is false.
    */
    if( strcmp(zCmd, "if")==0 ){
      int jj, rc;
      sqlite3_stmt *pStmt;
      for(jj=4; jj<len && isspace(zScript[ii+jj]); jj++){}
      pStmt = prepareSql("SELECT %.*s", len-jj, zScript+ii+jj);
      rc = sqlite3_step(pStmt);
      if( rc!=SQLITE_ROW || sqlite3_column_int(pStmt, 0)==0 ){
        ii += findEndif(zScript+ii+len, 1, &lineno);
      }
      sqlite3_finalize(pStmt);
    }else

    /*
    **  --else
    **
    ** This command can only be encountered if currently inside an --if that
    ** is true.  Skip forward to the next matching --endif.
    */
    if( strcmp(zCmd, "else")==0 ){
      ii += findEndif(zScript+ii+len, 0, &lineno);
    }else

    /*
    **  --endif
    **
    ** This command can only be encountered if currently inside an --if that
    ** is true or an --else of a false if.  This is a no-op.
    */
    if( strcmp(zCmd, "endif")==0 ){
      /* no-op */
    }else

    /*
    **  --start CLIENT
    **
    ** Start up the given client.
    */
    if( strcmp(zCmd, "start")==0 && iClient==0 ){
      int iNewClient = atoi(azArg[0]);
      if( iNewClient>0 ){
        startClient(iNewClient);
      }
    }else

    /*
    **  --wait CLIENT TIMEOUT
    **
    ** Wait until all tasks complete for the given client.  If CLIENT is
    ** "all" then wait for all clients to complete.  Wait no longer than
    ** TIMEOUT milliseconds (default 10,000)
    */
    if( strcmp(zCmd, "wait")==0 && iClient==0 ){
      int iTimeout = nArg>=2 ? atoi(azArg[1]) : 10000;
      sqlite3_snprintf(sizeof(zError),zError,"line %d of %s\n",
                       prevLine, zFilename);
      waitForClient(atoi(azArg[0]), iTimeout, zError);
    }else

    /*
    **  --task CLIENT
    **     <task-content-here>
    **  --end
    **
    ** Assign work to a client.  Start the client if it is not running
    ** already.
    */
    if( strcmp(zCmd, "task")==0 && iClient==0 ){
      int iTarget = atoi(azArg[0]);
      int iEnd;
      char *zTask;
      char *zTName;
      iEnd = findEnd(zScript+ii+len, &lineno);
      if( iTarget<0 ){
        errorMessage("line %d of %s: bad client number: %d",
                     prevLine, zFilename, iTarget);
      }else{
        zTask = sqlite3_mprintf("%.*s", iEnd, zScript+ii+len);
        if( nArg>1 ){
          zTName = sqlite3_mprintf("%s", azArg[1]);
        }else{
          zTName = sqlite3_mprintf("%s:%d", filenameTail(zFilename), prevLine);
        }
        startClient(iTarget);
        runSql("INSERT INTO task(client,script,name)"
               " VALUES(%d,'%q',%Q)", iTarget, zTask, zTName);
        sqlite3_free(zTask);
        sqlite3_free(zTName);
      }
      iEnd += tokenLength(zScript+ii+len+iEnd, &lineno);
      len += iEnd;
      iBegin = ii+len;
    }else

    /*
    **  --breakpoint
    **
    ** This command calls "test_breakpoint()" which is a routine provided
    ** as a convenient place to set a debugger breakpoint.
    */
    if( strcmp(zCmd, "breakpoint")==0 ){
      test_breakpoint();
    }else

    /*
    **  --show-sql-errors BOOLEAN
    **
    ** Turn display of SQL errors on and off.
    */
    if( strcmp(zCmd, "show-sql-errors")==0 ){
      g.bIgnoreSqlErrors = nArg>=1 ? !booleanValue(azArg[0]) : 1;
    }else


    /* error */{
      errorMessage("line %d of %s: unknown command --%s",
                   prevLine, zFilename, zCmd);
    }
    ii += len;
  }
  if( iBegin<ii ){
    char *zSql = sqlite3_mprintf("%.*s", ii-iBegin, zScript+iBegin);
    runSql(zSql);
    sqlite3_free(zSql);
  }
  stringFree(&sResult);
}

/*
** Look for a command-line option.  If present, return a pointer.
** Return NULL if missing.
**
** hasArg==0 means the option is a flag.  It is either present or not.
** hasArg==1 means the option has an argument.  Return a pointer to the
** argument.
*/
static char *findOption(
  char **azArg,
  int *pnArg,
  const char *zOption,
  int hasArg
){
  int i, j;
  char *zReturn = 0;
  int nArg = *pnArg;

  assert( hasArg==0 || hasArg==1 );
  for(i=0; i<nArg; i++){
    const char *z;
    if( i+hasArg >= nArg ) break;
    z = azArg[i];
    if( z[0]!='-' ) continue;
    z++;
    if( z[0]=='-' ){
      if( z[1]==0 ) break;
      z++;
    }
    if( strcmp(z,zOption)==0 ){
      if( hasArg && i==nArg-1 ){
        fatalError("command-line option \"--%s\" requires an argument", z);
      }
      if( hasArg ){
        zReturn = azArg[i+1];
      }else{
        zReturn = azArg[i];
      }
      j = i+1+(hasArg!=0);
      while( j<nArg ) azArg[i++] = azArg[j++];
      *pnArg = i;
      return zReturn;
    }
  }
  return zReturn;
}

/* Print a usage message for the program and exit */
static void usage(const char *argv0){
  int i;
  const char *zTail = argv0;
  for(i=0; argv0[i]; i++){
    if( isDirSep(argv0[i]) ) zTail = argv0+i+1;
  }
  fprintf(stderr,"Usage: %s DATABASE ?OPTIONS? ?SCRIPT?\n", zTail);
  exit(1);
}

/* Report on unrecognized arguments */
static void unrecognizedArguments(
  const char *argv0,
  int nArg,
  char **azArg
){
  int i;
  fprintf(stderr,"%s: unrecognized arguments:", argv0);
  for(i=0; i<nArg; i++){
    fprintf(stderr," %s", azArg[i]);
  }
  fprintf(stderr,"\n");
  exit(1);
}

int SQLITE_CDECL main(int argc, char **argv){
  const char *zClient;
  int iClient;
  int n, i;
  int openFlags = SQLITE_OPEN_READWRITE;
  int rc;
  char *zScript;
  int taskId;
  const char *zTrace;
  const char *zCOption;
  const char *zJMode;
  const char *zNRep;
  int nRep = 1, iRep;

  g.argv0 = argv[0];
  g.iTrace = 1;
  if( argc<2 ) usage(argv[0]);
  g.zDbFile = argv[1];
  if( strglob("*.test", g.zDbFile) ) usage(argv[0]);
  if( strcmp(sqlite3_sourceid(), SQLITE_SOURCE_ID)!=0 ){
    fprintf(stderr, "SQLite library and header mismatch\n"
                    "Library: %s\n"
                    "Header:  %s\n",
                    sqlite3_sourceid(), SQLITE_SOURCE_ID);
    exit(1);
  }
  n = argc-2;
  sqlite3_snprintf(sizeof(g.zName), g.zName, "%05d.mptest", GETPID());
  zJMode = findOption(argv+2, &n, "journalmode", 1);
  zNRep = findOption(argv+2, &n, "repeat", 1);
  if( zNRep ) nRep = atoi(zNRep);
  if( nRep<1 ) nRep = 1;
  g.zVfs = findOption(argv+2, &n, "vfs", 1);
  zClient = findOption(argv+2, &n, "client", 1);
  g.zErrLog = findOption(argv+2, &n, "errlog", 1);
  g.zLog = findOption(argv+2, &n, "log", 1);
  zTrace = findOption(argv+2, &n, "trace", 1);
  if( zTrace ) g.iTrace = atoi(zTrace);
  if( findOption(argv+2, &n, "quiet", 0)!=0 ) g.iTrace = 0;
  g.bSqlTrace = findOption(argv+2, &n, "sqltrace", 0)!=0;
  g.bSync = findOption(argv+2, &n, "sync", 0)!=0;
  if( g.zErrLog ){
    g.pErrLog = fopen(g.zErrLog, "a");
  }else{
    g.pErrLog = stderr;
  }
  if( g.zLog ){
    g.pLog = fopen(g.zLog, "a");
  }else{
    g.pLog = stdout;
  }
  
  sqlite3_config(SQLITE_CONFIG_LOG, sqlErrorCallback, 0);
  if( zClient ){
    iClient = atoi(zClient);
    if( iClient<1 ) fatalError("illegal client number: %d\n", iClient);
    sqlite3_snprintf(sizeof(g.zName), g.zName, "%05d.client%02d",
                     GETPID(), iClient);
  }else{
    if( g.iTrace>0 ){
      printf("BEGIN: %s", argv[0]);
      for(i=1; i<argc; i++) printf(" %s", argv[i]);
      printf("\n");
      printf("With SQLite " SQLITE_VERSION " " SQLITE_SOURCE_ID "\n" );
      for(i=0; (zCOption = sqlite3_compileoption_get(i))!=0; i++){
        printf("-DSQLITE_%s\n", zCOption);
      }
      fflush(stdout);
    }
    iClient =  0;
    unlink(g.zDbFile);
    openFlags |= SQLITE_OPEN_CREATE;
  }
  rc = sqlite3_open_v2(g.zDbFile, &g.db, openFlags, g.zVfs);
  if( rc ) fatalError("cannot open [%s]", g.zDbFile);
  if( zJMode ){
#if defined(_WIN32)
    if( sqlite3_stricmp(zJMode,"persist")==0
     || sqlite3_stricmp(zJMode,"truncate")==0
    ){
      printf("Changing journal mode to DELETE from %s", zJMode);
      zJMode = "DELETE";
    }
#endif
    runSql("PRAGMA journal_mode=%Q;", zJMode);
  }
  sqlite3_enable_load_extension(g.db, 1);
  sqlite3_busy_handler(g.db, busyHandler, 0);
  sqlite3_create_function(g.db, "vfsname", 0, SQLITE_UTF8, 0,
                          vfsNameFunc, 0, 0);
  sqlite3_create_function(g.db, "eval", 1, SQLITE_UTF8, 0,
                          evalFunc, 0, 0);
  g.iTimeout = DEFAULT_TIMEOUT;
  if( g.bSqlTrace ) sqlite3_trace(g.db, sqlTraceCallback, 0);
  if( iClient>0 ){
    if( n>0 ) unrecognizedArguments(argv[0], n, argv+2);
    if( g.iTrace ) logMessage("start-client");
    if( !g.bSync ) trySql("PRAGMA synchronous=OFF");
    if( zJMode ) runSql("PRAGMA journal_mode=%Q;", zJMode);
    while(1){
      char *zTaskName = 0;
      rc = startScript(iClient, &zScript, &taskId, &zTaskName);
      if( rc==SQLITE_DONE ) break;
      if( g.iTrace ) logMessage("begin %s (%d)", zTaskName, taskId);
      runScript(iClient, taskId, zScript, zTaskName);
      if( g.iTrace ) logMessage("end %s (%d)", zTaskName, taskId);
      finishScript(iClient, taskId, 0);
      sqlite3_free(zTaskName);
      sqlite3_sleep(10);
    }
    if( g.iTrace ) logMessage("end-client");
  }else{
    sqlite3_stmt *pStmt;
    int iTimeout;
    if( n==0 ){
      fatalError("missing script filename");
    }
    if( n>1 ) unrecognizedArguments(argv[0], n, argv+2);
<<<<<<< HEAD
=======
    if( !g.bSync ) trySql("PRAGMA synchronous=OFF");
    if( zJMode ) runSql("PRAGMA journal_mode=%Q;", zJMode);
>>>>>>> 25a72de9
    runSql(
      "DROP TABLE IF EXISTS task;\n"
      "DROP TABLE IF EXISTS counters;\n"
      "DROP TABLE IF EXISTS client;\n"
      "CREATE TABLE task(\n"
      "  id INTEGER PRIMARY KEY,\n"
      "  name TEXT,\n"
      "  client INTEGER,\n"
      "  starttime DATE,\n"
      "  endtime DATE,\n"
      "  script TEXT\n"
      ");"
      "CREATE INDEX task_i1 ON task(client, starttime);\n"
      "CREATE INDEX task_i2 ON task(client, endtime);\n"
      "CREATE TABLE counters(nError,nTest);\n"
      "INSERT INTO counters VALUES(0,0);\n"
      "CREATE TABLE client(id INTEGER PRIMARY KEY, wantHalt);\n"
    );
    zScript = readFile(argv[2]);
    for(iRep=1; iRep<=nRep; iRep++){
      if( g.iTrace ) logMessage("begin script [%s] cycle %d\n", argv[2], iRep);
      runScript(0, 0, zScript, argv[2]);
      if( g.iTrace ) logMessage("end script [%s] cycle %d\n", argv[2], iRep);
    }
    sqlite3_free(zScript);
    waitForClient(0, 2000, "during shutdown...\n");
    trySql("UPDATE client SET wantHalt=1");
    sqlite3_sleep(10);
    g.iTimeout = 0;
    iTimeout = 1000;
    while( ((rc = trySql("SELECT 1 FROM client"))==SQLITE_BUSY
        || rc==SQLITE_ROW) && iTimeout>0 ){
      sqlite3_sleep(10);
      iTimeout -= 10;
    }
    sqlite3_sleep(100);
    pStmt = prepareSql("SELECT nError, nTest FROM counters");
    iTimeout = 1000;
    while( (rc = sqlite3_step(pStmt))==SQLITE_BUSY && iTimeout>0 ){
      sqlite3_sleep(10);
      iTimeout -= 10;
    }
    if( rc==SQLITE_ROW ){
      g.nError += sqlite3_column_int(pStmt, 0);
      g.nTest += sqlite3_column_int(pStmt, 1);
    }
    sqlite3_finalize(pStmt);
  }
  sqlite3_close(g.db);
  maybeClose(g.pLog);
  maybeClose(g.pErrLog);
  if( iClient==0 ){
    printf("Summary: %d errors out of %d tests\n", g.nError, g.nTest);
    printf("END: %s", argv[0]);
    for(i=1; i<argc; i++) printf(" %s", argv[i]);
    printf("\n");
  }
  return g.nError>0;
}<|MERGE_RESOLUTION|>--- conflicted
+++ resolved
@@ -1345,6 +1345,7 @@
 #endif
     runSql("PRAGMA journal_mode=%Q;", zJMode);
   }
+  if( !g.bSync ) trySql("PRAGMA synchronous=OFF");
   sqlite3_enable_load_extension(g.db, 1);
   sqlite3_busy_handler(g.db, busyHandler, 0);
   sqlite3_create_function(g.db, "vfsname", 0, SQLITE_UTF8, 0,
@@ -1356,8 +1357,6 @@
   if( iClient>0 ){
     if( n>0 ) unrecognizedArguments(argv[0], n, argv+2);
     if( g.iTrace ) logMessage("start-client");
-    if( !g.bSync ) trySql("PRAGMA synchronous=OFF");
-    if( zJMode ) runSql("PRAGMA journal_mode=%Q;", zJMode);
     while(1){
       char *zTaskName = 0;
       rc = startScript(iClient, &zScript, &taskId, &zTaskName);
@@ -1377,11 +1376,6 @@
       fatalError("missing script filename");
     }
     if( n>1 ) unrecognizedArguments(argv[0], n, argv+2);
-<<<<<<< HEAD
-=======
-    if( !g.bSync ) trySql("PRAGMA synchronous=OFF");
-    if( zJMode ) runSql("PRAGMA journal_mode=%Q;", zJMode);
->>>>>>> 25a72de9
     runSql(
       "DROP TABLE IF EXISTS task;\n"
       "DROP TABLE IF EXISTS counters;\n"
